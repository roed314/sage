"""
Processes for running doctests

This module controls the processes started by Sage that actually run
the doctests.

EXAMPLES:

The following examples are used in doctesting this file::

    sage: doctest_var = 42; doctest_var^2
    1764
    sage: R.<a> = ZZ[]
    sage: a + doctest_var
    a + 42

AUTHORS:

- David Roe (2012-03-27) -- initial version, based on Robert Bradshaw's code.

- Jeroen Demeyer (2013 and 2015) -- major improvements to forking and logging
"""

#*****************************************************************************
#       Copyright (C) 2012 David Roe <roed.math@gmail.com>
#                          Robert Bradshaw <robertwb@gmail.com>
#                          William Stein <wstein@gmail.com>
#       Copyright (C) 2013-2015 Jeroen Demeyer <jdemeyer@cage.ugent.be>
#
#  Distributed under the terms of the GNU General Public License (GPL)
#  as published by the Free Software Foundation; either version 2 of
#  the License, or (at your option) any later version.
#                  http://www.gnu.org/licenses/
#*****************************************************************************

from __future__ import absolute_import, print_function, division

import os
import sys
import time
import signal
import linecache
import hashlib
import multiprocessing
import warnings
import re
import errno
import doctest
import traceback
import tempfile
from dis import findlinestarts
from queue import Empty
import gc
import IPython.lib.pretty

import sage.misc.randstate as randstate
from .util import Timer, RecordingDict, count_noun
from .sources import DictAsObject
from .parsing import OriginalSource, reduce_hex
from sage.structure.sage_object import SageObject
from .parsing import SageOutputChecker, pre_hash, get_source
from sage.repl.user_globals import set_globals
from sage.cpython.atexit import restore_atexit
from sage.cpython.string import bytes_to_str, str_to_bytes


# All doctests run as if the following future imports are present
import __future__
MANDATORY_COMPILE_FLAGS = __future__.print_function.compiler_flag


# These lists are used on Python 3+ only for backwards compatibility with
# Python 2 in traceback parsing
# These exceptions in Python 2 have been rolled into OSError on Python 3;
# see https://docs.python.org/3/library/exceptions.html#OSError
_OSError_ALIASES = [
    'IOError', 'EnvironmentError', 'socket.error', 'select.error',
    'mmap.error'
]
# This list is sort of the opposite case: these are new built-in exceptions
# in Python 3 that are subclasses of OSError; see
# https://docs.python.org/3/library/exceptions.html#os-exceptions
import builtins
_OSError_SUBCLASSES = [
    exc.__name__ for exc in vars(builtins).values()
    if isinstance(exc, type) and issubclass(exc, OSError) and
       exc is not OSError
]

def _sorted_dict_pprinter_factory(start, end):
    """
    Modified version of :func:`IPython.lib.pretty._dict_pprinter_factory`
    that sorts the keys of dictionaries for printing.

    EXAMPLES::

        sage: {2: 0, 1: 0} # indirect doctest
        {1: 0, 2: 0}
    """
    def inner(obj, p, cycle):
        if cycle:
            return p.text('{...}')
        step = len(start)
        p.begin_group(step, start)
        keys = obj.keys()
        keys = IPython.lib.pretty._sorted_for_pprint(keys)
        for idx, key in p._enumerate(keys):
            if idx:
                p.text(',')
                p.breakable()
            p.pretty(key)
            p.text(': ')
            p.pretty(obj[key])
        p.end_group(step, end)
    return inner


def init_sage(controller=None):
    """
    Import the Sage library.

    This function is called once at the beginning of a doctest run
    (rather than once for each file).  It imports the Sage library,
    sets DOCTEST_MODE to True, and invalidates any interfaces.

    EXAMPLES::

        sage: from sage.doctest.forker import init_sage
        sage: sage.doctest.DOCTEST_MODE = False
        sage: init_sage()
        sage: sage.doctest.DOCTEST_MODE
        True

    Check that pexpect interfaces are invalidated, but still work::

        sage: gap.eval("my_test_var := 42;")
        '42'
        sage: gap.eval("my_test_var;")
        '42'
        sage: init_sage()
        sage: gap('Group((1,2,3)(4,5), (3,4))')
        Group( [ (1,2,3)(4,5), (3,4) ] )
        sage: gap.eval("my_test_var;")
        Traceback (most recent call last):
        ...
        RuntimeError: Gap produced error output...

    Check that SymPy equation pretty printer is limited in doctest
    mode to default width (80 chars)::

        sage: from sympy import sympify
        sage: from sympy.printing.pretty.pretty import PrettyPrinter
        sage: s = sympify('+x^'.join(str(i) for i in range(30)))
        sage: print(PrettyPrinter(settings={'wrap_line':True}).doprint(s))
         29    28    27    26    25    24    23    22    21    20    19    18    17
        x   + x   + x   + x   + x   + x   + x   + x   + x   + x   + x   + x   + x   +
        <BLANKLINE>
         16    15    14    13    12    11    10    9    8    7    6    5    4    3
        x   + x   + x   + x   + x   + x   + x   + x  + x  + x  + x  + x  + x  + x  + x
        <BLANKLINE>
        2
          + x

    The displayhook sorts dictionary keys to simplify doctesting of
    dictionary output::

        sage: {'a':23, 'b':34, 'au':56, 'bbf':234, 'aaa':234}
        {'a': 23, 'aaa': 234, 'au': 56, 'b': 34, 'bbf': 234}
    """
    try:
        # We need to ensure that the Matplotlib font cache is built to
        # avoid spurious warnings (see Trac #20222).
        import matplotlib.font_manager
    except ImportError:
        # Do not require matplotlib for running doctests (Trac #25106).
        pass
    else:
        # Make sure that the agg backend is selected during doctesting.
        # This needs to be done before any other matplotlib calls.
        matplotlib.use('agg')

    # Do this once before forking off child processes running the tests.
    # This is more efficient because we only need to wait once for the
    # Sage imports.
    import sage.doctest
    sage.doctest.DOCTEST_MODE=True

    # Set the Python PRNG class to the Python 2 implementation for consistency
    # of 'random' test results that use it; see
    # https://trac.sagemath.org/ticket/24508
    # We use the baked in copy of the random module for both Python 2 and 3
    # since, although the upstream copy is unlikely to change, this further
    # ensures consistency of test results
    import sage.misc.randstate
    from sage.cpython._py2_random import Random
    sage.misc.randstate.DEFAULT_PYTHON_RANDOM = Random

    if controller is None:
        import sage.repl.ipython_kernel.all_jupyter
    else:
        controller.load_environment()

    try:
        from sage.interfaces.quit import invalidate_all
        invalidate_all()
    except ModuleNotFoundError:
        pass

    # Disable cysignals debug messages in doctests: this is needed to
    # make doctests pass when cysignals was built with debugging enabled
    from cysignals.signals import set_debug_level
    set_debug_level(0)

    # Use the rich output backend for doctest
    from sage.repl.rich_output import get_display_manager
    dm = get_display_manager()
    from sage.repl.rich_output.backend_doctest import BackendDoctest
    dm.switch_backend(BackendDoctest())

    # IPython's pretty printer sorts the repr of dicts by their keys by default
    # (or their keys' str() if they are not otherwise orderable).  However, it
    # disables this for CPython 3.6+ opting to instead display dicts' "natural"
    # insertion order, which is preserved in those versions).
    # However, this order is random in some instances.
    # Also modifications of code may affect the order.
    # So here we fore sorted dict printing.
    IPython.lib.pretty.for_type(dict, _sorted_dict_pprinter_factory('{', '}'))

    # Switch on extra debugging
    from sage.structure.debug_options import debug
    debug.refine_category_hash_check = True

    # We import readline before forking, otherwise Pdb doesn't work
    # on OS X: http://trac.sagemath.org/14289
    import readline

    try:
        import sympy
    except ImportError:
        # Do not require sympy for running doctests (Trac #25106).
        pass
    else:
        # Disable SymPy terminal width detection
        from sympy.printing.pretty.stringpict import stringPict
        stringPict.terminal_width = lambda self:0


def showwarning_with_traceback(message, category, filename, lineno, file=None, line=None):
    r"""
    Displays a warning message with a traceback.

    INPUT: see :func:`warnings.showwarning`.

    OUTPUT: None

    EXAMPLES::

        sage: from sage.doctest.forker import showwarning_with_traceback
        sage: showwarning_with_traceback("bad stuff", UserWarning, "myfile.py", 0)
        doctest:warning
          ...
          File "<doctest sage.doctest.forker.showwarning_with_traceback[1]>", line 1, in <module>
            showwarning_with_traceback("bad stuff", UserWarning, "myfile.py", Integer(0))
        :
        UserWarning: bad stuff
    """
    # Flush stdout to get predictable ordering of output and warnings
    sys.stdout.flush()

    # Get traceback to display in warning
    tb = traceback.extract_stack()
    tb = tb[:-1]  # Drop this stack frame for showwarning_with_traceback()

    # Format warning
    lines = ["doctest:warning\n"]  # Match historical warning messages in doctests
    lines.extend(traceback.format_list(tb))
    lines.append(":\n")            # Match historical warning messages in doctests
    lines.extend(traceback.format_exception_only(category, category(message)))

    if file is None:
        file = sys.stderr
    try:
        file.writelines(lines)
        file.flush()
    except IOError:
        pass # the file is invalid


class SageSpoofInOut(SageObject):
    r"""
    We replace the standard :class:`doctest._SpoofOut` for three reasons:

    - we need to divert the output of C programs that don't print
      through sys.stdout,
    - we want the ability to recover partial output from doctest
      processes that segfault.
    - we also redirect stdin (usually from /dev/null) during doctests.

    This class defines streams ``self.real_stdin``, ``self.real_stdout``
    and ``self.real_stderr`` which refer to the original streams.

    INPUT:

    - ``outfile`` -- (default: ``tempfile.TemporaryFile()``) a seekable open file
      object to which stdout and stderr should be redirected.

    - ``infile`` -- (default: ``open(os.devnull)``) an open file object
      from which stdin should be redirected.

    EXAMPLES::

        sage: import subprocess, tempfile
        sage: from sage.doctest.forker import SageSpoofInOut
        sage: O = tempfile.TemporaryFile()
        sage: S = SageSpoofInOut(O)
        sage: try:
        ....:     S.start_spoofing()
        ....:     print("hello world")
        ....: finally:
        ....:     S.stop_spoofing()
        ....:
        sage: S.getvalue()
        'hello world\n'
        sage: _ = O.seek(0)
        sage: S = SageSpoofInOut(outfile=sys.stdout, infile=O)
        sage: try:
        ....:     S.start_spoofing()
        ....:     _ = subprocess.check_call("cat")
        ....: finally:
        ....:     S.stop_spoofing()
        ....:
        hello world
        sage: O.close()
    """
    def __init__(self, outfile=None, infile=None):
        """
        Initialization.

        TESTS::

            sage: from tempfile import TemporaryFile
            sage: from sage.doctest.forker import SageSpoofInOut
            sage: with TemporaryFile() as outfile:
            ....:     with TemporaryFile() as infile:
            ....:         SageSpoofInOut(outfile, infile)
            <sage.doctest.forker.SageSpoofInOut object at ...>
        """
        if infile is None:
            self.infile = open(os.devnull)
            self._close_infile = True
        else:
            self.infile = infile
            self._close_infile = False
        if outfile is None:
            self.outfile = tempfile.TemporaryFile()
            self._close_outfile = True
        else:
            self.outfile = outfile
            self._close_outfile = False
        self.spoofing = False
        self.real_stdin = os.fdopen(os.dup(sys.stdin.fileno()), "r")
        self.real_stdout = os.fdopen(os.dup(sys.stdout.fileno()), "w")
        self.real_stderr = os.fdopen(os.dup(sys.stderr.fileno()), "w")
        self.position = 0

    def __del__(self):
        """
        Stop spoofing.

        TESTS::

            sage: from sage.doctest.forker import SageSpoofInOut
            sage: spoof = SageSpoofInOut()
            sage: spoof.start_spoofing()
            sage: print("Spoofed!")  # No output
            sage: del spoof
            sage: print("Not spoofed!")
            Not spoofed!
        """
        self.stop_spoofing()
        if self._close_infile:
            self.infile.close()
        if self._close_outfile:
            self.outfile.close()
        for stream in ('stdin', 'stdout', 'stderr'):
            getattr(self, 'real_' + stream).close()

    def start_spoofing(self):
        r"""
        Set stdin to read from ``self.infile`` and stdout to print to
        ``self.outfile``.

        EXAMPLES::

            sage: import os, tempfile
            sage: from sage.doctest.forker import SageSpoofInOut
            sage: O = tempfile.TemporaryFile()
            sage: S = SageSpoofInOut(O)
            sage: try:
            ....:     S.start_spoofing()
            ....:     print("this is not printed")
            ....: finally:
            ....:     S.stop_spoofing()
            ....:
            sage: S.getvalue()
            'this is not printed\n'
            sage: _ = O.seek(0)
            sage: S = SageSpoofInOut(infile=O)
            sage: try:
            ....:     S.start_spoofing()
            ....:     v = sys.stdin.read()
            ....: finally:
            ....:     S.stop_spoofing()
            ....:
            sage: v
            'this is not printed\n'

        We also catch non-Python output::

            sage: try:
            ....:     S.start_spoofing()
            ....:     retval = os.system('''echo "Hello there"\nif [ $? -eq 0 ]; then\necho "good"\nfi''')
            ....: finally:
            ....:     S.stop_spoofing()
            ....:
            sage: S.getvalue()
            'Hello there\ngood\n'
            sage: O.close()
        """
        if not self.spoofing:
            sys.stdout.flush()
            sys.stderr.flush()
            self.outfile.flush()
            os.dup2(self.infile.fileno(), sys.stdin.fileno())
            os.dup2(self.outfile.fileno(), sys.stdout.fileno())
            os.dup2(self.outfile.fileno(), sys.stderr.fileno())
            self.spoofing = True

    def stop_spoofing(self):
        """
        Reset stdin and stdout to their original values.

        EXAMPLES::

            sage: from sage.doctest.forker import SageSpoofInOut
            sage: S = SageSpoofInOut()
            sage: try:
            ....:     S.start_spoofing()
            ....:     print("this is not printed")
            ....: finally:
            ....:     S.stop_spoofing()
            ....:
            sage: print("this is now printed")
            this is now printed
        """
        if self.spoofing:
            sys.stdout.flush()
            sys.stderr.flush()
            self.real_stdout.flush()
            self.real_stderr.flush()
            os.dup2(self.real_stdin.fileno(), sys.stdin.fileno())
            os.dup2(self.real_stdout.fileno(), sys.stdout.fileno())
            os.dup2(self.real_stderr.fileno(), sys.stderr.fileno())
            self.spoofing = False

    def getvalue(self):
        r"""
        Gets the value that has been printed to ``outfile`` since the
        last time this function was called.

        EXAMPLES::

            sage: from sage.doctest.forker import SageSpoofInOut
            sage: S = SageSpoofInOut()
            sage: try:
            ....:     S.start_spoofing()
            ....:     print("step 1")
            ....: finally:
            ....:     S.stop_spoofing()
            ....:
            sage: S.getvalue()
            'step 1\n'
            sage: try:
            ....:     S.start_spoofing()
            ....:     print("step 2")
            ....: finally:
            ....:     S.stop_spoofing()
            ....:
            sage: S.getvalue()
            'step 2\n'
        """
        sys.stdout.flush()
        self.outfile.seek(self.position)
        result = self.outfile.read()
        self.position = self.outfile.tell()
        if not result.endswith(b"\n"):
            result += b"\n"
        return bytes_to_str(result)

from collections import namedtuple
TestResults = namedtuple('TestResults', 'failed attempted')

class SageDocTestRunner(doctest.DocTestRunner, object):
    def __init__(self, *args, **kwds):
        """
        A customized version of DocTestRunner that tracks dependencies
        of doctests.

        INPUT:

        - ``stdout`` -- an open file to restore for debugging

        - ``checker`` -- None, or an instance of
          :class:`doctest.OutputChecker`

        - ``verbose`` -- boolean, determines whether verbose printing
          is enabled.

        - ``optionflags`` -- Controls the comparison with the expected
          output.  See :mod:`testmod` for more information.

        EXAMPLES::

            sage: from sage.doctest.parsing import SageOutputChecker
            sage: from sage.doctest.forker import SageDocTestRunner
            sage: from sage.doctest.control import DocTestDefaults; DD = DocTestDefaults()
            sage: import doctest, sys, os
            sage: DTR = SageDocTestRunner(SageOutputChecker(), verbose=False, sage_options=DD, optionflags=doctest.NORMALIZE_WHITESPACE|doctest.ELLIPSIS)
            sage: DTR
            <sage.doctest.forker.SageDocTestRunner object at ...>
        """
        O = kwds.pop('outtmpfile', None)
        self.msgfile = kwds.pop('msgfile', None)
        self.options = kwds.pop('sage_options')
        doctest.DocTestRunner.__init__(self, *args, **kwds)
        self._fakeout = SageSpoofInOut(O)
        if self.msgfile is None:
            self.msgfile = self._fakeout.real_stdout
        self.history = []
        self.references = []
        self.setters = {}
        self.running_global_digest = hashlib.md5()
        self.total_walltime_skips = 0
        self.total_performed_tests = 0
        self.total_walltime = 0

    def _run(self, test, compileflags, out):
        """
        This function replaces :meth:`doctest.DocTestRunner.__run`.

        It changes the following behavior:

        - We call :meth:`SageDocTestRunner.execute` rather than just
          exec

        - We don't truncate _fakeout after each example since we want
          the output file to be readable by the calling
          :class:`SageWorker`.

        Since it needs to be able to read stdout, it should be called
        while spoofing using :class:`SageSpoofInOut`.

        EXAMPLES::

            sage: from sage.doctest.parsing import SageOutputChecker
            sage: from sage.doctest.forker import SageDocTestRunner
            sage: from sage.doctest.sources import FileDocTestSource
            sage: from sage.doctest.control import DocTestDefaults; DD = DocTestDefaults()
            sage: from sage.env import SAGE_SRC
            sage: import doctest, sys, os
            sage: DTR = SageDocTestRunner(SageOutputChecker(), verbose=False, sage_options=DD, optionflags=doctest.NORMALIZE_WHITESPACE|doctest.ELLIPSIS)
            sage: filename = os.path.join(SAGE_SRC,'sage','doctest','forker.py')
            sage: FDS = FileDocTestSource(filename,DD)
            sage: doctests, extras = FDS.create_doctests(globals())
            sage: DTR.run(doctests[0], clear_globs=False) # indirect doctest
            TestResults(failed=0, attempted=4)

        TESTS:

        Check that :trac:`26038` is fixed::

            sage: a = 1 # py2
            ....: b = 2
            Traceback (most recent call last):
            ...
            SyntaxError: doctest is not a single statement
            sage: a = 1 # py3
            ....: b = 2
            Traceback (most recent call last):
            ...
            SyntaxError: multiple statements found while compiling a single statement
            sage: a = 1 # py2
            ....: @syntax error
            Traceback (most recent call last):
            ...
            SyntaxError: invalid syntax
            sage: a = 1 # py3
            ....: @syntax error
            Traceback (most recent call last):
            ...
            SyntaxError: multiple statements found while compiling a single statement
        """
        # Ensure that injecting globals works as expected in doctests
        set_globals(test.globs)

        # Keep track of the number of failures and tries.
        failures = tries = walltime_skips = 0
        quiet = False

        # Save the option flags (since option directives can be used
        # to modify them).
        original_optionflags = self.optionflags

        SUCCESS, FAILURE, BOOM = range(3) # `outcome` state

        check = self._checker.check_output

        # Process each example.
        for examplenum, example in enumerate(test.examples):
            if failures:
                # If exitfirst is set, abort immediately after a
                # failure.
                if self.options.exitfirst:
                    break

                # If REPORT_ONLY_FIRST_FAILURE is set, then suppress
                # reporting after the first failure (but continue
                # running the tests).
                quiet |= (self.optionflags & doctest.REPORT_ONLY_FIRST_FAILURE)

            # Merge in the example's options.
            self.optionflags = original_optionflags
            if example.options:
                for (optionflag, val) in example.options.items():
                    if val:
                        self.optionflags |= optionflag
                    else:
                        self.optionflags &= ~optionflag

            # Skip this test if we exceeded our --short budget of walltime for
            # this doctest
            if self.options.target_walltime is not None and self.total_walltime >= self.options.target_walltime:
                walltime_skips += 1
                self.optionflags |= doctest.SKIP

            # If 'SKIP' is set, then skip this example.
            if self.optionflags & doctest.SKIP:
                continue

            # Record that we started this example.
            tries += 1

            # We print the example we're running for easier debugging
            # if this file times out or crashes.
            with OriginalSource(example):
                print("sage: " + example.source[:-1] + " ## line %s ##"%(test.lineno + example.lineno + 1))
            # Update the position so that result comparison works
            self._fakeout.getvalue()
            if not quiet:
                self.report_start(out, test, example)

            # Flush files before running the example, so we know for
            # sure that everything is reported properly if the test
            # crashes.
            sys.stdout.flush()
            sys.stderr.flush()
            self.msgfile.flush()

            # Use a special filename for compile(), so we can retrieve
            # the source code during interactive debugging (see
            # __patched_linecache_getlines).
            filename = '<doctest %s[%d]>' % (test.name, examplenum)

            # Run the example in the given context (globs), and record
            # any exception that gets raised. But for SystemExit, we
            # simply propagate the exception.
            exception = None
            def compiler(example):
                # Compile mode "single" is meant for running a single
                # statement like on the Python command line. It implies
                # in particular that the resulting value will be printed.
                code = compile(example.source, filename, "single",
                               compileflags, 1)

                # Python 2 ignores everything after the first complete
                # statement in the source code. To verify that we really
                # have just a single statement and nothing more, we also
                # compile in "exec" mode and verify that the line
                # numbers are the same.
                execcode = compile(example.source, filename, "exec",
                                   compileflags, 1)

                # findlinestarts() returns pairs (index, lineno) where
                # "index" is the index in the bytecode where the line
                # number changes to "lineno".
                linenumbers1 = set(lineno for (index, lineno)
                                   in findlinestarts(code))
                linenumbers2 = set(lineno for (index, lineno)
                                   in findlinestarts(execcode))
                if linenumbers1 != linenumbers2:
                    raise SyntaxError("doctest is not a single statement")

                return code

            if not self.options.gc:
                pass
            elif self.options.gc > 0:
                if gc.isenabled():
                    gc.collect()
            elif self.options.gc < 0:
                gc.disable()

            try:
                # Don't blink!  This is where the user's code gets run.
                self.compile_and_execute(example, compiler, test.globs)
            except SystemExit:
                raise
            except BaseException:
                exception = sys.exc_info()
                # On Python 2, the exception lives in sys.exc_info() as
                # long we are in the same stack frame. To ensure that
                # sig_occurred() works correctly, we need to clear the
                # exception. This is not an issue on Python 3, where the
                # exception is cleared as soon as we are outside of the
                # "except" clause.
                try:
                    sys.exc_clear()
                except AttributeError:
                    pass  # Python 3
            finally:
                if self.debugger is not None:
                    self.debugger.set_continue() # ==== Example Finished ====
            got = self._fakeout.getvalue()

            if not isinstance(got, str):
                # On Python 3 got should already be unicode text, but on Python
                # 2 it is not.  For comparison's sake we want the unicode text
                # decoded from UTF-8. If there was some error such that the
                # output is so malformed that it does not even decode from
                # UTF-8 at all there will be an error in the test framework
                # here. But this shouldn't happen at all, so we want it to be
                # understood as an error in the test framework, and not some
                # subtle error in the code under test.
                got = got.decode('utf-8')

            outcome = FAILURE   # guilty until proved innocent or insane

            # If the example executed without raising any exceptions,
            # verify its output.
            if exception is None:
                if check(example.want, got, self.optionflags):
                    outcome = SUCCESS

            # The example raised an exception: check if it was expected.
            else:
                exc_msg = traceback.format_exception_only(*exception[:2])[-1]

                if example.exc_msg is not None:
                    # On Python 3 the exception repr often includes the
                    # exception's full module name (for non-builtin
                    # exceptions), whereas on Python 2 does not, so we
                    # normalize Python 3 exceptions to match tests written to
                    # Python 2
                    # See https://trac.sagemath.org/ticket/24271
                    exc_cls = exception[0]
                    exc_name = exc_cls.__name__
                    if exc_cls.__module__:
                        exc_fullname = (exc_cls.__module__ + '.' +
                                        exc_cls.__qualname__)
                    else:
                        exc_fullname = exc_cls.__qualname__

                    if (example.exc_msg.startswith(exc_name) and
                            exc_msg.startswith(exc_fullname)):
                        exc_msg = exc_msg.replace(exc_fullname, exc_name, 1)
                    else:
                        # Special case: On Python 3 these exceptions are all
                        # just aliases for OSError
                        for alias in _OSError_ALIASES:
                            if example.exc_msg.startswith(alias + ':'):
                                exc_msg = exc_msg.replace('OSError', alias, 1)
                                break
                        else:
                            for subcls in _OSError_SUBCLASSES:
                                if exc_msg.startswith(subcls + ':'):
                                    exc_msg = exc_msg.replace(subcls, 'OSError',

                                                              1)
                                    break

                if not quiet:
                    got += doctest._exception_traceback(exception)

                # If `example.exc_msg` is None, then we weren't expecting
                # an exception.
                if example.exc_msg is None:
                    outcome = BOOM

                # We expected an exception: see whether it matches.
                elif check(example.exc_msg, exc_msg, self.optionflags):
                    outcome = SUCCESS

                # Another chance if they didn't care about the detail.
                elif self.optionflags & doctest.IGNORE_EXCEPTION_DETAIL:
                    m1 = re.match(r'(?:[^:]*\.)?([^:]*:)', example.exc_msg)
                    m2 = re.match(r'(?:[^:]*\.)?([^:]*:)', exc_msg)
                    if m1 and m2 and check(m1.group(1), m2.group(1),
                                           self.optionflags):
                        outcome = SUCCESS

            self.total_walltime += example.walltime

            # Report the outcome.
            if outcome is SUCCESS:
                if self.options.warn_long and example.walltime > self.options.warn_long:
                    self.report_overtime(out, test, example, got)
                elif not quiet:
                    self.report_success(out, test, example, got)
            elif outcome is FAILURE:
                if not quiet:
                    self.report_failure(out, test, example, got, test.globs)
                failures += 1
            elif outcome is BOOM:
                if not quiet:
                    self.report_unexpected_exception(out, test, example,
                                                     exception)
                failures += 1
            else:
                assert False, ("unknown outcome", outcome)

        # Restore the option flags (in case they were modified)
        self.optionflags = original_optionflags

        # Record and return the number of failures and tries.
        self._DocTestRunner__record_outcome(test, failures, tries)
        self.total_walltime_skips += walltime_skips
        self.total_performed_tests += tries
        return TestResults(failures, tries)

    def run(self, test, compileflags=None, out=None, clear_globs=True):
        """
        Runs the examples in a given doctest.

        This function replaces :class:`doctest.DocTestRunner.run`
        since it needs to handle spoofing. It also leaves the display
        hook in place.

        INPUT:

        - ``test`` -- an instance of :class:`doctest.DocTest`

        - ``compileflags`` -- the set of compiler flags used to
          execute examples (passed in to the :func:`compile`).  If
          None, they are filled in from the result of
          :func:`doctest._extract_future_flags` applied to
          ``test.globs``.

        - ``out`` -- a function for writing the output (defaults to
          :func:`sys.stdout.write`).

        - ``clear_globs`` -- boolean (default True): whether to clear
          the namespace after running this doctest.

        OUTPUT:

        - ``f`` -- integer, the number of examples that failed

        - ``t`` -- the number of examples tried

        EXAMPLES::

            sage: from sage.doctest.parsing import SageOutputChecker
            sage: from sage.doctest.forker import SageDocTestRunner
            sage: from sage.doctest.sources import FileDocTestSource
            sage: from sage.doctest.control import DocTestDefaults; DD = DocTestDefaults()
            sage: from sage.env import SAGE_SRC
            sage: import doctest, sys, os
            sage: DTR = SageDocTestRunner(SageOutputChecker(), verbose=False, sage_options=DD, optionflags=doctest.NORMALIZE_WHITESPACE|doctest.ELLIPSIS)
            sage: filename = os.path.join(SAGE_SRC,'sage','doctest','forker.py')
            sage: FDS = FileDocTestSource(filename,DD)
            sage: doctests, extras = FDS.create_doctests(globals())
            sage: DTR.run(doctests[0], clear_globs=False)
            TestResults(failed=0, attempted=4)
        """
        self.setters = {}
<<<<<<< HEAD
        randstate.set_random_seed(0)
        # scipy 1.18 introduced reprecation warnings on a number of things they are moving to
        # numpy, e.g. DeprecationWarning: scipy.array is deprecated
        #             and will be removed in SciPy 2.0.0, use numpy.array instead
        # This affects networkx 2.2 up and including 2.4
        # We filter them out here:
        warnings.filterwarnings('ignore', '.*Deprec.*scipy.*instead',) # cf trac #29425

=======
        randstate.set_random_seed(self.options.random_seed)
>>>>>>> b62f775b
        warnings.showwarning = showwarning_with_traceback
        self.running_doctest_digest = hashlib.md5()
        self.test = test
        if compileflags is None:
            compileflags = doctest._extract_future_flags(test.globs)
        compileflags |= MANDATORY_COMPILE_FLAGS
        # We use this slightly modified version of Pdb because it
        # interacts better with the doctesting framework (like allowing
        # doctests for sys.settrace()). Since we already have output
        # spoofing in place, there is no need for redirection.
        if self.options.debug:
            self.debugger = doctest._OutputRedirectingPdb(sys.stdout)
            self.debugger.reset()
        else:
            self.debugger = None
        self.save_linecache_getlines = linecache.getlines
        linecache.getlines = self._DocTestRunner__patched_linecache_getlines
        if out is None:
            def out(s):
                self.msgfile.write(s)
                self.msgfile.flush()

        self._fakeout.start_spoofing()
        # If self.options.initial is set, we show only the first failure in each doctest block.
        self.no_failure_yet = True
        try:
            return self._run(test, compileflags, out)
        finally:
            self._fakeout.stop_spoofing()
            linecache.getlines = self.save_linecache_getlines
            if clear_globs:
                test.globs.clear()

    def summarize(self, verbose=None):
        """
        Print results of testing to ``self.msgfile`` and return number
        of failures and tests run.

        INPUT:

        - ``verbose`` -- whether to print lots of stuff

        OUTPUT:

        - returns ``(f, t)``, a :class:`doctest.TestResults` instance
          giving the number of failures and the total number of tests
          run.

        EXAMPLES::

            sage: from sage.doctest.parsing import SageOutputChecker
            sage: from sage.doctest.forker import SageDocTestRunner
            sage: from sage.doctest.control import DocTestDefaults; DD = DocTestDefaults()
            sage: import doctest, sys, os
            sage: DTR = SageDocTestRunner(SageOutputChecker(), verbose=False, sage_options=DD, optionflags=doctest.NORMALIZE_WHITESPACE|doctest.ELLIPSIS)
            sage: DTR._name2ft['sage.doctest.forker'] = (1,120)
            sage: results = DTR.summarize()
            **********************************************************************
            1 item had failures:
                1 of 120 in sage.doctest.forker
            sage: results
            TestResults(failed=1, attempted=120)
        """
        if verbose is None:
            verbose = self._verbose
        m = self.msgfile
        notests = []
        passed = []
        failed = []
        totalt = totalf = 0
        for x in self._name2ft.items():
            name, (f, t) = x
            assert f <= t
            totalt += t
            totalf += f
            if not t:
                notests.append(name)
            elif not f:
                passed.append( (name, t) )
            else:
                failed.append(x)
        if verbose:
            if notests:
                print(count_noun(len(notests), "item"), "had no tests:", file=m)
                notests.sort()
                for thing in notests:
                    print("    %s"%thing, file=m)
            if passed:
                print(count_noun(len(passed), "item"), "passed all tests:", file=m)
                passed.sort()
                for thing, count in passed:
                    print(" %s in %s"%(count_noun(count, "test", pad_number=3, pad_noun=True), thing), file=m)
        if failed:
            print(self.DIVIDER, file=m)
            print(count_noun(len(failed), "item"), "had failures:", file=m)
            failed.sort()
            for thing, (f, t) in failed:
                print(" %3d of %3d in %s"%(f, t, thing), file=m)
        if verbose:
            print(count_noun(totalt, "test") + " in " + count_noun(len(self._name2ft), "item") + ".", file=m)
            print("%s passed and %s failed."%(totalt - totalf, totalf), file=m)
            if totalf:
                print("***Test Failed***", file=m)
            else:
                print("Test passed.", file=m)
        m.flush()
        return doctest.TestResults(totalf, totalt)

    def update_digests(self, example):
        """
        Update global and doctest digests.

        Sage's doctest runner tracks the state of doctests so that
        their dependencies are known.  For example, in the following
        two lines ::

            sage: R.<x> = ZZ[]
            sage: f = x^2 + 1

        it records that the second line depends on the first since the
        first INSERTS ``x`` into the global namespace and the second
        line RETRIEVES ``x`` from the global namespace.

        This function updates the hashes that record these
        dependencies.

        INPUT:

        - ``example`` -- a :class:`doctest.Example` instance

        EXAMPLES::

            sage: from sage.doctest.parsing import SageOutputChecker
            sage: from sage.doctest.forker import SageDocTestRunner
            sage: from sage.doctest.sources import FileDocTestSource
            sage: from sage.doctest.control import DocTestDefaults; DD = DocTestDefaults()
            sage: from sage.env import SAGE_SRC
            sage: import doctest, sys, os, hashlib
            sage: DTR = SageDocTestRunner(SageOutputChecker(), verbose=False, sage_options=DD, optionflags=doctest.NORMALIZE_WHITESPACE|doctest.ELLIPSIS)
            sage: filename = os.path.join(SAGE_SRC,'sage','doctest','forker.py')
            sage: FDS = FileDocTestSource(filename,DD)
            sage: doctests, extras = FDS.create_doctests(globals())
            sage: DTR.running_global_digest.hexdigest()
            'd41d8cd98f00b204e9800998ecf8427e'
            sage: DTR.running_doctest_digest = hashlib.md5()
            sage: ex = doctests[0].examples[0]; ex.predecessors = None
            sage: DTR.update_digests(ex)
            sage: DTR.running_global_digest.hexdigest()
            '3cb44104292c3a3ab4da3112ce5dc35c'
        """
        s = str_to_bytes(pre_hash(get_source(example)), 'utf-8')
        self.running_global_digest.update(s)
        self.running_doctest_digest.update(s)
        if example.predecessors is not None:
            digest = hashlib.md5(s)
            gen = (e.running_state for e in example.predecessors)
            digest.update(str_to_bytes(reduce_hex(gen), 'ascii'))
            example.running_state = digest.hexdigest()

    def compile_and_execute(self, example, compiler, globs):
        """
        Runs the given example, recording dependencies.

        Rather than using a basic dictionary, Sage's doctest runner
        uses a :class:`sage.doctest.util.RecordingDict`, which records
        every time a value is set or retrieved.  Executing the given
        code with this recording dictionary as the namespace allows
        Sage to track dependencies between doctest lines.  For
        example, in the following two lines ::

            sage: R.<x> = ZZ[]
            sage: f = x^2 + 1

        the recording dictionary records that the second line depends
        on the first since the first INSERTS ``x`` into the global
        namespace and the second line RETRIEVES ``x`` from the global
        namespace.

        INPUT:

        - ``example`` -- a :class:`doctest.Example` instance.

        - ``compiler`` -- a callable that, applied to example,
          produces a code object

        - ``globs`` -- a dictionary in which to execute the code.

        OUTPUT:

        - the output of the compiled code snippet.

        EXAMPLES::

            sage: from sage.doctest.parsing import SageOutputChecker
            sage: from sage.doctest.forker import SageDocTestRunner
            sage: from sage.doctest.sources import FileDocTestSource
            sage: from sage.doctest.util import RecordingDict
            sage: from sage.doctest.control import DocTestDefaults; DD = DocTestDefaults()
            sage: from sage.env import SAGE_SRC
            sage: import doctest, sys, os, hashlib
            sage: DTR = SageDocTestRunner(SageOutputChecker(), verbose=False, sage_options=DD, optionflags=doctest.NORMALIZE_WHITESPACE|doctest.ELLIPSIS)
            sage: DTR.running_doctest_digest = hashlib.md5()
            sage: filename = os.path.join(SAGE_SRC,'sage','doctest','forker.py')
            sage: FDS = FileDocTestSource(filename,DD)
            sage: globs = RecordingDict(globals())
            sage: 'doctest_var' in globs
            False
            sage: doctests, extras = FDS.create_doctests(globs)
            sage: ex0 = doctests[0].examples[0]
            sage: compiler = lambda ex: compile(ex.source, '<doctest sage.doctest.forker[0]>', 'single', 32768, 1)
            sage: DTR.compile_and_execute(ex0, compiler, globs)
            1764
            sage: globs['doctest_var']
            42
            sage: globs.set
            {'doctest_var'}
            sage: globs.got
            {'Integer'}

        Now we can execute some more doctests to see the dependencies. ::

            sage: ex1 = doctests[0].examples[1]
            sage: compiler = lambda ex:compile(ex.source, '<doctest sage.doctest.forker[1]>', 'single', 32768, 1)
            sage: DTR.compile_and_execute(ex1, compiler, globs)
            sage: sorted(list(globs.set))
            ['R', 'a']
            sage: globs.got
            {'ZZ'}
            sage: ex1.predecessors
            []

        ::

            sage: ex2 = doctests[0].examples[2]
            sage: compiler = lambda ex:compile(ex.source, '<doctest sage.doctest.forker[2]>', 'single', 32768, 1)
            sage: DTR.compile_and_execute(ex2, compiler, globs)
            a + 42
            sage: list(globs.set)
            []
            sage: sorted(list(globs.got))
            ['a', 'doctest_var']
            sage: set(ex2.predecessors) == set([ex0,ex1])
            True
        """
        if isinstance(globs, RecordingDict):
            globs.start()
        example.sequence_number = len(self.history)
        self.history.append(example)
        timer = Timer().start()
        try:
            compiled = compiler(example)
            timer.start()    # reset timer
            exec(compiled, globs)
        finally:
            timer.stop().annotate(example)
            if isinstance(globs, RecordingDict):
                example.predecessors = []
                for name in globs.got:
                    ref = self.setters.get(name)
                    if ref is not None:
                        example.predecessors.append(ref)
                for name in globs.set:
                    self.setters[name] = example
            else:
                example.predecessors = None
            self.update_digests(example)
            example.total_state = self.running_global_digest.hexdigest()
            example.doctest_state = self.running_doctest_digest.hexdigest()

    def _failure_header(self, test, example, message='Failed example:'):
        """
        We strip out ``sage:`` prompts, so we override
        :meth:`doctest.DocTestRunner._failure_header` for better
        reporting.

        INPUT:

        - ``test`` -- a :class:`doctest.DocTest` instance

        - ``example`` -- a :class:`doctest.Example` instance in ``test``.

        OUTPUT:

        - a string used for reporting that the given example failed.

        EXAMPLES::

            sage: from sage.doctest.parsing import SageOutputChecker
            sage: from sage.doctest.forker import SageDocTestRunner
            sage: from sage.doctest.sources import FileDocTestSource
            sage: from sage.doctest.control import DocTestDefaults; DD = DocTestDefaults()
            sage: from sage.env import SAGE_SRC
            sage: import doctest, sys, os
            sage: DTR = SageDocTestRunner(SageOutputChecker(), verbose=False, sage_options=DD, optionflags=doctest.NORMALIZE_WHITESPACE|doctest.ELLIPSIS)
            sage: filename = os.path.join(SAGE_SRC,'sage','doctest','forker.py')
            sage: FDS = FileDocTestSource(filename,DD)
            sage: doctests, extras = FDS.create_doctests(globals())
            sage: ex = doctests[0].examples[0]
            sage: print(DTR._failure_header(doctests[0], ex))
            **********************************************************************
            File ".../sage/doctest/forker.py", line 11, in sage.doctest.forker
            Failed example:
                doctest_var = 42; doctest_var^2
            <BLANKLINE>

       Without the source swapping::

            sage: import doctest
            sage: print(doctest.DocTestRunner._failure_header(DTR, doctests[0], ex))
            **********************************************************************
            File ".../sage/doctest/forker.py", line 11, in sage.doctest.forker
            Failed example:
                doctest_var = Integer(42); doctest_var**Integer(2)
            <BLANKLINE>

        The ``'Failed example:'`` message can be customized::

            sage: print(DTR._failure_header(doctests[0], ex, message='Hello there!'))
            **********************************************************************
            File ".../sage/doctest/forker.py", line 11, in sage.doctest.forker
            Hello there!
                doctest_var = 42; doctest_var^2
            <BLANKLINE>
        """
        out = [self.DIVIDER]
        with OriginalSource(example):
            if test.filename:
                if test.lineno is not None and example.lineno is not None:
                    lineno = test.lineno + example.lineno + 1
                else:
                    lineno = '?'
                out.append('File "%s", line %s, in %s' %
                           (test.filename, lineno, test.name))
            else:
                out.append('Line %s, in %s' % (example.lineno+1, test.name))
            out.append(message)
            source = example.source
            out.append(doctest._indent(source))
            return '\n'.join(out)

    def report_start(self, out, test, example):
        """
        Called when an example starts.

        INPUT:

        - ``out`` -- a function for printing

        - ``test`` -- a :class:`doctest.DocTest` instance

        - ``example`` -- a :class:`doctest.Example` instance in ``test``

        OUTPUT:

        - prints a report to ``out``

        EXAMPLES::

            sage: from sage.doctest.parsing import SageOutputChecker
            sage: from sage.doctest.forker import SageDocTestRunner
            sage: from sage.doctest.sources import FileDocTestSource
            sage: from sage.doctest.control import DocTestDefaults; DD = DocTestDefaults()
            sage: from sage.env import SAGE_SRC
            sage: import doctest, sys, os
            sage: DTR = SageDocTestRunner(SageOutputChecker(), verbose=True, sage_options=DD, optionflags=doctest.NORMALIZE_WHITESPACE|doctest.ELLIPSIS)
            sage: filename = os.path.join(SAGE_SRC,'sage','doctest','forker.py')
            sage: FDS = FileDocTestSource(filename,DD)
            sage: doctests, extras = FDS.create_doctests(globals())
            sage: ex = doctests[0].examples[0]
            sage: DTR.report_start(sys.stdout.write, doctests[0], ex)
            Trying (line 11):    doctest_var = 42; doctest_var^2
            Expecting:
                1764
        """
        # We completely replace doctest.DocTestRunner.report_start so that we can include line numbers
        with OriginalSource(example):
            if self._verbose:
                start_txt = ('Trying (line %s):'%(test.lineno + example.lineno + 1)
                             + doctest._indent(example.source))
                if example.want:
                    start_txt += 'Expecting:\n' + doctest._indent(example.want)
                else:
                    start_txt += 'Expecting nothing\n'
                out(start_txt)

    def report_success(self, out, test, example, got):
        """
        Called when an example succeeds.

        INPUT:

        - ``out`` -- a function for printing

        - ``test`` -- a :class:`doctest.DocTest` instance

        - ``example`` -- a :class:`doctest.Example` instance in ``test``

        - ``got`` -- a string, the result of running ``example``

        OUTPUT:

        - prints a report to ``out``

        - if in debugging mode, starts an IPython prompt at the point
          of the failure

        EXAMPLES::

            sage: from sage.doctest.parsing import SageOutputChecker
            sage: from sage.doctest.forker import SageDocTestRunner
            sage: from sage.doctest.sources import FileDocTestSource
            sage: from sage.doctest.control import DocTestDefaults; DD = DocTestDefaults()
            sage: from sage.misc.misc import walltime
            sage: from sage.env import SAGE_SRC
            sage: import doctest, sys, os
            sage: DTR = SageDocTestRunner(SageOutputChecker(), verbose=True, sage_options=DD, optionflags=doctest.NORMALIZE_WHITESPACE|doctest.ELLIPSIS)
            sage: filename = os.path.join(SAGE_SRC,'sage','doctest','forker.py')
            sage: FDS = FileDocTestSource(filename,DD)
            sage: doctests, extras = FDS.create_doctests(globals())
            sage: ex = doctests[0].examples[0]
            sage: ex.walltime = 0.0
            sage: DTR.report_success(sys.stdout.write, doctests[0], ex, '1764')
            ok [0.00 s]
        """
        # We completely replace doctest.DocTestRunner.report_success so that we can include time taken for the test
        if self._verbose:
            out("ok [%.2f s]\n"%example.walltime)

    def report_failure(self, out, test, example, got, globs):
        r"""
        Called when a doctest fails.

        INPUT:

        - ``out`` -- a function for printing

        - ``test`` -- a :class:`doctest.DocTest` instance

        - ``example`` -- a :class:`doctest.Example` instance in ``test``

        - ``got`` -- a string, the result of running ``example``

        - ``globs`` -- a dictionary of globals, used if in debugging mode

        OUTPUT:

        - prints a report to ``out``

        EXAMPLES::

            sage: from sage.doctest.parsing import SageOutputChecker
            sage: from sage.doctest.forker import SageDocTestRunner
            sage: from sage.doctest.sources import FileDocTestSource
            sage: from sage.doctest.control import DocTestDefaults; DD = DocTestDefaults()
            sage: from sage.env import SAGE_SRC
            sage: import doctest, sys, os
            sage: DTR = SageDocTestRunner(SageOutputChecker(), verbose=True, sage_options=DD, optionflags=doctest.NORMALIZE_WHITESPACE|doctest.ELLIPSIS)
            sage: filename = os.path.join(SAGE_SRC,'sage','doctest','forker.py')
            sage: FDS = FileDocTestSource(filename,DD)
            sage: doctests, extras = FDS.create_doctests(globals())
            sage: ex = doctests[0].examples[0]
            sage: DTR.no_failure_yet = True
            sage: DTR.report_failure(sys.stdout.write, doctests[0], ex, 'BAD ANSWER\n', {})
            **********************************************************************
            File ".../sage/doctest/forker.py", line 11, in sage.doctest.forker
            Failed example:
                doctest_var = 42; doctest_var^2
            Expected:
                1764
            Got:
                BAD ANSWER

        If debugging is turned on this function starts an IPython
        prompt when a test returns an incorrect answer::

            sage: import os
            sage: os.environ['SAGE_PEXPECT_LOG'] = "1"
            sage: sage0.quit()
            sage: _ = sage0.eval("import doctest, sys, os, multiprocessing, subprocess")
            sage: _ = sage0.eval("from sage.doctest.parsing import SageOutputChecker")
            sage: _ = sage0.eval("import sage.doctest.forker as sdf")
            sage: _ = sage0.eval("from sage.doctest.control import DocTestDefaults")
            sage: _ = sage0.eval("DD = DocTestDefaults(debug=True)")
            sage: _ = sage0.eval("ex1 = doctest.Example('a = 17', '')")
            sage: _ = sage0.eval("ex2 = doctest.Example('2*a', '1')")
            sage: _ = sage0.eval("DT = doctest.DocTest([ex1,ex2], globals(), 'doubling', None, 0, None)")
            sage: _ = sage0.eval("DTR = sdf.SageDocTestRunner(SageOutputChecker(), verbose=False, sage_options=DD, optionflags=doctest.NORMALIZE_WHITESPACE|doctest.ELLIPSIS)")
            sage: print(sage0.eval("sdf.init_sage(); DTR.run(DT, clear_globs=False)")) # indirect doctest
            **********************************************************************
            Line 1, in doubling
            Failed example:
                2*a
            Expected:
                1
            Got:
                34
            **********************************************************************
            Previously executed commands:
            sage: sage0._expect.expect('sage: ')   # sage0 just mis-identified the output as prompt, synchronize
            0
            sage: sage0.eval("a")
            '...17'
            sage: sage0.eval("quit")
            'Returning to doctests...TestResults(failed=1, attempted=2)'
        """
        if not self.options.initial or self.no_failure_yet:
            self.no_failure_yet = False
            returnval = doctest.DocTestRunner.report_failure(self, out, test, example, got)
            if self.options.debug:
                self._fakeout.stop_spoofing()
                restore_tcpgrp = None
                try:
                    if os.isatty(0):
                        # In order to read from the terminal, we need
                        # to make the current process group the
                        # foreground group.
                        restore_tcpgrp = os.tcgetpgrp(0)
                        signal.signal(signal.SIGTTIN, signal.SIG_IGN)
                        signal.signal(signal.SIGTTOU, signal.SIG_IGN)
                        os.tcsetpgrp(0, os.getpgrp())
                    print("*" * 70)
                    print("Previously executed commands:")
                    for ex in test.examples:
                        if ex is example:
                            break
                        if hasattr(ex, 'sage_source'):
                            src = '    sage: ' + ex.sage_source
                        else:
                            src = '    sage: ' + ex.source
                        if src[-1] == '\n':
                            src = src[:-1]
                        src = src.replace('\n', '\n    ....: ')
                        print(src)
                        if ex.want:
                            print(doctest._indent(ex.want[:-1]))
                    from sage.repl.configuration import sage_ipython_config
                    from IPython.terminal.embed import InteractiveShellEmbed
                    cfg = sage_ipython_config.default()
                    # Currently this doesn't work: prompts only work in pty
                    # We keep simple_prompt=True, prompts will be "In [0]:"
                    # cfg.InteractiveShell.prompts_class = DebugPrompts
                    # cfg.InteractiveShell.simple_prompt = False
                    shell = InteractiveShellEmbed(config=cfg, banner1='', user_ns=dict(globs))
                    shell(header='', stack_depth=2)
                except KeyboardInterrupt:
                    # Assume this is a *real* interrupt. We need to
                    # escalate this to the master doctesting process.
                    if not self.options.serial:
                        os.kill(os.getppid(), signal.SIGINT)
                    raise
                finally:
                    # Restore the foreground process group.
                    if restore_tcpgrp is not None:
                        os.tcsetpgrp(0, restore_tcpgrp)
                        signal.signal(signal.SIGTTIN, signal.SIG_DFL)
                        signal.signal(signal.SIGTTOU, signal.SIG_DFL)
                    print("Returning to doctests...")
                    self._fakeout.start_spoofing()
            return returnval

    def report_overtime(self, out, test, example, got):
        r"""
        Called when the ``warn_long`` option flag is set and a doctest
        runs longer than the specified time.

        INPUT:

        - ``out`` -- a function for printing

        - ``test`` -- a :class:`doctest.DocTest` instance

        - ``example`` -- a :class:`doctest.Example` instance in ``test``

        - ``got`` -- a string, the result of running ``example``

        OUTPUT:

        - prints a report to ``out``

        EXAMPLES::

            sage: from sage.doctest.parsing import SageOutputChecker
            sage: from sage.doctest.forker import SageDocTestRunner
            sage: from sage.doctest.sources import FileDocTestSource
            sage: from sage.doctest.control import DocTestDefaults; DD = DocTestDefaults()
            sage: from sage.misc.misc import walltime
            sage: from sage.env import SAGE_SRC
            sage: import doctest, sys, os
            sage: DTR = SageDocTestRunner(SageOutputChecker(), verbose=True, sage_options=DD, optionflags=doctest.NORMALIZE_WHITESPACE|doctest.ELLIPSIS)
            sage: filename = os.path.join(SAGE_SRC,'sage','doctest','forker.py')
            sage: FDS = FileDocTestSource(filename,DD)
            sage: doctests, extras = FDS.create_doctests(globals())
            sage: ex = doctests[0].examples[0]
            sage: ex.walltime = 1.23
            sage: DTR.report_overtime(sys.stdout.write, doctests[0], ex, 'BAD ANSWER\n')
            **********************************************************************
            File ".../sage/doctest/forker.py", line 11, in sage.doctest.forker
            Warning, slow doctest:
                doctest_var = 42; doctest_var^2
            Test ran for 1.23 s
        """
        out(self._failure_header(test, example, 'Warning, slow doctest:') +
            'Test ran for %.2f s\n' % example.walltime)

    def report_unexpected_exception(self, out, test, example, exc_info):
        r"""
        Called when a doctest raises an exception that's not matched by the expected output.

        If debugging has been turned on, starts an interactive debugger.

        INPUT:

        - ``out`` -- a function for printing

        - ``test`` -- a :class:`doctest.DocTest` instance

        - ``example`` -- a :class:`doctest.Example` instance in ``test``

        - ``exc_info`` -- the result of ``sys.exc_info()``

        OUTPUT:

        - prints a report to ``out``

        - if in debugging mode, starts PDB with the given traceback

        EXAMPLES::

            sage: import os
            sage: os.environ['SAGE_PEXPECT_LOG'] = "1"
            sage: sage0.quit()
            sage: _ = sage0.eval("import doctest, sys, os, multiprocessing, subprocess")
            sage: _ = sage0.eval("from sage.doctest.parsing import SageOutputChecker")
            sage: _ = sage0.eval("import sage.doctest.forker as sdf")
            sage: _ = sage0.eval("from sage.doctest.control import DocTestDefaults")
            sage: _ = sage0.eval("DD = DocTestDefaults(debug=True)")
            sage: _ = sage0.eval("ex = doctest.Example('E = EllipticCurve([0,0]); E', 'A singular Elliptic Curve')")
            sage: _ = sage0.eval("DT = doctest.DocTest([ex], globals(), 'singular_curve', None, 0, None)")
            sage: _ = sage0.eval("DTR = sdf.SageDocTestRunner(SageOutputChecker(), verbose=False, sage_options=DD, optionflags=doctest.NORMALIZE_WHITESPACE|doctest.ELLIPSIS)")
            sage: old_prompt = sage0._prompt
            sage: sage0._prompt = r"\(Pdb\) "
            sage: sage0.eval("DTR.run(DT, clear_globs=False)") # indirect doctest
            '... ArithmeticError("invariants " + str(ainvs) + " define a singular curve")'
            sage: sage0.eval("l")
            '...if self.discriminant() == 0:...raise ArithmeticError...'
            sage: sage0.eval("u")
            '...EllipticCurve_field.__init__(self, K, ainvs)'
            sage: sage0.eval("p ainvs")
            '(0, 0, 0, 0, 0)'
            sage: sage0._prompt = old_prompt
            sage: sage0.eval("quit")
            'TestResults(failed=1, attempted=1)'
        """
        if not self.options.initial or self.no_failure_yet:
            self.no_failure_yet = False
            returnval = doctest.DocTestRunner.report_unexpected_exception(self, out, test, example, exc_info)
            if self.options.debug:
                self._fakeout.stop_spoofing()
                restore_tcpgrp = None
                try:
                    if os.isatty(0):
                        # In order to read from the terminal, we need
                        # to make the current process group the
                        # foreground group.
                        restore_tcpgrp = os.tcgetpgrp(0)
                        signal.signal(signal.SIGTTIN, signal.SIG_IGN)
                        signal.signal(signal.SIGTTOU, signal.SIG_IGN)
                        os.tcsetpgrp(0, os.getpgrp())

                    exc_type, exc_val, exc_tb = exc_info
                    if exc_tb is None:
                        raise RuntimeError(
                            "could not start the debugger for an unexpected "
                            "exception, probably due to an unhandled error "
                            "in a C extension module")
                    self.debugger.reset()
                    self.debugger.interaction(None, exc_tb)
                except KeyboardInterrupt:
                    # Assume this is a *real* interrupt. We need to
                    # escalate this to the master doctesting process.
                    if not self.options.serial:
                        os.kill(os.getppid(), signal.SIGINT)
                    raise
                finally:
                    # Restore the foreground process group.
                    if restore_tcpgrp is not None:
                        os.tcsetpgrp(0, restore_tcpgrp)
                        signal.signal(signal.SIGTTIN, signal.SIG_DFL)
                        signal.signal(signal.SIGTTOU, signal.SIG_DFL)
                    self._fakeout.start_spoofing()
            return returnval

    def update_results(self, D):
        """
        When returning results we pick out the results of interest
        since many attributes are not pickleable.

        INPUT:

        - ``D`` -- a dictionary to update with cputime and walltime

        OUTPUT:

        - the number of failures (or False if there is no failure attribute)

        EXAMPLES::

            sage: from sage.doctest.parsing import SageOutputChecker
            sage: from sage.doctest.forker import SageDocTestRunner
            sage: from sage.doctest.sources import FileDocTestSource, DictAsObject
            sage: from sage.doctest.control import DocTestDefaults; DD = DocTestDefaults()
            sage: from sage.env import SAGE_SRC
            sage: import doctest, sys, os
            sage: DTR = SageDocTestRunner(SageOutputChecker(), verbose=False, sage_options=DD, optionflags=doctest.NORMALIZE_WHITESPACE|doctest.ELLIPSIS)
            sage: filename = os.path.join(SAGE_SRC,'sage','doctest','forker.py')
            sage: FDS = FileDocTestSource(filename,DD)
            sage: doctests, extras = FDS.create_doctests(globals())
            sage: from sage.doctest.util import Timer
            sage: T = Timer().start()
            sage: DTR.run(doctests[0])
            TestResults(failed=0, attempted=4)
            sage: T.stop().annotate(DTR)
            sage: D = DictAsObject({'cputime':[],'walltime':[],'err':None})
            sage: DTR.update_results(D)
            0
            sage: sorted(list(D.items()))
            [('cputime', [...]), ('err', None), ('failures', 0), ('tests', 4), ('walltime', [...]), ('walltime_skips', 0)]
        """
        for key in ["cputime","walltime"]:
            if key not in D:
                D[key] = []
            if hasattr(self, key):
                D[key].append(self.__dict__[key])
        D['tests'] = self.total_performed_tests
        D['walltime_skips'] = self.total_walltime_skips
        if hasattr(self, 'failures'):
            D['failures'] = self.failures
            return self.failures
        else:
            return False

def dummy_handler(sig, frame):
    """
    Dummy signal handler for SIGCHLD (just to ensure the signal
    isn't ignored).

    TESTS::

        sage: import signal
        sage: from sage.doctest.forker import dummy_handler
        sage: _ = signal.signal(signal.SIGUSR1, dummy_handler)
        sage: os.kill(os.getpid(), signal.SIGUSR1)
        sage: signal.signal(signal.SIGUSR1, signal.SIG_DFL)
        <function dummy_handler at ...>
    """
    pass


class DocTestDispatcher(SageObject):
    """
    Creates parallel :class:`DocTestWorker` processes and dispatches
    doctesting tasks.
    """
    def __init__(self, controller):
        """
        INPUT:

        - ``controller`` -- a :class:`sage.doctest.control.DocTestController` instance

        EXAMPLES::

            sage: from sage.doctest.control import DocTestController, DocTestDefaults
            sage: from sage.doctest.forker import DocTestDispatcher
            sage: DocTestDispatcher(DocTestController(DocTestDefaults(), []))
            <sage.doctest.forker.DocTestDispatcher object at ...>
        """
        self.controller = controller
        init_sage(controller)

    def serial_dispatch(self):
        """
        Run the doctests from the controller's specified sources in series.

        There is no graceful handling for signals, no possibility of
        interrupting tests and no timeout.

        EXAMPLES::

            sage: from sage.doctest.control import DocTestController, DocTestDefaults
            sage: from sage.doctest.forker import DocTestDispatcher
            sage: from sage.doctest.reporting import DocTestReporter
            sage: from sage.doctest.util import Timer
            sage: from sage.env import SAGE_SRC
            sage: import os
            sage: homset = os.path.join(SAGE_SRC, 'sage', 'rings', 'homset.py')
            sage: ideal = os.path.join(SAGE_SRC, 'sage', 'rings', 'ideal.py')
            sage: DC = DocTestController(DocTestDefaults(), [homset, ideal])
            sage: DC.expand_files_into_sources()
            sage: DD = DocTestDispatcher(DC)
            sage: DR = DocTestReporter(DC)
            sage: DC.reporter = DR
            sage: DC.dispatcher = DD
            sage: DC.timer = Timer().start()
            sage: DD.serial_dispatch()
            sage -t .../rings/homset.py
                [... tests, ... s]
            sage -t .../rings/ideal.py
                [... tests, ... s]
        """
        for source in self.controller.sources:
            heading = self.controller.reporter.report_head(source)
            if not self.controller.options.only_errors:
                self.controller.log(heading)

            with tempfile.TemporaryFile() as outtmpfile:
                result = DocTestTask(source)(self.controller.options,
                        outtmpfile, self.controller.logger)
                outtmpfile.seek(0)
                output = bytes_to_str(outtmpfile.read())

            self.controller.reporter.report(source, False, 0, result, output)
            if self.controller.options.exitfirst and result[1].failures:
                break

    def parallel_dispatch(self):
        r"""
        Run the doctests from the controller's specified sources in parallel.

        This creates :class:`DocTestWorker` subprocesses, while the master
        process checks for timeouts and collects and displays the results.

        EXAMPLES::

            sage: from sage.doctest.control import DocTestController, DocTestDefaults
            sage: from sage.doctest.forker import DocTestDispatcher
            sage: from sage.doctest.reporting import DocTestReporter
            sage: from sage.doctest.util import Timer
            sage: from sage.env import SAGE_SRC
            sage: import os
            sage: crem = os.path.join(SAGE_SRC, 'sage', 'databases', 'cremona.py')
            sage: bigo = os.path.join(SAGE_SRC, 'sage', 'rings', 'big_oh.py')
            sage: DC = DocTestController(DocTestDefaults(), [crem, bigo])
            sage: DC.expand_files_into_sources()
            sage: DD = DocTestDispatcher(DC)
            sage: DR = DocTestReporter(DC)
            sage: DC.reporter = DR
            sage: DC.dispatcher = DD
            sage: DC.timer = Timer().start()
            sage: DD.parallel_dispatch()
            sage -t .../databases/cremona.py
                [... tests, ... s]
            sage -t .../rings/big_oh.py
                [... tests, ... s]

        If the ``exitfirst=True`` option is given, the results for a failing
        module will be immediately printed and any other ongoing tests
        canceled::

            sage: test1 = os.path.join(SAGE_TMP, 'test1.py')
            sage: test2 = os.path.join(SAGE_TMP, 'test2.py')
            sage: with open(test1, 'w') as f:
            ....:     _ = f.write("'''\nsage: import time; time.sleep(60)\n'''")
            sage: with open(test2, 'w') as f:
            ....:     _ = f.write("'''\nsage: True\nFalse\n'''")
            sage: DC = DocTestController(DocTestDefaults(exitfirst=True,
            ....:                                        nthreads=2),
            ....:                        [test1, test2])
            sage: DC.expand_files_into_sources()
            sage: DD = DocTestDispatcher(DC)
            sage: DR = DocTestReporter(DC)
            sage: DC.reporter = DR
            sage: DC.dispatcher = DD
            sage: DC.timer = Timer().start()
            sage: DD.parallel_dispatch()
            sage -t .../test2.py
            **********************************************************************
            File ".../test2.py", line 2, in test2
            Failed example:
                True
            Expected:
                False
            Got:
                True
            **********************************************************************
            1 item had failures:
               1 of   1 in test2
                [1 test, 1 failure, ... s]
            Killing test .../test1.py
        """
        opt = self.controller.options

        source_iter = iter(self.controller.sources)

        # If timeout was 0, simply set a very long time
        if opt.timeout <= 0:
            opt.timeout = 2**60
        # Timeout we give a process to die (after it received a SIGQUIT
        # signal). If it doesn't exit by itself in this many seconds, we
        # SIGKILL it. This is 5% of doctest timeout, with a maximum of
        # 10 minutes and a minimum of 60 seconds.
        die_timeout = opt.timeout * 0.05
        if die_timeout > 600:
            die_timeout = 600
        elif die_timeout < 60:
            die_timeout = 60

        # If we think that we can not finish running all tests until
        # target_endtime, we skip individual tests. (Only enabled with
        # --short.)
        if opt.target_walltime is None:
            target_endtime = None
        else:
            target_endtime = time.time() + opt.target_walltime
        pending_tests = len(self.controller.sources)

        # List of alive DocTestWorkers (child processes). Workers which
        # are done but whose messages have not been read are also
        # considered alive.
        workers = []

        # List of DocTestWorkers which have finished running but
        # whose results have not been reported yet.
        finished = []

        # If exitfirst is set and we got a failure.
        abort_now = False

        # One particular worker that we are "following": we report the
        # messages while it's running. For other workers, we report the
        # messages if there is no followed worker.
        follow = None

        # Install signal handler for SIGCHLD
        signal.signal(signal.SIGCHLD, dummy_handler)

        # Logger
        log = self.controller.log

        from cysignals.pselect import PSelecter
        try:
            # Block SIGCHLD and SIGINT except during the pselect() call
            with PSelecter([signal.SIGCHLD, signal.SIGINT]) as sel:
                # Function to execute in the child process which exits
                # this "with" statement (which restores the signal mask)
                # and resets to SIGCHLD handler to default.
                # Since multiprocessing.Process is implemented using
                # fork(), signals would otherwise remain blocked in the
                # child process.
                def sel_exit():
                    signal.signal(signal.SIGCHLD, signal.SIG_DFL)
                    sel.__exit__(None, None, None)

                while True:
                    # To avoid calling time.time() all the time while
                    # checking for timeouts, we call it here, once per
                    # loop. It's not a problem if this isn't very
                    # precise, doctest timeouts don't need millisecond
                    # precision.
                    now = time.time()

                    # If there were any substantial changes in the state
                    # (new worker started or finished worker reported),
                    # restart this while loop instead of calling pselect().
                    # This ensures internal consistency and a reasonably
                    # accurate value for "now".
                    restart = False

                    # Process all workers. Check for timeouts on active
                    # workers and move finished/crashed workers to the
                    # "finished" list.
                    # Create a new list "new_workers" containing the active
                    # workers (to avoid updating "workers" in place).
                    new_workers = []
                    for w in workers:
                        if w.rmessages is not None or w.is_alive():
                            if now >= w.deadline:
                                # Timeout => (try to) kill the process
                                # group (which normally includes
                                # grandchildren) and close the message
                                # pipe.
                                # We don't report the timeout yet, we wait
                                # until the process has actually died.
                                w.kill()
                                w.deadline = now + die_timeout
                            if not w.is_alive():
                                # Worker is done but we haven't read all
                                # messages (possibly a grandchild still
                                # has the messages pipe open).
                                # Adjust deadline to read all messages:
                                newdeadline = now + die_timeout
                                if w.deadline > newdeadline:
                                    w.deadline = newdeadline
                            new_workers.append(w)
                        else:
                            # Save the result and output of the worker
                            # and close the associated file descriptors.
                            # It is important to do this now. If we
                            # would leave them open until we call
                            # report(), parallel testing can easily fail
                            # with a "Too many open files" error.
                            w.save_result_output()
                            finished.append(w)
                    workers = new_workers

                    # Similarly, process finished workers.
                    new_finished = []
                    for w in finished:
                        if opt.exitfirst and w.result[1].failures:
                            abort_now = True
                        elif follow is not None and follow is not w:
                            # We are following a different worker, so
                            # we cannot report now.
                            new_finished.append(w)
                            continue

                        # Report the completion of this worker
                        log(w.messages, end="")
                        self.controller.reporter.report(
                            w.source,
                            w.killed,
                            w.exitcode,
                            w.result,
                            w.output,
                            pid=w.pid)

                        pending_tests -= 1

                        restart = True
                        follow = None

                    finished = new_finished

                    if abort_now:
                        break

                    # Start new workers if possible
                    while source_iter is not None and len(workers) < opt.nthreads:
                        try:
                            source = next(source_iter)
                        except StopIteration:
                            source_iter = None
                        else:
                            # Start a new worker.
                            import copy
                            worker_options = copy.copy(opt)
                            if target_endtime is not None:
                                worker_options.target_walltime = (target_endtime - now)/(max(1, pending_tests/opt.nthreads))
                            w = DocTestWorker(source, options=worker_options, funclist=[sel_exit])
                            heading = self.controller.reporter.report_head(w.source)
                            if not self.controller.options.only_errors:
                                w.messages = heading + "\n"
                            # Store length of heading to detect if the
                            # worker has something interesting to report.
                            w.heading_len = len(w.messages)
                            w.start()  # This might take some time
                            w.deadline = time.time() + opt.timeout
                            workers.append(w)
                            restart = True

                    # Recompute state if needed
                    if restart:
                        continue

                    # We are finished if there are no DocTestWorkers left
                    if len(workers) == 0:
                        # If there are no active workers, we should have
                        # reported all finished workers.
                        assert len(finished) == 0
                        break

                    # The master pselect() call
                    rlist = [w.rmessages for w in workers if w.rmessages is not None]
                    tmout = min(w.deadline for w in workers) - now
                    if tmout > 5:  # Wait at most 5 seconds
                        tmout = 5
                    rlist, _, _, _ = sel.pselect(rlist, timeout=tmout)

                    # Read messages
                    for w in workers:
                        if w.rmessages is not None and w.rmessages in rlist:
                            w.read_messages()

                    # Find a worker to follow: if there is only one worker,
                    # always follow it. Otherwise, take the worker with
                    # the earliest deadline of all workers whose
                    # messages are more than just the heading.
                    if follow is None:
                        if len(workers) == 1:
                            follow = workers[0]
                        else:
                            for w in workers:
                                if len(w.messages) > w.heading_len:
                                    if follow is None or w.deadline < follow.deadline:
                                        follow = w

                    # Write messages of followed worker
                    if follow is not None:
                        log(follow.messages, end="")
                        follow.messages = ""
        finally:
            # Restore SIGCHLD handler (which is to ignore the signal)
            signal.signal(signal.SIGCHLD, signal.SIG_DFL)

            # Kill all remaining workers (in case we got interrupted)
            for w in workers:
                if w.kill():
                    log("Killing test %s" % w.source.printpath)
            # Fork a child process with the specific purpose of
            # killing the remaining workers.
            if len(workers) > 0 and os.fork() == 0:
                # Block these signals
                with PSelecter([signal.SIGQUIT, signal.SIGINT]):
                    try:
                        from time import sleep
                        sleep(die_timeout)
                        for w in workers:
                            w.kill()
                    finally:
                        os._exit(0)

            # Hack to ensure multiprocessing leaves these processes
            # alone (in particular, it doesn't wait for them when we
            # exit).
            p = multiprocessing.process
            assert hasattr(p, '_children')
            p._children = set()

    def dispatch(self):
        """
        Run the doctests for the controller's specified sources,
        by calling :meth:`parallel_dispatch` or :meth:`serial_dispatch`
        according to the ``--serial`` option.

        EXAMPLES::

            sage: from sage.doctest.control import DocTestController, DocTestDefaults
            sage: from sage.doctest.forker import DocTestDispatcher
            sage: from sage.doctest.reporting import DocTestReporter
            sage: from sage.doctest.util import Timer
            sage: from sage.env import SAGE_SRC
            sage: import os
            sage: freehom = os.path.join(SAGE_SRC, 'sage', 'modules', 'free_module_homspace.py')
            sage: bigo = os.path.join(SAGE_SRC, 'sage', 'rings', 'big_oh.py')
            sage: DC = DocTestController(DocTestDefaults(), [freehom, bigo])
            sage: DC.expand_files_into_sources()
            sage: DD = DocTestDispatcher(DC)
            sage: DR = DocTestReporter(DC)
            sage: DC.reporter = DR
            sage: DC.dispatcher = DD
            sage: DC.timer = Timer().start()
            sage: DD.dispatch()
            sage -t .../sage/modules/free_module_homspace.py
                [... tests, ... s]
            sage -t .../sage/rings/big_oh.py
                [... tests, ... s]
        """
        if self.controller.options.serial:
            self.serial_dispatch()
        else:
            self.parallel_dispatch()


class DocTestWorker(multiprocessing.Process):
    """
    The DocTestWorker process runs one :class:`DocTestTask` for a given
    source. It returns messages about doctest failures (or all tests if
    verbose doctesting) through a pipe and returns results through a
    ``multiprocessing.Queue`` instance (both these are created in the
    :meth:`start` method).

    It runs the task in its own process-group, such that killing the
    process group kills this process together with its child processes.

    The class has additional methods and attributes for bookkeeping
    by the master process. Except in :meth:`run`, nothing from this
    class should be accessed by the child process.

    INPUT:

    - ``source`` -- a :class:`DocTestSource` instance

    - ``options`` -- an object representing doctest options.

    - ``funclist`` -- a list of callables to be called at the start of
      the child process.

    EXAMPLES::

        sage: from sage.doctest.forker import DocTestWorker, DocTestTask
        sage: from sage.doctest.sources import FileDocTestSource
        sage: from sage.doctest.reporting import DocTestReporter
        sage: from sage.doctest.control import DocTestController, DocTestDefaults
        sage: from sage.env import SAGE_SRC
        sage: filename = os.path.join(SAGE_SRC,'sage','doctest','util.py')
        sage: DD = DocTestDefaults()
        sage: FDS = FileDocTestSource(filename,DD)
        sage: W = DocTestWorker(FDS, DD)
        sage: W.start()
        sage: DC = DocTestController(DD, filename)
        sage: reporter = DocTestReporter(DC)
        sage: W.join()  # Wait for worker to finish
        sage: result = W.result_queue.get()
        sage: reporter.report(FDS, False, W.exitcode, result, "")
            [... tests, ... s]
    """
    def __init__(self, source, options, funclist=[]):
        """
        Initialization.

        TESTS::

            sage: run_doctests(sage.rings.big_oh) # indirect doctest
            Running doctests with ID ...
            Doctesting 1 file.
            sage -t .../sage/rings/big_oh.py
                [... tests, ... s]
            ----------------------------------------------------------------------
            All tests passed!
            ----------------------------------------------------------------------
            Total time for all tests: ... seconds
                cpu time: ... seconds
                cumulative wall time: ... seconds
        """
        multiprocessing.Process.__init__(self)

        self.source = source
        self.options = options
        self.funclist = funclist

        # Open pipe for messages. These are raw file descriptors,
        # not Python file objects!
        self.rmessages, self.wmessages = os.pipe()

        # Create Queue for the result. Since we're running only one
        # doctest, this "queue" will contain only 1 element.
        self.result_queue = multiprocessing.Queue(1)

        # Temporary file for stdout/stderr of the child process.
        # Normally, this isn't used in the master process except to
        # debug timeouts/crashes.
        self.outtmpfile = tempfile.NamedTemporaryFile(delete=False)

        # Create string for the master process to store the messages
        # (usually these are the doctest failures) of the child.
        # These messages are read through the pipe created above.
        self.messages = ""

        # Has this worker been killed (because of a time out)?
        self.killed = False

    def run(self):
        """
        Runs the :class:`DocTestTask` under its own PGID.

        TESTS::

            sage: run_doctests(sage.symbolic.units) # indirect doctest
            Running doctests with ID ...
            Doctesting 1 file.
            sage -t .../sage/symbolic/units.py
                [... tests, ... s]
            ----------------------------------------------------------------------
            All tests passed!
            ----------------------------------------------------------------------
            Total time for all tests: ... seconds
                cpu time: ... seconds
                cumulative wall time: ... seconds
        """
        os.setpgid(os.getpid(), os.getpid())

        # Run functions
        for f in self.funclist:
            f()

        # Write one byte to the pipe to signal to the master process
        # that we have started properly.
        os.write(self.wmessages, b"X")

        task = DocTestTask(self.source)

        # Ensure the Python stdin is the actual stdin
        # (multiprocessing redirects this).
        # We will do a more proper redirect of stdin in SageSpoofInOut.
        try:
            sys.stdin = os.fdopen(0, "r")
        except OSError:
            # We failed to open stdin for reading, this might happen
            # for example when running under "nohup" (Trac #14307).
            # Simply redirect stdin from /dev/null and try again.
            with open(os.devnull) as f:
                os.dup2(f.fileno(), 0)
            sys.stdin = os.fdopen(0, "r")

        # Close the reading end of the pipe (only the master should
        # read from the pipe) and open the writing end.
        os.close(self.rmessages)
        msgpipe = os.fdopen(self.wmessages, "w")
        try:
            task(self.options, self.outtmpfile, msgpipe, self.result_queue)
        finally:
            msgpipe.close()
            self.outtmpfile.close()

    def start(self):
        """
        Start the worker and close the writing end of the message pipe.

        TESTS::

            sage: from sage.doctest.forker import DocTestWorker, DocTestTask
            sage: from sage.doctest.sources import FileDocTestSource
            sage: from sage.doctest.reporting import DocTestReporter
            sage: from sage.doctest.control import DocTestController, DocTestDefaults
            sage: from sage.env import SAGE_SRC
            sage: filename = os.path.join(SAGE_SRC,'sage','doctest','util.py')
            sage: DD = DocTestDefaults()
            sage: FDS = FileDocTestSource(filename,DD)
            sage: W = DocTestWorker(FDS, DD)
            sage: W.start()
            sage: try:
            ....:     os.fstat(W.wmessages)
            ....: except OSError:
            ....:     print("Write end of pipe successfully closed")
            Write end of pipe successfully closed
            sage: W.join()  # Wait for worker to finish
        """
        super(DocTestWorker, self).start()

        # Close the writing end of the pipe (only the child should
        # write to the pipe).
        os.close(self.wmessages)

        # Read one byte from the pipe as a sign that the child process
        # has properly started (to avoid race conditions). In particular,
        # it will have its process group changed.
        os.read(self.rmessages, 1)

    def read_messages(self):
        """
        In the master process, read from the pipe and store the data
        read in the ``messages`` attribute.

        .. NOTE::

            This function may need to be called multiple times in
            order to read all of the messages.

        EXAMPLES::

            sage: from sage.doctest.forker import DocTestWorker, DocTestTask
            sage: from sage.doctest.sources import FileDocTestSource
            sage: from sage.doctest.reporting import DocTestReporter
            sage: from sage.doctest.control import DocTestController, DocTestDefaults
            sage: from sage.env import SAGE_SRC
            sage: filename = os.path.join(SAGE_SRC,'sage','doctest','util.py')
            sage: DD = DocTestDefaults(verbose=True,nthreads=2)
            sage: FDS = FileDocTestSource(filename,DD)
            sage: W = DocTestWorker(FDS, DD)
            sage: W.start()
            sage: while W.rmessages is not None:
            ....:     W.read_messages()
            sage: W.join()
            sage: len(W.messages) > 0
            True
        """
        # It's absolutely important to execute only one read() system
        # call, more might block. Assuming that we used pselect()
        # correctly, one read() will not block.
        if self.rmessages is not None:
            s = os.read(self.rmessages, 4096)
            self.messages += bytes_to_str(s)
            if len(s) == 0:  # EOF
                os.close(self.rmessages)
                self.rmessages = None

    def save_result_output(self):
        """
        Annotate ``self`` with ``self.result`` (the result read through
        the ``result_queue`` and with ``self.output``, the complete
        contents of ``self.outtmpfile``. Then close the Queue and
        ``self.outtmpfile``.

        EXAMPLES::

            sage: from sage.doctest.forker import DocTestWorker, DocTestTask
            sage: from sage.doctest.sources import FileDocTestSource
            sage: from sage.doctest.reporting import DocTestReporter
            sage: from sage.doctest.control import DocTestController, DocTestDefaults
            sage: from sage.env import SAGE_SRC
            sage: filename = os.path.join(SAGE_SRC,'sage','doctest','util.py')
            sage: DD = DocTestDefaults()
            sage: FDS = FileDocTestSource(filename,DD)
            sage: W = DocTestWorker(FDS, DD)
            sage: W.start()
            sage: W.join()
            sage: W.save_result_output()
            sage: sorted(W.result[1].keys())
            ['cputime', 'err', 'failures', 'optionals', 'tests', 'walltime', 'walltime_skips']
            sage: len(W.output) > 0
            True

        .. NOTE::

            This method is called from the parent process, not from the
            subprocess.
        """
        try:
            self.result = self.result_queue.get(block=False)
        except Empty:
            self.result = (0, DictAsObject(dict(err='noresult')))
        del self.result_queue

        self.outtmpfile.seek(0)
        self.output = bytes_to_str(self.outtmpfile.read())
        self.outtmpfile.close()
        try:
            # Now it is safe to delete the outtmpfile; we manage this manually
            # so that the file does not get deleted via TemporaryFile.__del__
            # in the worker process
            os.unlink(self.outtmpfile.name)
        except OSError as exc:
            if exc.errno != errno.ENOENT:
                raise

        del self.outtmpfile

    def kill(self):
        """
        Kill this worker.  Return ``True`` if the signal(s) are sent
        successfully or ``False`` if the worker process no longer exists.

        This method is only called if there is something wrong with the
        worker. Under normal circumstances, the worker is supposed to
        exit by itself after finishing.

        The first time this is called, use ``SIGQUIT``. This will trigger
        the cysignals ``SIGQUIT`` handler and try to print an enhanced
        traceback.

        Subsequent times, use ``SIGKILL``.  Also close the message pipe
        if it was still open.

        EXAMPLES::

            sage: import time
            sage: from sage.doctest.forker import DocTestWorker, DocTestTask
            sage: from sage.doctest.sources import FileDocTestSource
            sage: from sage.doctest.reporting import DocTestReporter
            sage: from sage.doctest.control import DocTestController, DocTestDefaults
            sage: from sage.env import SAGE_SRC
            sage: filename = os.path.join(SAGE_SRC,'sage','doctest','tests','99seconds.rst')
            sage: DD = DocTestDefaults()
            sage: FDS = FileDocTestSource(filename,DD)

        We set up the worker to start by blocking ``SIGQUIT``, such that
        killing will fail initially::

            sage: from cysignals.pselect import PSelecter
            sage: import signal
            sage: def block_hup():
            ....:     # We never __exit__()
            ....:     PSelecter([signal.SIGQUIT]).__enter__()
            sage: W = DocTestWorker(FDS, DD, [block_hup])
            sage: W.start()
            sage: W.killed
            False
            sage: W.kill()
            True
            sage: W.killed
            True
            sage: time.sleep(0.2)  # Worker doesn't die
            sage: W.kill()         # Worker dies now
            True
            sage: time.sleep(1)
            sage: W.is_alive()
            False
        """

        if self.rmessages is not None:
            os.close(self.rmessages)
            self.rmessages = None

        try:
            if not self.killed:
                self.killed = True
                os.killpg(self.pid, signal.SIGQUIT)
            else:
                os.killpg(self.pid, signal.SIGKILL)
        except OSError as exc:
            # Handle a race condition where the process has exited on
            # its own by the time we get here, and ESRCH is returned
            # indicating no processes in the specified process group
            if exc.errno != errno.ESRCH:
                raise

            return False

        return True


class DocTestTask(object):
    """
    This class encapsulates the tests from a single source.

    This class does not insulate from problems in the source
    (e.g. entering an infinite loop or causing a segfault), that has to
    be dealt with at a higher level.

    INPUT:

    - ``source`` -- a :class:`sage.doctest.sources.DocTestSource` instance.

    - ``verbose`` -- boolean, controls reporting of progress by :class:`doctest.DocTestRunner`.

    EXAMPLES::

        sage: from sage.doctest.forker import DocTestTask
        sage: from sage.doctest.sources import FileDocTestSource
        sage: from sage.doctest.control import DocTestDefaults, DocTestController
        sage: from sage.env import SAGE_SRC
        sage: import os
        sage: filename = os.path.join(SAGE_SRC,'sage','doctest','sources.py')
        sage: DD = DocTestDefaults()
        sage: FDS = FileDocTestSource(filename,DD)
        sage: DTT = DocTestTask(FDS)
        sage: DC = DocTestController(DD,[filename])
        sage: ntests, results = DTT(options=DD)
        sage: ntests >= 300 or ntests
        True
        sage: sorted(results.keys())
        ['cputime', 'err', 'failures', 'optionals', 'tests', 'walltime', 'walltime_skips']
    """

    extra_globals = {}
    """
    Extra objects to place in the global namespace in which tests are run.
    Normally this should be empty but there are special cases where it may
    be useful.

    For example, in Sage versions 9.1 and earlier, on Python 3 add
    ``long`` as an alias for ``int`` so that tests that use the
    ``long`` built-in (of which there are many) still pass.  We did
    this so that the test suite could run on Python 3 while Python 2
    was still the default.
    """

    def __init__(self, source):
        """
        Initialization.

        TESTS::

            sage: from sage.doctest.forker import DocTestTask
            sage: from sage.doctest.sources import FileDocTestSource
            sage: from sage.doctest.control import DocTestDefaults
            sage: from sage.env import SAGE_SRC
            sage: import os
            sage: filename = os.path.join(SAGE_SRC,'sage','doctest','sources.py')
            sage: FDS = FileDocTestSource(filename,DocTestDefaults())
            sage: DocTestTask(FDS)
            <sage.doctest.forker.DocTestTask object at ...>
        """
        self.source = source

    def __call__(self, options, outtmpfile=None, msgfile=None, result_queue=None):
        """
        Calling the task does the actual work of running the doctests.

        INPUT:

        - ``options`` -- an object representing doctest options.

        - ``outtmpfile`` -- a seekable file that's used by the doctest
          runner to redirect stdout and stderr of the doctests.

        - ``msgfile`` -- a file or pipe to send doctest messages about
          doctest failures (or all tests in verbose mode).

        - ``result_queue`` -- an instance of :class:`multiprocessing.Queue`
          to store the doctest result. For testing, this can also be None.

        OUTPUT:

        - ``(doctests, result_dict)`` where ``doctests`` is the number of
          doctests and ``result_dict`` is a dictionary annotated with
          timings and error information.

        - Also put ``(doctests, result_dict)`` onto the ``result_queue``
          if the latter isn't None.

        EXAMPLES::

            sage: from sage.doctest.forker import DocTestTask
            sage: from sage.doctest.sources import FileDocTestSource
            sage: from sage.doctest.control import DocTestDefaults, DocTestController
            sage: from sage.env import SAGE_SRC
            sage: import os
            sage: filename = os.path.join(SAGE_SRC,'sage','doctest','parsing.py')
            sage: DD = DocTestDefaults()
            sage: FDS = FileDocTestSource(filename,DD)
            sage: DTT = DocTestTask(FDS)
            sage: DC = DocTestController(DD, [filename])
            sage: ntests, runner = DTT(options=DD)
            sage: runner.failures
            0
            sage: ntests >= 200 or ntests
            True
        """
        result = None
        try:
            runner = SageDocTestRunner(
                    SageOutputChecker(),
                    verbose=options.verbose,
                    outtmpfile=outtmpfile,
                    msgfile=msgfile,
                    sage_options=options,
                    optionflags=doctest.NORMALIZE_WHITESPACE|doctest.ELLIPSIS)
            runner.basename = self.source.basename
            runner.filename = self.source.path
            N = options.file_iterations
            results = DictAsObject(dict(walltime=[],cputime=[],err=None,walltime_skips=0))

            # multiprocessing.Process instances don't run exit
            # functions, so we run the functions added by doctests
            # when exiting this context.
            with restore_atexit(run=True):
                for it in range(N):
                    doctests, extras = self._run(runner, options, results)
                    runner.summarize(options.verbose)
                    if runner.update_results(results):
                        break

            if extras['tab']:
                results.err = 'tab'
                results.tab_linenos = extras['tab']
            if extras['line_number']:
                results.err = 'line_number'
            results.optionals = extras['optionals']
            # We subtract 1 to remove the sig_on_count() tests
            result = (sum(max(0,len(test.examples) - 1) for test in doctests),
                      results)

        except BaseException:
            exc_info = sys.exc_info()
            tb = "".join(traceback.format_exception(*exc_info))
            result = (0, DictAsObject(dict(err=exc_info[0], tb=tb)))

        if result_queue is not None:
            result_queue.put(result, False)

        return result

    def _run(self, runner, options, results):
        """
        Actually run the doctests with the right set of globals
        """
        # Import Jupyter globals to doctest the Jupyter
        # implementation of widgets and interacts
        from importlib import import_module
        sage_all = import_module(options.environment)
        dict_all = sage_all.__dict__
        # Remove '__package__' item from the globals since it is not
        # always in the globals in an actual Sage session.
        dict_all.pop('__package__', None)

        # Add any other special globals for testing purposes only
        dict_all.update(self.extra_globals)

        sage_namespace = RecordingDict(dict_all)
        sage_namespace['__name__'] = '__main__'
        doctests, extras = self.source.create_doctests(sage_namespace)
        timer = Timer().start()

        for test in doctests:
            result = runner.run(test)
            if options.exitfirst and result.failed:
                break

        timer.stop().annotate(runner)
        return doctests, extras<|MERGE_RESOLUTION|>--- conflicted
+++ resolved
@@ -883,18 +883,13 @@
             TestResults(failed=0, attempted=4)
         """
         self.setters = {}
-<<<<<<< HEAD
-        randstate.set_random_seed(0)
+        randstate.set_random_seed(self.options.random_seed)
         # scipy 1.18 introduced reprecation warnings on a number of things they are moving to
         # numpy, e.g. DeprecationWarning: scipy.array is deprecated
         #             and will be removed in SciPy 2.0.0, use numpy.array instead
         # This affects networkx 2.2 up and including 2.4
         # We filter them out here:
         warnings.filterwarnings('ignore', '.*Deprec.*scipy.*instead',) # cf trac #29425
-
-=======
-        randstate.set_random_seed(self.options.random_seed)
->>>>>>> b62f775b
         warnings.showwarning = showwarning_with_traceback
         self.running_doctest_digest = hashlib.md5()
         self.test = test
