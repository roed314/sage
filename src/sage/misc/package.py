r"""
Listing Sage packages

This module can be used to see which Sage packages are installed
and which packages are available for installation.

For more information about creating Sage packages, see the "Packaging
Third-Party Code" section of the Sage Developer's Guide.

Actually installing the packages should be done via the command
line, using the following commands:

- ``sage -i PACKAGE_NAME`` -- install the given package

- ``sage -f PACKAGE_NAME`` -- re-install the given package, even if it
  was already installed

To list the packages available, either use in a terminal one of ``sage
-standard``, ``sage -optional`` or ``sage -experimental``. Or the following
command inside Sage::

    sage: from sage.misc.package import list_packages
    sage: pkgs = list_packages(local=True)  # optional - sage_spkg
    sage: sorted(pkgs.keys())  # optional - sage_spkg, random
    ['4ti2',
     'alabaster',
     'arb',
     ...
     'zlib',
     'zn_poly']

Functions
---------
"""

# ****************************************************************************
# This program is free software: you can redistribute it and/or modify
# it under the terms of the GNU General Public License as published by
# the Free Software Foundation, either version 2 of the License, or
# (at your option) any later version.
#                  https://www.gnu.org/licenses/
# ****************************************************************************
from typing import Dict, List, NamedTuple, Optional, Union

import sage.env

import json
import os
import subprocess
import sys
from pathlib import Path
from urllib.request import urlopen
from urllib.error import URLError
from ssl import SSLContext

DEFAULT_PYPI = 'https://pypi.org/pypi'

def pkgname_split(name):
    r"""
    Split a pkgname into a list of strings, 'name, version'.

    For some packages, the version string might be empty.

    EXAMPLES::

        sage: from sage.misc.package import pkgname_split
        sage: pkgname_split('hello_world-1.2')
        ['hello_world', '1.2']
    """
    return (name.split('-',1) + [''])[:2]

def pip_remote_version(pkg, pypi_url=DEFAULT_PYPI, ignore_URLError=False):
    r"""
    Return the version of this pip package available on PyPI.

    INPUT:

    - ``pkg`` -- the package

    - ``pypi_url`` -- (string, default: standard PyPI url) an optional Python
      package repository to use

    - ``ignore_URLError`` -- (default: ``False``) if set to ``True`` then no
      error is raised if the connection fails and the function returns ``None``

    EXAMPLES:

    The following test does fail if there is no TLS support (see e.g.
    :trac:`19213`)::

        sage: from sage.misc.package import pip_remote_version
        sage: pip_remote_version('beautifulsoup4') # optional - internet # not tested
        u'...'

    These tests are reliable since the tested package does not exist::

        sage: nap = 'hey_this_is_NOT_a_python_package'
        sage: pypi = 'http://this.is.not.pypi.com/'
        sage: pip_remote_version(nap, pypi_url=pypi, ignore_URLError=True) # optional - internet
        doctest:...: UserWarning: failed to fetch the version of
        pkg='hey_this_is_NOT_a_python_package' at
        http://this.is.not.pypi.com/.../json
        sage: pip_remote_version(nap, pypi_url=pypi, ignore_URLError=False) # optional - internet
        Traceback (most recent call last):
        ...
        HTTPError: HTTP Error 404: Not Found
    """
    url = '{pypi_url}/{pkg}/json'.format(pypi_url=pypi_url, pkg=pkg)

    try:
        f = urlopen(url, context=SSLContext())
        text = f.read()
        f.close()
    except URLError:
        if ignore_URLError:
            import warnings
            warnings.warn("failed to fetch the version of pkg={!r} at {}".format(pkg, url))
            return
        else:
            raise

    info = json.loads(text)
    stable_releases = [v for v in info['releases'] if 'a' not in v and 'b' not in v]
    return max(stable_releases)

def pip_installed_packages(normalization=None):
    r"""
    Return a dictionary `name->version` of installed pip packages.

    This command returns *all* pip-installed packages. Not only Sage packages.

    INPUT:

    - ``normalization`` -- (optional, default: ``None``) according to which rule to
      normalize the package name, either ``None`` (as is) or ``'spkg'`` (format
      as in the Sage distribution in ``build/pkgs/``), i.e., lowercased and
      dots and dashes replaced by underscores.

    EXAMPLES::

        sage: from sage.misc.package import pip_installed_packages
        sage: d = pip_installed_packages()  # optional - sage_spkg
        sage: 'scipy' in d  # optional - sage_spkg
        True
        sage: d['scipy']  # optional - sage_spkg
        '...'
        sage: d['beautifulsoup4']   # optional - sage_spkg beautifulsoup4
        '...'
        sage: d['prompt-toolkit']   # optional - sage_spkg
        '...'
        sage: d = pip_installed_packages(normalization='spkg')  # optional - sage_spkg
        sage: d['prompt_toolkit']   # optional - sage_spkg
        '...'

    """
    with open(os.devnull, 'w') as devnull:
        proc = subprocess.Popen(
            [sys.executable, "-m", "pip", "list", "--no-index", "--format", "json"],
            stdout=subprocess.PIPE,
            stderr=devnull,
        )
        stdout = proc.communicate()[0].decode()

        def normalize(name: str) -> str:
            if normalization is None:
                return name
            elif normalization == 'spkg':
                return name.lower().replace('-', '_').replace('.', '_')
            else:
                raise NotImplementedError(f'normalization {normalization} is not implemented')
        try:
            return {normalize(package['name']): package['version']
                    for package in json.loads(stdout)}
        except json.decoder.JSONDecodeError:
            # Something went wrong while parsing the output from pip.
            # This may happen if pip is not correctly installed.
            return {}


class PackageInfo(NamedTuple):
    """Represents information about a package."""
    name: str
    type: Optional[str] = None
    source: Optional[str] = None
    installed_version: Optional[str] = None
    remote_version: Optional[str] = None

    def is_installed(self) -> bool:
        r"""
        Whether the package is installed in the system.
        """
        return self.installed_version is not None

    def __getitem__(self, key: Union[int, str]):
        r"""
        Only for backwards compatibility to allow dict-like access.

        TESTS::

            sage: from sage.misc.package import PackageInfo
            sage: package = PackageInfo("test_package")
            sage: package["name"]
            doctest:warning...
            dict-like access is deprecated, use pkg.name instead of pkg['name'], for example
            See https://trac.sagemath.org/31013 for details.
            'test_package'
            sage: package[0]
            'test_package'
        """
        if isinstance(key, str):
            from sage.misc.superseded import deprecation

            if key == "installed":
                deprecation(31013, "dict-like access via 'installed' is deprecated, use method is_installed instead")
                return self.is_installed()
            else:
                deprecation(31013, "dict-like access is deprecated, use pkg.name instead of pkg['name'], for example")
                return self.__getattribute__(key)
        else:
            return tuple.__getitem__(self, key)


def list_packages(*pkg_types: str, pkg_sources: List[str] = ['normal', 'pip', 'script'],
                  local: bool = False, ignore_URLError: bool = False, exclude_pip: bool = False) -> Dict[str, PackageInfo]:
    r"""
    Return a dictionary of information about each package.

    The keys are package names and values are named tuples with the following keys:

    - ``'type'``: either ``'base``, ``'standard'``, ``'optional'``, or ``'experimental'``
    - ``'source'``: either ``'normal', ``'pip'``, or ``'script'``
    - ``'installed'``: boolean
    - ``'installed_version'``: ``None`` or a string
    - ``'remote_version'``: string

    INPUT:

    - ``pkg_types`` -- (optional) a sublist of ``'base``, ``'standard'``, ``'optional'``,
      or ``'experimental'``.  If provided, list only the packages with the
      given type(s), otherwise list all packages.

    - ``pkg_sources`` -- (optional) a sublist of ``'normal', ``'pip'``, or ``'script'``.
      If provided, list only the packages with the given source(s), otherwise list all
      packages.

    - ``local`` -- (optional, default: ``False``) if set to ``True``, then do not
      consult remote (PyPI) repositories for package versions (only applicable for
      ``'pip'`` type)

    - ``exclude_pip`` -- (optional, default: ``False``) if set to ``True``, then
      pip packages are not considered.  This is the same as removing ``'pip'``
      from ``pkg_sources``.

    - ``ignore_URLError`` -- (default: ``False``) if set to ``True``, then
      connection errors will be ignored

    EXAMPLES::

        sage: from sage.misc.package import list_packages
        sage: L = list_packages('standard')    # optional - sage_spkg
        sage: sorted(L.keys())                 # optional - sage_spkg, random
        ['alabaster',
         'arb',
         'babel',
         ...
         'zn_poly']
        sage: sage_conf_info = L['sage_conf']  # optional - sage_spkg
        sage: sage_conf_info.type              # optional - sage_spkg
        'standard'
        sage: sage_conf_info.is_installed()    # optional - sage_spkg
        True
        sage: sage_conf_info.source            # optional - sage_spkg
        'script'

        sage: L = list_packages(pkg_sources=['pip'], local=True)  # optional - sage_spkg internet
        sage: bs4_info = L['beautifulsoup4'] # optional - sage_spkg internet
        sage: bs4_info.type                    # optional - sage_spkg internet
        'optional'
        sage: bs4_info.source                  # optional - sage_spkg internet
        'pip'

    Check the option ``exclude_pip``::

        sage: [p for p, d in list_packages('optional', exclude_pip=True).items()  # optional - sage_spkg
        ....:  if d.source == 'pip']
        []
    """
    if not pkg_types:
        pkg_types = ('base', 'standard', 'optional', 'experimental')
    elif any(pkg_type not in ('base', 'standard', 'optional', 'experimental') for pkg_type in pkg_types):
        raise ValueError("Each pkg_type must be one of 'base', 'standard', 'optional', 'experimental'")

    if exclude_pip:
        pkg_sources = [s for s in pkg_sources if s != 'pip']

    pkgs = {p: PackageInfo(name=p, installed_version=v)
            for p, v in installed_packages('pip' not in pkg_sources).items()}

    # Add additional information based on Sage's package repository
    lp = []
    SAGE_PKGS = sage.env.SAGE_PKGS
    if not SAGE_PKGS:
        return pkgs

    try:
        lp = os.listdir(SAGE_PKGS)
    except FileNotFoundError:
        return pkgs

    for p in lp:

        try:
            f = open(os.path.join(SAGE_PKGS, p, "type"))
        except IOError:
            # Probably an empty directory => ignore
            continue

        with f:
            typ = f.read().strip()

        if os.path.isfile(os.path.join(SAGE_PKGS, p, "requirements.txt")):
            src = 'pip'
        elif os.path.isfile(os.path.join(SAGE_PKGS, p, "checksums.ini")):
            src = 'normal'
        else:
            src = 'script'

        if typ not in pkg_types or src not in pkg_sources:
            try:
                del pkgs[p]
            except KeyError:
                pass
            continue

        if src == 'pip':
            if not local:
                remote_version = pip_remote_version(p, ignore_URLError=ignore_URLError)
            else:
                remote_version = None
        elif src == 'normal':
            # If package-version.txt does not exist, that is an error
            # in the build system => we just propagate the exception
            package_filename = os.path.join(SAGE_PKGS, p, "package-version.txt")
            with open(package_filename) as f:
                remote_version = f.read().strip()
        else:
            remote_version = None

        pkg = pkgs.get(p, PackageInfo(name=p))
        pkgs[p] = PackageInfo(p, typ, src, pkg.installed_version, remote_version)

    return pkgs

def _spkg_inst_dirs():
    """
    Generator for the installation manifest directories as resolved paths.

    It yields first ``SAGE_SPKG_INST``, then ``SAGE_VENV_SPKG_INST``,
    if defined; but it both resolve to the same directory, it only yields
    one element.

    EXAMPLES::

        sage: from sage.misc.package import _spkg_inst_dirs
        sage: list(_spkg_inst_dirs())
        [...]

    """
    last_inst_dir = None
    for inst_dir in (sage.env.SAGE_SPKG_INST, sage.env.SAGE_VENV_SPKG_INST):
        if inst_dir:
            inst_dir = Path(inst_dir).resolve()
            if inst_dir.is_dir() and inst_dir != last_inst_dir:
                yield inst_dir
                last_inst_dir = inst_dir

def installed_packages(exclude_pip=True):
    """
    Return a dictionary of all installed packages, with version numbers.

    INPUT:

    - ``exclude_pip`` -- (optional, default: ``True``) whether "pip" packages
      are excluded from the list

    EXAMPLES::

<<<<<<< HEAD
        sage: sorted(installed_packages().keys())  # optional - sage_spkg
        [...'alabaster', ...'sage_conf', ...]
        sage: installed_packages()['alabaster']  # optional - sage_spkg, random
        '0.7.12'
=======
        sage: sorted(installed_packages().keys())  # optional - build
        [...'gmpy2', ...'sage_conf', ...]
        sage: installed_packages()['gmpy2']  # optional - build, random
        '2.1.0b5'
>>>>>>> 651c986a

    .. SEEALSO::

        :func:`sage.misc.package.list_packages`
    """
    installed = {}
    if not exclude_pip:
        installed.update(pip_installed_packages(normalization='spkg'))
    # Sage packages should override pip packages (Trac #23997)

    for inst_dir in _spkg_inst_dirs():
        try:
            lp = os.listdir(inst_dir)
            installed.update(pkgname_split(pkgname) for pkgname in lp
                             if not pkgname.startswith('.'))
        except FileNotFoundError:
            pass
    return installed


def is_package_installed(package, exclude_pip=True):
    """
    Return whether (any version of) ``package`` is installed.

    INPUT:

    - ``package`` -- the name of the package

    - ``exclude_pip`` -- (optional, default: ``True``) whether to consider pip
      type packages


    EXAMPLES::

        sage: is_package_installed('gap')  # optional - sage_spkg
        True

    Giving just the beginning of the package name is not good enough::

        sage: is_package_installed('matplotli')  # optional - sage_spkg
        False

    Otherwise, installing "pillow" would cause this function to think
    that "pil" is installed, for example.

    .. NOTE::

        Do not use this function to check whether you can use a feature from an
        external library. This only checks whether something was installed with
        ``sage -i`` but it may have been installed by other means (for example
        if this copy of Sage has been installed as part of a distribution.)
        Use the framework provided by :mod:`sage.features` to check
        whether a library is installed and functional.
    """
    return any(p == package for p in installed_packages(exclude_pip))


def package_versions(package_type, local=False):
    r"""
    Return version information for each Sage package.

    INPUT:

    - ``package_type`` -- (string) one of ``"standard"``, ``"optional"`` or
      ``"experimental"``

    - ``local`` -- (boolean, default: ``False``) only query local data (no internet needed)

    For packages of the given type, return a dictionary whose entries
    are of the form ``'package': (installed, latest)``, where
    ``installed`` is the installed version (or ``None`` if not
    installed) and ``latest`` is the latest available version. If the
    package has a directory in ``SAGE_ROOT/build/pkgs/``, then
    ``latest`` is determined by the file ``package-version.txt`` in
    that directory.  If ``local`` is ``False``, then Sage's servers are
    queried for package information.

    .. SEEALSO:: :func:`sage.misc.package.list_packages`

    EXAMPLES::

        sage: std = package_versions('standard', local=True)  # optional - sage_spkg
        sage: 'gap' in std  # optional - sage_spkg
        True
        sage: std['zn_poly']  # optional - sage_spkg, random
        ('0.9.p12', '0.9.p12')
    """
    return {pkg.name: (pkg.installed_version, pkg.remote_version) for pkg in list_packages(package_type, local=local).values()}


def standard_packages():
    """
    Return two lists. The first contains the installed and the second
    contains the not-installed standard packages that are available
    from the Sage repository.

    OUTPUT:

    - installed standard packages (as a list)

    - NOT installed standard packages (as a list)

    Run ``sage -i package_name`` from a shell to install a given
    package or ``sage -f package_name`` to re-install it.

    .. SEEALSO:: :func:`sage.misc.package.list_packages`

    EXAMPLES::

        sage: from sage.misc.package import standard_packages
        sage: installed, not_installed = standard_packages()  # optional - sage_spkg
        doctest:...: DeprecationWarning: ...
        sage: 'numpy' in installed                            # optional - sage_spkg
        True
    """
    from sage.misc.superseded import deprecation
    deprecation(30747,
                'the functions standard_packages, optional_packages, experimental_packages'
                'are deprecated, use sage.features instead')
    pkgs = list_packages('standard', local=True).values()
    return (sorted(pkg.name for pkg in pkgs if pkg.is_installed()),
            sorted(pkg.name for pkg in pkgs if not pkg.is_installed()))


def optional_packages():
    """
    Return two lists. The first contains the installed and the second
    contains the not-installed optional packages that are available
    from the Sage repository.

    OUTPUT:

    - installed optional packages (as a list)

    - NOT installed optional packages (as a list)

    Run ``sage -i package_name`` from a shell to install a given
    package or ``sage -f package_name`` to re-install it.

    .. SEEALSO:: :func:`sage.misc.package.list_packages`

    EXAMPLES::

        sage: from sage.misc.package import optional_packages
        sage: installed, not_installed = optional_packages()  # optional - sage_spkg
        doctest:...: DeprecationWarning: ...
        sage: 'beautifulsoup4' in installed+not_installed  # optional - sage_spkg
        True

        sage: 'beautifulsoup4' in installed   # optional - sage_spkg beautifulsoup4
        True
    """
    from sage.misc.superseded import deprecation
    deprecation(30747,
                'the functions standard_packages, optional_packages, experimental_packages'
                'are deprecated, use sage.features instead')
    pkgs = list_packages('optional', local=True)
    pkgs = pkgs.values()
    return (sorted(pkg.name for pkg in pkgs if pkg.is_installed()),
            sorted(pkg.name for pkg in pkgs if not pkg.is_installed()))


def experimental_packages():
    """
    Return two lists. The first contains the installed and the second
    contains the not-installed experimental packages that are available
    from the Sage repository.

    OUTPUT:

    - installed experimental packages (as a list)

    - NOT installed experimental packages (as a list)

    Run ``sage -i package_name`` from a shell to install a given
    package or ``sage -f package_name`` to re-install it.

    .. SEEALSO:: :func:`sage.misc.package.list_packages`

    EXAMPLES::

        sage: from sage.misc.package import experimental_packages
        sage: installed, not_installed = experimental_packages()  # optional - sage_spkg
        doctest:...: DeprecationWarning: ...
    """
    from sage.misc.superseded import deprecation
    deprecation(30747,
                'the functions standard_packages, optional_packages, experimental_packages'
                'are deprecated, use sage.features instead')
    pkgs = list_packages('experimental', local=True).values()
    return (sorted(pkg.name for pkg in pkgs if pkg.is_installed()),
            sorted(pkg.name for pkg in pkgs if not pkg.is_installed()))

def package_manifest(package):
    """
    Return the manifest for ``package``.

    INPUT:

    - ``package`` -- package name

    The manifest is written in the file
    ``SAGE_SPKG_INST/package-VERSION``. It is a JSON file containing a
    dictionary with the package name, version, installation date, list
    of installed files, etc.

    EXAMPLES::

        sage: from sage.misc.package import package_manifest
        sage: sagetex_manifest = package_manifest('sagetex')  # optional - sage_spkg
        sage: sagetex_manifest['package_name'] == 'sagetex'  # optional - sage_spkg
        True
        sage: 'files' in sagetex_manifest  # optional - sage_spkg
        True

    Test a nonexistent package::

        sage: package_manifest('dummy-package')  # optional - sage_spkg
        Traceback (most recent call last):
        ...
        KeyError: 'dummy-package'
    """
    version = installed_packages()[package]
    for inst_dir in _spkg_inst_dirs():
        stamp_file = os.path.join(inst_dir,
                                  '{}-{}'.format(package, version))
        try:
            with open(stamp_file) as f:
                return json.load(f)
        except FileNotFoundError:
            pass
    raise RuntimeError('package manifest directory changed at runtime')

class PackageNotFoundError(RuntimeError):
    """
    This class defines the exception that should be raised when a
    function, method, or class cannot detect a Sage package that it
    depends on.

    This exception should be raised with a single argument, namely
    the name of the package.

    When a ``PackageNotFoundError`` is raised, this means one of the
    following:

    - The required optional package is not installed.

    - The required optional package is installed, but the relevant
      interface to that package is unable to detect the package.

    Raising a ``PackageNotFoundError`` is deprecated.  Use
    :class:`sage.features.FeatureNotPresentError` instead.

    User code can continue to catch ``PackageNotFoundError`` exceptions
    for compatibility with older versions of the Sage library.
    This does not cause deprecation warnings.

    EXAMPLES::

        sage: from sage.misc.package import PackageNotFoundError
        sage: try:
        ....:     pass
        ....: except PackageNotFoundError:
        ....:     pass

    """

    def __init__(self, *args):
        """
        TESTS::

            sage: from sage.misc.package import PackageNotFoundError
            sage: raise PackageNotFoundError("my_package")
            Traceback (most recent call last):
            ...
            PackageNotFoundError: the package 'my_package' was not found. You can install it by running 'sage -i my_package' in a shell
        """
        super().__init__(*args)
        # We do not deprecate the whole class because we want
        # to allow user code to handle this exception without causing
        # a deprecation warning.
        from sage.misc.superseded import deprecation
        deprecation(30607, "Instead of raising PackageNotFoundError, raise sage.features.FeatureNotPresentError")

    def __str__(self):
        """
        Return the actual error message.

        EXAMPLES::

            sage: from sage.misc.package import PackageNotFoundError
            sage: str(PackageNotFoundError("my_package"))
            doctest:warning...
            "the package 'my_package' was not found. You can install it by running 'sage -i my_package' in a shell"
        """
        return ("the package {0!r} was not found. "
            "You can install it by running 'sage -i {0}' in a shell"
            .format(self.args[0]))<|MERGE_RESOLUTION|>--- conflicted
+++ resolved
@@ -385,17 +385,10 @@
 
     EXAMPLES::
 
-<<<<<<< HEAD
         sage: sorted(installed_packages().keys())  # optional - sage_spkg
-        [...'alabaster', ...'sage_conf', ...]
-        sage: installed_packages()['alabaster']  # optional - sage_spkg, random
-        '0.7.12'
-=======
-        sage: sorted(installed_packages().keys())  # optional - build
         [...'gmpy2', ...'sage_conf', ...]
-        sage: installed_packages()['gmpy2']  # optional - build, random
+        sage: installed_packages()['gmpy2']  # optional - sage_spkg, random
         '2.1.0b5'
->>>>>>> 651c986a
 
     .. SEEALSO::
 
