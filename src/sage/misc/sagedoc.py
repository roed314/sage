r"""
Format Sage documentation for viewing with IPython and the notebook

AUTHORS:

- William Stein (2005): initial version.
- Nick Alexander (2007): nodetex functions
- Nick Alexander (2008): search_src, search_def improvements
- Martin Albrecht (2008-03-21): parse LaTeX description environments in sagedoc
- John Palmieri (2009-04-11): fix for #5754 plus doctests
- Dan Drake (2009-05-21): refactor search_* functions, use system 'find' instead of sage -grep
- John Palmieri (2009-06-28): don't use 'find' -- use Python (os.walk, re.search) instead.
- Simon King (2011-09): Use os.linesep, avoid destruction of embedding information,
  enable nodetex in a docstring. Consequently use sage_getdoc.

TESTS:

Check that argspecs of extension function/methods appear correctly,
see :trac:`12849`::

    sage: docfilename = os.path.join(SAGE_DOC, 'output', 'html', 'en', 'reference', 'calculus', 'sage', 'symbolic', 'expression.html')
    sage: for line in open(docfilename):
    ...       if "#sage.symbolic.expression.Expression.N" in line:
    ...           print line
    <tt class="descname">N</tt><big>(</big><em>prec=None</em>, <em>digits=None</em>, <em>algorithm=None</em><big>)</big>...
"""
#*****************************************************************************
#       Copyright (C) 2005 William Stein <wstein@gmail.com>
#
#  Distributed under the terms of the GNU General Public License (GPL)
#  as published by the Free Software Foundation; either version 2 of
#  the License, or (at your option) any later version.
#                  http://www.gnu.org/licenses/
#*****************************************************************************

from __future__ import print_function
import os, re, sys
import pydoc
from sage.misc.viewer import browser
from sage.misc.temporary_file import tmp_dir
import sage.version
from sage.env import SAGE_DOC, SAGE_SRC

<<<<<<< HEAD
# two kinds of substitutions: math, which should only be done on the
# command line -- in the notebook, these should instead by taken care
# of by MathJax -- and nonmath, which should be done always.
math_substitutes = [ # don't forget leading backslash '\\'
    ('\\to', '-->'),
    ('\\leq', '<='),
    ('\\geq', '>='),
    ('\\le', '<='),
    ('\\ge', '>='),
    ('\\cdots', '...'),
    ('\\ldots', '...'),
    ('\\dots', '...'),
    ('\\cdot', ' *'),
    (' \\times', ' x'),
    ('\\times', ' x'),
    ('\\quad', '  '),
    ('\\qquad', '    '),
    ('\\mid', '|'),
    ('\\backslash','\\'),
    ('\\mapsto', ' |--> '),
=======
# The detex function does two kinds of substitutions: math, which
# should only be done on the command line -- in the notebook, these
# should instead by taken care of by MathJax -- and nonmath, which
# should be done always.

# Math substititions: don't forget the leading backslash '\\'. These
# are done using regular expressions, so it works best to also make
# the strings raw: r'\\blah'.
math_substitutes = [
    (r'\\to', '-->'),
    (r'\\left', ''),
    (r'\\right', ''),
    (r'\\bigl', ''),
    (r'\\bigr', ''),
    (r'\\leq', '<='),
    (r'\\geq', '>='),
    (r'\\le', '<='),
    (r'\\ge', '>='),
    (r'\\cdots', '...'),
    (r'\\ldots', '...'),
    (r'\\dots', '...'),
    (r'\\cdot', ' *'),
    (r'\\ast', ' *'),
    (r' \\times', ' x'),
    (r'\\times', ' x'),
    (r'\\backslash','\\'),
    (r'\\mapsto', ' |--> '),
    (r'\\lvert', '|'),
    (r'\\rvert', '|'),
>>>>>>> 6a3cb272
]
nonmath_substitutes = [
    ('\\_','_'),
    ('\\item', '* '),
    ('<BLANKLINE>',''),
    ('\\bf', ''),
    ('\\sage', 'Sage'),
    ('\\SAGE', 'Sage'),
    ('\\Sage', 'Sage'),
    ('\\rm', ''),
    ('backslash','\\'),
    ('begin{enumerate}',''),
    ('end{enumerate}',''),
    ('begin{description}',''),
    ('end{description}',''),
    ('begin{itemize}',''),
    ('end{itemize}',''),
    ('begin{verbatim}',''),
    ('end{verbatim}',''),
    ('note{','NOTE: '),
]

def _rmcmd(s, cmd, left='', right=''):
    """
    Remove the LaTeX command ``cmd`` from the string ``s``.  This
    function is used by ``detex``.

    INPUT:

    - ``s`` - (string) string from which to remove the command

    - ``cmd`` - (string) command to be removed.  This should be a
      command which takes a single argument, like 'emph' or 'url'; the
      command is removed, but its argument is not.

    - ``left``, ``right`` - (string, optional, default '') add these
      strings at the left and right ends of the command. See the
      examples.

    EXAMPLES::

        sage: from sage.misc.sagedoc import _rmcmd
        sage: _rmcmd('Check out \\url{http://www.sagemath.org}.', 'url')
        'Check out http://www.sagemath.org.'
        sage: _rmcmd('Text in \\emph{italics} looks like this.', 'emph', '*', '*')
        'Text in *italics* looks like this.'
        sage: _rmcmd('This is a \\very{silly} example.', 'very', right='!?')
        'This is a silly!? example.'
    """
    c = '\\%s{'%cmd
    while True:
        i = s.find(c)
        if i == -1:
            return s
        nesting = 1
        j = i+len(c)+1
        while j < len(s) and nesting > 0:
            if s[j] == '{':
                nesting += 1
            elif s[j] == '}':
                nesting -= 1
            j += 1
        j -= 1  # j is position of closing '}'
        if j < len(s):
            s = s[:i] + left + s[i+len(c):j] + right + s[j+1:]
        else:
            return s

# I wanted to be cool and use regexp's, but they aren't really
# useful, since really this is a parsing problem, because of
# nesting of commands, etc.   Since it doesn't have to be
# super super fast (it's a page of text scrolled to the user),
# the above works fine.

#
## import re
## def _rmcmd(s, cmd, left='', right=''):
##     c = '\\%s{.*}'%cmd
##     r = re.compile(c, re.DOTALL)
##     while True:
##         m = r.search(s)
##         if m is None: break
##         s = s[:m.start()] + left + s[m.start()+len(cmd)+1:m.end()-1] \
##             + right + s[m.end():]
##     return s

import re
itempattern = re.compile(r"\\item\[?([^]]*)\]? *(.*)")
itemreplace = r"* \1 \2"

def detex(s, embedded=False):
    r"""nodetex
    This strips LaTeX commands from a string; it is used by the
    ``format`` function to process docstrings for display from the
    command line interface.

    INPUT:

    - ``s`` - string
    - ``embedded`` - boolean (optional, default False)

    If ``embedded`` is False, then do the replacements in both
    ``math_substitutes`` and ``nonmath_substitutes``.  If True, then
    only do ``nonmath_substitutes``.

    OUTPUT:

    string

    EXAMPLES::

        sage: from sage.misc.sagedoc import detex
        sage: detex(r'Some math: `n \geq k`.  A website: \url{sagemath.org}.')
        'Some math: n >= k.  A website: sagemath.org.\n'
        sage: detex(r'More math: `x \mapsto y`.  {\bf Bold face}.')
        'More math: x  |-->  y.  { Bold face}.\n'
        sage: detex(r'`a, b, c, \ldots, z`')
        'a, b, c, ..., z\n'
        sage: detex(r'`a, b, c, \ldots, z`', embedded=True)
        '`a, b, c, \\ldots, z`'
        sage: detex(r'`\left(\lvert x\ast y \rvert\right]`')
        '(| x * y |]\n'
        sage: detex(r'`\left(\leq\le\leftarrow \rightarrow\to`')
        '(<=<=leftarrow rightarrow-->\n'
    """
    s = _rmcmd(s, 'url')
    s = _rmcmd(s, 'code')
    s = _rmcmd(s, 'class')
    s = _rmcmd(s, 'mbox')
    s = _rmcmd(s, 'text')
    s = _rmcmd(s, 'section')
    s = _rmcmd(s, 'subsection')
    s = _rmcmd(s, 'subsubsection')
    s = _rmcmd(s, 'note', 'NOTE: ', '')
    s = _rmcmd(s, 'emph', '*', '*')
    s = _rmcmd(s, 'textbf', '*', '*')

    s = re.sub(itempattern, itemreplace, s)

    for a,b in nonmath_substitutes:
        s = s.replace(a,b)
    if not embedded: # not in the notebook
        s = _rmcmd(s, 'mathop')
        s = _rmcmd(s, 'mathrm')
        from sagenb.misc.sphinxify import sphinxify
        s = sphinxify(s, format='text')
        # Do math substitutions. The strings to be replaced should be
        # TeX commands like "\\blah". Do a regular expression
        # replacement to replace "\\blah" but not "\\blahxyz", etc.:
        # test to make sure the next character is not a letter.
        for a,b in math_substitutes:
            s = re.sub(a+'([^a-zA-Z])', b+'\\1', s)
        s = s.replace('\\','')        # nuke backslashes
    return s

def process_dollars(s):
    r"""nodetex
    Replace dollar signs with backticks.

    More precisely, do a regular expression search.  Replace a plain
    dollar sign ($) by a backtick (`).  Replace an escaped dollar sign
    (\\$) by a dollar sign ($).  Don't change a dollar sign preceded or
    followed by a backtick (\`$ or \$`), because of strings like
    "``$HOME``".  Don't make any changes on lines starting with more
    spaces than the first nonempty line in ``s``, because those are
    indented and hence part of a block of code or examples.

    This also doesn't replaces dollar signs enclosed in curly braces,
    to avoid nested math environments.

    EXAMPLES::

        sage: from sage.misc.sagedoc import process_dollars
        sage: process_dollars('hello')
        'hello'
        sage: process_dollars('some math: $x=y$')
        'some math: `x=y`'

    Replace \\$ with $, and don't do anything when backticks are involved::

        sage: process_dollars(r'a ``$REAL`` dollar sign: \$')
        'a ``$REAL`` dollar sign: $'

    Don't make any changes on lines indented more than the first
    nonempty line::

        sage: s = '\n first line\n     indented $x=y$'
        sage: s == process_dollars(s)
        True

    Don't replace dollar signs enclosed in curly braces::

        sage: process_dollars(r'f(n) = 0 \text{ if $n$ is prime}')
        'f(n) = 0 \\text{ if $n$ is prime}'

    This is not perfect::

        sage: process_dollars(r'$f(n) = 0 \text{ if $n$ is prime}$')
        '`f(n) = 0 \\text{ if $n$ is prime}$'

    The regular expression search doesn't find the last $.
    Fortunately, there don't seem to be any instances of this kind of
    expression in the Sage library, as of this writing.
    """
    if s.find("$") == -1:
        return s
    # find how much leading whitespace s has, for later comparison:
    # ignore all $ on lines which start with more whitespace.
    whitespace = re.match(r'\s*\S', s.lstrip('\n'))
    whitespace = ' ' * (whitespace.end() - 1) # leading whitespace
    # Indices will be a list of pairs of positions in s, to search between.
    # If the following search has no matches, then indices will be (0, len(s)).
    indices = [0]
    # This searches for "$blah$" inside a pair of curly braces --
    # don't change these, since they're probably coming from a nested
    # math environment.  So for each match, search to the left of its
    # start and to the right of its end, but not in between.
    for m in re.finditer(r"{[^{}$]*\$([^{}$]*)\$[^{}$]*}", s):
        indices[-1] = (indices[-1], m.start())
        indices.append(m.end())
    indices[-1] = (indices[-1], len(s))
    # regular expression for $ (not \$, `$, $`, and only on a line
    # with no extra leading whitespace).
    #
    # in detail:
    #   re.compile("^" # beginning of line
    #               + "(%s%)?" % whitespace
    #               + r"""(\S # non whitespace
    #                     .*?)? # non-greedy match any non-newline characters
    #                     (?<!`|\\)\$(?!`) # $ with negative lookbehind and lookahead
    #                  """, re.M | re.X)
    #
    # except that this doesn't work, so use the equivalent regular
    # expression without the 're.X' option.  Maybe 'whitespace' gets
    # eaten up by re.X?
    regexp = "^" + "(%s)?"%whitespace + r"(\S.*?)?(?<!`|\\)\$(?!`)"
    dollar = re.compile(regexp, re.M)
    # regular expression for \$
    slashdollar = re.compile(r"\\\$")
    for start, end in indices:
        while dollar.search(s, start, end):
            m = dollar.search(s, start, end)
            s = s[:m.end()-1] + "`" + s[m.end():]
        while slashdollar.search(s, start, end):
            m = slashdollar.search(s, start, end)
            s = s[:m.start()] + "$" + s[m.end():]
    return s

def process_extlinks(s, embedded=False):
    r"""nodetex

    In docstrings at the command line, process markup related to the
    Sphinx extlinks extension. For example, replace ``:trac:`NUM```
    with ``http://trac.sagemath.org/NUM``, and similarly with
    ``:python:TEXT`` and ``:wikipedia:TEXT``, looking up the url from
    the dictionary ``extlinks`` in SAGE_DOC/common/conf.py.
    If ``TEXT`` is of the form ``blah <LINK>``, then it uses ``LINK``
    rather than ``TEXT`` to construct the url.

    In the notebook, don't do anything: let sphinxify take care of it.

    INPUT:

    - ``s`` -- string, in practice a docstring
    - ``embedded`` -- boolean (optional, default False)

    This function is called by :func:`format`, and if in the notebook,
    it sets ``embedded`` to be ``True``, otherwise ``False``.

    EXAMPLES::

        sage: from sage.misc.sagedoc import process_extlinks
        sage: process_extlinks('See :trac:`1234`, :wikipedia:`Wikipedia <Sage_(mathematics_software)>`, and :trac:`4321` ...')
        'See http://trac.sagemath.org/1234, http://en.wikipedia.org/wiki/Sage_(mathematics_software), and http://trac.sagemath.org/4321 ...'
        sage: process_extlinks('See :trac:`1234` for more information.', embedded=True)
        'See :trac:`1234` for more information.'
        sage: process_extlinks('see :python:`Implementing Descriptors <reference/datamodel.html#implementing-descriptors>` ...')
        'see http://docs.python.org/release/.../reference/datamodel.html#implementing-descriptors ...'
    """
    if embedded:
        return s
    oldpath = sys.path
    sys.path = oldpath + [os.path.join(SAGE_DOC, 'common')]
    from conf import pythonversion, extlinks
    sys.path = oldpath
    for key in extlinks:
        while True:
            m = re.search(':%s:`([^`]*)`' % key, s)
            if not m:
                break
            link = m.group(1)
            m = re.search('.*<([^>]*)>', link)
            if m:
                link = m.group(1)
            s = re.sub(':%s:`([^`]*)`' % key,
                       extlinks[key][0].replace('%s', link),
                       s, count=1)
    return s

def process_mathtt(s):
    r"""nodetex
    Replace \\mathtt{BLAH} with BLAH in the command line.

    INPUT:

    - ``s`` - string, in practice a docstring

    This function is called by :func:`format`.

    EXAMPLES::

        sage: from sage.misc.sagedoc import process_mathtt
        sage: process_mathtt(r'e^\mathtt{self}')
        'e^self'
    """
    while True:
        start = s.find("\\mathtt{")
        end = s.find("}", start)
        if start == -1 or end == -1:
            break
        s = s[:start] + s[start+8:end] + s[end+1:]
    return s

def format(s, embedded=False):
    r"""noreplace
    Format Sage documentation ``s`` for viewing with IPython.

    This calls ``detex`` on ``s`` to convert LaTeX commands to plain
    text, unless the directive ``nodetex`` is given in the first line
    of the string.

    Also, if ``s`` contains a string of the form ``<<<obj>>>``, then
    it replaces it with the docstring for ``obj``, unless the
    directive ``noreplace`` is given in the first line. If an error
    occurs under the attempt to find the docstring for ``obj``, then
    the substring ``<<<obj>>>`` is preserved.

    Directives must be separated by a comma.

    INPUT:

    - ``s`` - string
    - ``embedded`` - boolean (optional, default False)

    OUTPUT: string

    Set ``embedded`` equal to True if formatting for use in the
    notebook; this just gets passed as an argument to ``detex``.

    .. SEEALSO::

        :func:`sage.misc.sageinspect.sage_getdoc` to get the formatted
        documentation of a given object.

    EXAMPLES::

        sage: from sage.misc.sagedoc import format
        sage: identity_matrix(2).rook_vector.__doc__[201:273]
        'Let `A` be an `m` by `n` (0,1)-matrix. We identify `A` with a chessboard'

        sage: format(identity_matrix(2).rook_vector.__doc__[201:273])
        'Let A be an m by n (0,1)-matrix. We identify A with a chessboard\n'

    If the first line of the string is 'nodetex', remove 'nodetex' but
    don't modify any TeX commands::

        sage: format("nodetex\n`x \\geq y`")
        '`x \\geq y`'

    Testing a string enclosed in triple angle brackets::

        sage: format('<<<identity_matrix')
        '<<<identity_matrix\n'
        sage: format('identity_matrix>>>')
        'identity_matrix>>>\n'
        sage: format('<<<identity_matrix>>>')[:28]
        'Definition: identity_matrix('

    TESTS:

    We check that the todo Sphinx extension is correctly activated::

        sage: sage.misc.sagedoc.format(sage.combinat.ranker.on_fly.__doc__)
        "   Returns ...  Todo: add tests as in combinat::rankers\n"

    In the following use case, the ``nodetex`` directive would have been ignored prior
    to #11815::

        sage: cython_code = ["def testfunc(x):",
        ... "    '''",
        ... "    nodetex",
        ... "    This is a doc string with raw latex",
        ... "",
        ... "    `x \\geq y`",
        ... "    '''",
        ... "    return -x"]
        sage: cython('\n'.join(cython_code))
        sage: from sage.misc.sageinspect import sage_getdoc
        sage: print sage_getdoc(testfunc)
        <BLANKLINE>
            This is a doc string with raw latex
        <BLANKLINE>
            `x \geq y`
        <BLANKLINE>

    We check that the ``noreplace`` directive works, even combined with
    ``nodetex`` (see :trac:`11817`)::

        sage: print format('''nodetex, noreplace\n<<<identity_matrix>>>`\\not= 0`''')
        <<<identity_matrix>>>`\not= 0`

    If replacement is impossible, then no error is raised::

        sage: print format('<<<bla\n<<<bla>>>\n<<<identity_matrix>>>')
        <<<bla <<<bla>>>
        <BLANKLINE>
        Definition: identity_matrix(ring, n=0, sparse=False)
        <BLANKLINE>
        This function is available as identity_matrix(...) and
        matrix.identity(...).
        <BLANKLINE>
           Return the n x n identity matrix over the given ring.
        ...

    """
    if not isinstance(s, str):
        raise TypeError("s must be a string")

    # Leading empty lines must be removed, since we search for directives
    # in the first line.
    s = s.lstrip(os.linesep)

    # parse directives at beginning of docstring
    # currently, only 'nodetex' and 'noreplace' are supported.
    # 'no' + 'doctest' may be supported eventually (don't type that as
    # one word, or the whole file will not be doctested).
    first_newline = s.find(os.linesep)
    if first_newline > -1:
        first_line = s[:first_newline]
    else:
        first_line = s
    # Moreover, we must strip blank space in order to get the directives
    directives = [ d.strip().lower() for d in first_line.split(',') ]

    if 'noreplace' in directives or 'nodetex' in directives:
        s = s[first_newline+len(os.linesep):]

    import sage.all
    import sage.server.support
    docs = set([])
    if 'noreplace' not in directives:
        i_0 = 0
        while True:
            i = s[i_0:].find("<<<")
            if i == -1: break
            j = s[i_0+i+3:].find('>>>')
            if j == -1: break
            obj = s[i_0+i+3 : i_0+i+3+j]
            if obj in docs:
                t = ''
            else:
                try:
                    x = eval('sage.all.%s'%obj, locals())
                except AttributeError:
                    # A pair <<<...>>> has been found, but the object not.
                    i_0 += i+6+j
                    continue
                except SyntaxError:
                    # This is a simple heuristics to cover the case of
                    # a non-matching set of <<< and >>>
                    i_0 += i+3
                    continue
                t0 = sage.misc.sageinspect.sage_getdef(x, obj)
                t1 = sage.misc.sageinspect.sage_getdoc(x)
                t = 'Definition: ' + t0 + '\n\n' + t1
                docs.add(obj)
            s = s[:i_0+i] + '\n' + t + s[i_0+i+6+j:]
            i_0 += i

    if 'nodetex' not in directives:
        s = process_dollars(s)
        if not embedded:
            s = process_mathtt(s)
        s = process_extlinks(s, embedded=embedded)
        s = detex(s, embedded=embedded)
    return s

def format_src(s):
    """
    Format Sage source code ``s`` for viewing with IPython.

    If ``s`` contains a string of the form "<<<obj>>>", then it
    replaces it with the source code for "obj".

    INPUT: ``s`` - string

    OUTPUT: string

    EXAMPLES::

        sage: from sage.misc.sagedoc import format_src
        sage: format_src('unladen swallow')
        'unladen swallow'
        sage: format_src('<<<Sq>>>')[5:15]
        'Sq(*nums):'
    """
    if not isinstance(s, str):
        raise TypeError("s must be a string")
    docs = set([])
    import sage.all
    while True:
        i = s.find("<<<")
        if i == -1: break
        j = s[i+3:].find('>>>')
        if j == -1: break
        obj = s[i+3:i+3+j]
        if obj in docs:
            t = ''
        else:
            x = eval('sage.all.%s'%obj, locals())
            t = my_getsource(x)
            docs.add(obj)
        if t is None:
            print(x)
            t = ''
        s = s[:i] + '\n' + t + s[i+6+j:]

    return s

###############################

def _search_src_or_doc(what, string, extra1='', extra2='', extra3='',
                       extra4='', extra5='', **kwds):
    r"""
    Search the Sage library or documentation for lines containing
    ``string`` and possibly some other terms. This function is used by
    :func:`search_src`, :func:`search_doc`, and :func:`search_def`.

    INPUT:

    - ``what``: either ``'src'`` or ``'doc'``, according to whether you
      are searching the documentation or source code.
    - the rest of the input is the same as :func:`search_src`,
      :func:`search_doc`, and :func:`search_def`.

    OUTPUT:

    If ``interact`` is ``False``, a string containing the results;
    otherwise, there is no output and the results are presented
    according to whether you are using the notebook or command-line
    interface. In the command-line interface, each line of the results
    has the form ``filename:num:line of code``, where ``num`` is the
    line number in ``filename`` and ``line of code`` is the line that
    matched your search terms.

    EXAMPLES::

        sage: from sage.misc.sagedoc import _search_src_or_doc
        sage: print _search_src_or_doc('src', 'matrix\(', 'incidence_structures', 'self', '^combinat', interact=False) # random # long time
        misc/sagedoc.py:        sage: _search_src_or_doc('src', 'matrix(', 'incidence_structures', 'self', '^combinat', interact=False)
        combinat/designs/incidence_structures.py:        M1 = self.incidence_matrix()
        combinat/designs/incidence_structures.py:        A = self.incidence_matrix()
        combinat/designs/incidence_structures.py:        M = transpose(self.incidence_matrix())
        combinat/designs/incidence_structures.py:    def incidence_matrix(self):
        combinat/designs/incidence_structures.py:        A = self.incidence_matrix()
        combinat/designs/incidence_structures.py:        A = self.incidence_matrix()
        combinat/designs/incidence_structures.py:        #A = self.incidence_matrix()

    TESTS:

    The examples are nice, but marking them "random" means we're not
    really testing if the function works, just that it completes. These
    tests aren't perfect, but are reasonable.

    ::

        sage: len(_search_src_or_doc('src', 'matrix\(', 'incidence_structures', 'self', 'combinat', interact=False).splitlines()) > 1
        True
        sage: 'abvar/homology' in _search_src_or_doc('doc', 'homology', 'variety', interact=False)  # long time (4s on sage.math, 2012)
        True
        sage: 'divisors' in _search_src_or_doc('src', '^ *def prime', interact=False)
        True
    """
    # process keywords
    if 'interact' in kwds:
        interact = kwds['interact']
    else:
        interact = True
    if 'path_re' in kwds:
        path_re = kwds['path_re']
    else:
        path_re = ''
    if 'module' in kwds:
        module = kwds['module']
    else:
        module = 'sage'
    if 'whole_word' in kwds:
        whole_word = kwds['whole_word']
    else:
        whole_word = False
    if 'ignore_case' in kwds:
        ignore_case = kwds['ignore_case']
    else:
        ignore_case = False
    if 'multiline' in kwds:
        multiline = kwds['multiline']
    else:
        multiline = False
    # done processing keywords
    # define module, exts (file extension), title (title of search),
    # base_path (top directory in which to search)
    if what == 'src':
        base_path = SAGE_SRC
        if module.find('sage') == 0:
            module = module[4:].lstrip(".")  # remove 'sage' or 'sage.' from module
            base_path = os.path.join(base_path, 'sage')
        module = module.replace(".", os.sep)
        exts = ['py', 'pyx', 'pxd']
        title = 'Source Code'
    else:
        module = ''
        exts = ['html']
        title = 'Documentation'
        base_path = os.path.join(SAGE_DOC, 'output')
        doc_path = SAGE_DOC

        # We need to import stuff from SAGE_DOC/common
        # To do this, we temporarily change sys.path
        oldpath = sys.path
        sys.path = oldpath + [os.path.join(SAGE_DOC, 'common')]
        import build_options as builder
        # List of languages
        lang = builder.LANGUAGES
        # Documents in SAGE_DOC/LANG/ to omit
        omit = builder.OMIT
        sys.path = oldpath

        # List of documents, minus the omitted ones
        documents = []
        for L in lang:
            documents += [os.path.join(L, dir) for dir
                          in os.listdir(os.path.join(doc_path, L))
                          if dir not in omit]

        # Check to see if any documents are missing.  This just
        # checks to see if the appropriate output directory exists,
        # not that it contains a complete build of the docs.
        missing = [os.path.join(doc_path, 'output', 'html', doc)
                   for doc in documents if not
                   os.path.exists(os.path.join(doc_path, 'output', 'html', doc))]
        num_missing = len(missing)
        if num_missing > 0:
            print("""Warning, the following Sage documentation hasn't been built,
so documentation search results may be incomplete:
""")
            for s in missing:
                print(s)
            if num_missing > 1:
                print("""
You can build these with 'sage -docbuild DOCUMENT html',
where DOCUMENT is one of""", end=' ')
                for s in missing:
                    if s.find('en') != -1:
                        print("'{}',".format(os.path.split(s)[-1]), end=' ')
                    else:
                        print("'{}',".format(os.path.join(
                            os.path.split(os.path.split(s)[0])[-1],
                            os.path.split(s)[-1])), end=' ')
                print("""
or you can use 'sage -docbuild all html' to build all of the missing documentation.""")
            else:
                s = missing[0]
                if s.find('en') != -1:
                    s = os.path.split(s)[-1]
                else:
                    s = os.path.join(
                        os.path.split(os.path.split(s)[0])[-1],
                        os.path.split(s)[-1])
                print("""
You can build this with 'sage -docbuild {} html'.""".format(s))

    strip = len(base_path)
    results = ''
    # in regular expressions, '\bWORD\b' matches 'WORD' but not
    # 'SWORD' or 'WORDS'.  so if the user requests a whole_word
    # search, append and prepend '\b' to each string.
    if whole_word:
        string = r'\b' + string + r'\b'
        if extra1:
            extra1 = r'\b' + extra1 + r'\b'
        if extra2:
            extra2 = r'\b' + extra2 + r'\b'
        if extra3:
            extra3 = r'\b' + extra3 + r'\b'
        if extra4:
            extra4 = r'\b' + extra4 + r'\b'
        if extra5:
            extra5 = r'\b' + extra5 + r'\b'
    if ignore_case:
        # 'flags' is a flag passed to re.search. use bit-wise or "|" to combine flags.
        flags = re.IGNORECASE
    else:
        flags = 0
    # done with preparation; ready to start search
    for dirpath, dirs, files in os.walk(os.path.join(base_path, module)):
        for f in files:
            if not f.startswith('.') and re.search("\.(" + "|".join(exts) + ")$", f):
                filename = os.path.join(dirpath, f)
                if re.search(path_re, filename):
                    if multiline:
                        line = open(filename).read()
                        if re.search(string, line, flags):
                            match_list = line
                        else:
                            match_list = None
                        for extra in [extra1, extra2, extra3, extra4, extra5]:
                            if extra and match_list:
                                if not re.search(extra, match_list):
                                    match_list = None
                        if match_list:
                            results += filename[strip:].lstrip("/") + "\n"
                    else:
                        match_list = [(lineno, line) for lineno, line in
                                      enumerate(open(filename).read().splitlines(True))
                                      if re.search(string, line, flags)]
                        for extra in [extra1, extra2, extra3, extra4, extra5]:
                            if extra:
                                match_list = [s for s in match_list 
                                                if re.search(extra, s[1], re.MULTILINE | flags)]
                        for num, line in match_list:
                            results += ':'.join([filename[strip:].lstrip("/"), str(num+1), line])

    if not interact:
        return results

    from sage.server.support import EMBEDDED_MODE
    if EMBEDDED_MODE:   # I.e., running from the notebook
        if multiline: # insert the colons that format_search_as_html expects
            results = ":\n".join(results.splitlines()) + ":"
        # format the search terms nicely
        terms = ', '.join(['"%s"' % s for s in [string] + [extra1,
                          extra2, extra3, extra4, extra5] if s])
        print(format_search_as_html(title, results, terms))
    else:
        import pager
        pager.pager()(results)


def search_src(string, extra1='', extra2='', extra3='', extra4='',
               extra5='', **kwds):
    r"""
    Search Sage library source code for lines containing ``string``.
    The search is case-sensitive.

    INPUT:

    - ``string`` - a string to find in the Sage source code.

    - ``extra1``, ..., ``extra5`` - additional strings to require when
      searching.  Lines must match all of these, as well as ``string``.

    - ``whole_word`` (optional, default False) - if True, search for
      ``string`` and ``extra1`` (etc.) as whole words only.  This
      assumes that each of these arguments is a single word, not a
      regular expression, and it might have unexpected results if used
      with regular expressions.

    - ``ignore_case`` (optional, default False) - if True, perform a
      case-insensitive search

    - ``multiline`` (optional, default False) - if True, search more
      than one line at a time.  In this case, print any matching file
      names, but don't print line numbers.

    - ``interact`` (optional, default ``True``) - if ``False``, return
      a string with all the matches. Otherwise, this function returns
      ``None``, and the results are displayed appropriately, according
      to whether you are using the notebook or the command-line
      interface. You should not ordinarily need to use this.

    - ``path_re`` (optional, default '') - regular expression which
      the filename (including the path) must match.

    - ``module`` (optional, default 'sage') - the module in which to
      search.  The default is 'sage', the entire Sage library.  If
      ``module`` doesn't start with "sage", then the links in the
      notebook output may not function.

    OUTPUT: If ``interact`` is False, then return a string with all of
    the matches, separated by newlines.  On the other hand, if
    ``interact`` is True (the default), there is no output.  Instead:
    at the command line, the search results are printed on the screen
    in the form ``filename:line_number:line of text``, showing the
    filename in which each match occurs, the line number where it
    occurs, and the actual matching line.  (If ``multiline`` is True,
    then only the filename is printed for each match.)  The file paths
    in the output are relative to ``$SAGE_SRC``.  In the
    notebook, each match produces a link to the actual file in which
    it occurs.

    The ``string`` and ``extraN`` arguments are treated as regular
    expressions, as is ``path_re``, and errors will be raised if they
    are invalid. The matches will be case-sensitive unless
    ``ignore_case`` is True.

    .. note::

        The ``extraN`` parameters are present only because
        ``search_src(string, *extras, interact=False)``
        is not parsed correctly by Python 2.6; see http://bugs.python.org/issue1909.

    EXAMPLES:

    First note that without using ``interact=False``, this function
    produces no output, while with ``interact=False``, the output is a
    string.  These examples almost all use this option, so that they
    have something to which to compare their output.

    You can search for "matrix" by typing ``search_src("matrix")``.
    This particular search will produce many results::

        sage: len(search_src("matrix", interact=False).splitlines()) # random # long time
        9522

    You can restrict to the Sage calculus code with
    ``search_src("matrix", module="sage.calculus")``, and this
    produces many fewer results::

        sage: len(search_src("matrix", module="sage.calculus", interact=False).splitlines()) # random
        26

    Note that you can do tab completion on the ``module`` string.
    Another way to accomplish a similar search::

        sage: len(search_src("matrix", path_re="calc", interact=False).splitlines()) > 15
        True

    The following produces an error because the string 'fetch(' is a
    malformed regular expression::

        sage: print search_src(" fetch(", "def", interact=False)
        Traceback (most recent call last):
        ...
        error: unbalanced parenthesis

    To fix this, *escape* the parenthesis with a backslash::

        sage: print search_src(" fetch\(", "def", interact=False) # random # long time
        matrix/matrix0.pyx:    cdef fetch(self, key):
        matrix/matrix0.pxd:    cdef fetch(self, key)

        sage: print search_src(" fetch\(", "def", "pyx", interact=False) # random # long time
        matrix/matrix0.pyx:    cdef fetch(self, key):

    As noted above, the search is case-sensitive, but you can make it
    case-insensitive with the 'ignore_case' key word::

        sage: s = search_src('Matrix', path_re='matrix', interact=False); s.find('x') > 0
        True

        sage: s = search_src('MatRiX', path_re='matrix', interact=False); s.find('x') > 0
        False

        sage: s = search_src('MatRiX', path_re='matrix', interact=False, ignore_case=True); s.find('x') > 0
        True

    Searches are by default restricted to single lines, but this can
    be changed by setting ``multiline`` to be True.  In the following,
    since ``search_src(string, interact=False)`` returns a string with
    one line for each match, counting the length of
    ``search_src(string, interact=False).splitlines()`` gives the
    number of matches. ::

        sage: len(search_src('log', 'derivative', interact=False).splitlines()) < 10
        True
        sage: len(search_src('log', 'derivative', interact=False, multiline=True).splitlines()) > 30
        True

    A little recursive narcissism: let's do a doctest that searches for
    this function's doctests. Note that you can't put "sage:" in the
    doctest string because it will get replaced by the Python ">>>"
    prompt.

    ::

        sage: print search_src('^ *sage[:] .*search_src\(', interact=False) # long time
        misc/sagedoc.py:... len(search_src("matrix", interact=False).splitlines()) # random # long time
        misc/sagedoc.py:... len(search_src("matrix", module="sage.calculus", interact=False).splitlines()) # random
        misc/sagedoc.py:... len(search_src("matrix", path_re="calc", interact=False).splitlines()) > 15
        misc/sagedoc.py:... print search_src(" fetch(", "def", interact=False)
        misc/sagedoc.py:... print search_src(" fetch\(", "def", interact=False) # random # long time
        misc/sagedoc.py:... print search_src(" fetch\(", "def", "pyx", interact=False) # random # long time
        misc/sagedoc.py:... s = search_src('Matrix', path_re='matrix', interact=False); s.find('x') > 0
        misc/sagedoc.py:... s = search_src('MatRiX', path_re='matrix', interact=False); s.find('x') > 0
        misc/sagedoc.py:... s = search_src('MatRiX', path_re='matrix', interact=False, ignore_case=True); s.find('x') > 0
        misc/sagedoc.py:... len(search_src('log', 'derivative', interact=False).splitlines()) < 10
        misc/sagedoc.py:... len(search_src('log', 'derivative', interact=False, multiline=True).splitlines()) > 30
        misc/sagedoc.py:... print search_src('^ *sage[:] .*search_src\(', interact=False) # long time
        misc/sagedoc.py:... len(search_src("matrix", interact=False).splitlines()) > 9000 # long time
        misc/sagedoc.py:... print search_src('matrix', 'column', 'row', 'sub', 'start', 'index', interact=False) # random # long time

    TESTS:

    As of this writing, there are about 9500 lines in the Sage library that
    contain "matrix"; it seems safe to assume we'll continue to have
    over 9000 such lines::

        sage: len(search_src("matrix", interact=False).splitlines()) > 9000 # long time
        True

    Check that you can pass 5 parameters::

        sage: print search_src('matrix', 'column', 'row', 'sub', 'start', 'index', interact=False) # random # long time
        matrix/matrix0.pyx:598:        Get The 2 x 2 submatrix of M, starting at row index and column
        matrix/matrix0.pyx:607:        Get the 2 x 3 submatrix of M starting at row index and column index
        matrix/matrix0.pyx:924:        Set the 2 x 2 submatrix of M, starting at row index and column
        matrix/matrix0.pyx:933:        Set the 2 x 3 submatrix of M starting at row index and column

    """
    return _search_src_or_doc('src', string, extra1=extra1, extra2=extra2,
                              extra3=extra3, extra4=extra4, extra5=extra5,
                              **kwds)

def search_doc(string, extra1='', extra2='', extra3='', extra4='',
               extra5='', **kwds):
    """
    Search Sage HTML documentation for lines containing ``string``. The
    search is case-sensitive.

    The file paths in the output are relative to
    ``$SAGE_DOC/output``.

    INPUT: same as for :func:`search_src`.

    OUTPUT: same as for :func:`search_src`.

    EXAMPLES:

    See the documentation for :func:`search_src` for more examples. ::

        sage: search_doc('creates a polynomial', path_re='tutorial', interact=False) # random
        html/en/tutorial/tour_polynomial.html:<p>This creates a polynomial ring and tells Sage to use (the string)

    If you search the documentation for 'tree', then you will get too
    many results, because many lines in the documentation contain the
    word 'toctree'.  If you use the ``whole_word`` option, though, you
    can search for 'tree' without returning all of the instances of
    'toctree'.  In the following, since ``search_doc('tree',
    interact=False)`` returns a string with one line for each match,
    counting the length of ``search_doc('tree',
    interact=False).splitlines()`` gives the number of matches. ::

        sage: len(search_doc('tree', interact=False).splitlines()) > 4000  # long time
        True
        sage: len(search_doc('tree', whole_word=True, interact=False).splitlines()) < 2000  # long time
        True
    """
    return _search_src_or_doc('doc', string, extra1=extra1, extra2=extra2,
                              extra3=extra3, extra4=extra4, extra5=extra5,
                              **kwds)

def search_def(name, extra1='', extra2='', extra3='', extra4='',
               extra5='', **kwds):
    r"""
    Search Sage library source code for function definitions containing
    ``name``. The search is case sensitive.

    INPUT: same as for :func:`search_src`.

    OUTPUT: same as for :func:`search_src`.

    .. note::

        The regular expression used by this function only finds function
        definitions that are preceded by spaces, so if you use tabs on a
        "def" line, this function will not find it. As tabs are not
        allowed in Sage library code, this should not be a problem.

    EXAMPLES:

    See the documentation for :func:`search_src` for more examples. ::

        sage: print search_def("fetch", interact=False) # random # long time
        matrix/matrix0.pyx:    cdef fetch(self, key):
        matrix/matrix0.pxd:    cdef fetch(self, key)

        sage: print search_def("fetch", path_re="pyx", interact=False) # random # long time
        matrix/matrix0.pyx:    cdef fetch(self, key):
    """
    # since we convert name to a regular expression, we need to do the
    # 'whole_word' conversion here, rather than pass it on to
    # _search_src_or_doc.
    if 'whole_word' in kwds and kwds['whole_word']:
        name = r'\b' + name + r'\b'
        if extra1:
            extra1 = r'\b' + extra1 + r'\b'
        if extra2:
            extra2 = r'\b' + extra2 + r'\b'
        if extra3:
            extra3 = r'\b' + extra3 + r'\b'
        if extra4:
            extra4 = r'\b' + extra4 + r'\b'
        if extra5:
            extra5 = r'\b' + extra5 + r'\b'
        kwds['whole_word'] = False

    return _search_src_or_doc('src', '^ *[c]?def.*%s' % name, extra1=extra1,
                              extra2=extra2, extra3=extra3, extra4=extra4,
                              extra5=extra5, **kwds)

def format_search_as_html(what, r, search):
    r"""
    Format the output from ``search_src``, ``search_def``, or
    ``search_doc`` as html, for use in the notebook.

    INPUT:

    - ``what`` - (string) what was searched (source code or
      documentation)
    - ``r`` - (string) the results of the search
    - ``search`` - (string) what was being searched for

    This function parses ``r``: it should have the form ``FILENAME:
    string`` where FILENAME is the file in which the string that matched
    the search was found. Everything following the first colon is
    ignored; we just use the filename. If FILENAME ends in '.html', then
    this is part of the documentation; otherwise, it is in the source
    code.  In either case, an appropriate link is created.

    EXAMPLES::

        sage: from sage.misc.sagedoc import format_search_as_html
        sage: format_search_as_html('Source', 'algebras/steenrod_algebra_element.py:        an antihomomorphism: if we call the antipode `c`, then', 'antipode antihomomorphism')
        '<html><font color="black"><h2>Search Source: antipode antihomomorphism</h2></font><font color="darkpurple"><ol><li><a href="/src/algebras/steenrod_algebra_element.py" target="_blank"><tt>algebras/steenrod_algebra_element.py</tt></a>\n</ol></font></html>'
        sage: format_search_as_html('Other', 'html/en/reference/sage/algebras/steenrod_algebra_element.html:an antihomomorphism: if we call the antipode <span class="math">c</span>, then', 'antipode antihomomorphism')
        '<html><font color="black"><h2>Search Other: antipode antihomomorphism</h2></font><font color="darkpurple"><ol><li><a href="/doc/live/reference/sage/algebras/steenrod_algebra_element.html" target="_blank"><tt>reference/sage/algebras/steenrod_algebra_element.html</tt></a>\n</ol></font></html>'
    """
    s = '<html>'
    s += '<font color="black">'
    s += '<h2>Search %s: %s</h2>'%(what, search)
    s += '</font>'
    s += '<font color="darkpurple">'
    s += '<ol>'

    files = set([])
    for L in r.splitlines():
        i = L.find(':')
        if i != -1:
            files.add(L[:i])
    files = sorted(files)
    for F in files:
        if F.endswith('.html'):
            F = F.split('/', 2)[2]
            url = '/doc/live/' + F
        else:
            # source code
            url = '/src/' + F
        s += '<li><a href="%s" target="_blank"><tt>%s</tt></a>\n'%(url, F)
    s += '</ol>'
    s += '</font>'
    s += '</html>'
    return s



#######################################
## Add detex'ing of documentation
#######################################
import sageinspect

def my_getsource(obj, oname=''):
    """
    Retrieve the source code for ``obj``.

    INPUT:

    - ``obj`` -- a Sage object, function, etc.

    - ``oname`` -- str (optional). A name under which the object is
      known. Currently ignored by Sage.

    OUTPUT: 

    Its documentation (string)

    EXAMPLES::

        sage: from sage.misc.sagedoc import my_getsource
        sage: s = my_getsource(identity_matrix)
        sage: s[15:34]
        'def identity_matrix'
    """
    try:
        s = sageinspect.sage_getsource(obj)
        return format_src(s)
    except Exception as msg:
        print('Error getting source:', msg)
        return None

class _sage_doc:
    """
    Open Sage documentation in a web browser, from either the
    command-line or the notebook.

    - Type "browse_sage_doc.DOCUMENT()" to open the named document --
      for example, "browse_sage_doc.tutorial()" opens the tutorial.
      Available documents are

      - tutorial: the Sage tutorial
      - reference: the Sage reference manual
      - constructions: "how do I construct ... in Sage?"
      - developer: the Sage developer's guide.

    - Type "browse_sage_doc(OBJECT, output=FORMAT, view=BOOL)" to view
      the documentation for OBJECT, as in
      "browse_sage_doc(identity_matrix, 'html').  ``output`` can be
      either 'html' or 'rst': the form of the output.  ``view`` is
      only relevant if ``output`` is ``html``; in this case, if
      ``view`` is True (its default value), then open up the
      documentation in a web browser.  Otherwise, just output the
      documentation as a string.

    EXAMPLES::

        sage: browse_sage_doc._open("reference", testing=True)[0]  # indirect doctest
        'http://localhost:8000/doc/live/reference/index.html'
        sage: browse_sage_doc(identity_matrix, 'rst')[-107:-47]
        'Full MatrixSpace of 3 by 3 sparse matrices over Integer Ring'
    """
    def __init__(self):
        """
        EXAMPLES::

            sage: browse_sage_doc._base_url
            'http://localhost:8000/doc/live/'
        """
        self._base_url = "http://localhost:8000/doc/live/"
        self._base_path = os.path.join(SAGE_DOC, "output/html/en/")

    def __call__(self, obj, output='html', view=True):
        r"""
        Return the documentation for ``obj``.

        INPUT:

        - ``obj`` - a Sage object
        - ``output`` - 'html', 'rst', or 'text': return documentation in this form
        - ``view`` - only has an effect if output is 'html': in this
          case, if ``view`` is ``True``, display the documentation in
          a web browser.  Otherwise, return the documentation as a
          string.

        EXAMPLES::

            sage: browse_sage_doc(identity_matrix, 'rst')
            "...**File:**...**Type:**...**Definition:** identity_matrix..."
            sage: identity_matrix.__doc__ in browse_sage_doc(identity_matrix, 'rst')
            True
            sage: browse_sage_doc(identity_matrix, 'html', False)
            '...div...File:...Type:...Definition:...identity_matrix...'

        In the 'text' version, double colons have been replaced with
        single ones (among other things)::

            sage: '::' in browse_sage_doc(identity_matrix, 'rst')
            True
            sage: '::' in browse_sage_doc(identity_matrix, 'text')
            False
        """
        if output != 'html' and view:
            view = False
        # much of the following is taken from 'docstring' in server/support.py
        s  = ''
        newline = "\n\n"  # blank line to start new paragraph

        try:
            filename = sageinspect.sage_getfile(obj)
            s += '**File:** %s' % filename
            s += newline
        except TypeError:
            pass

        obj_name = ''
        locs = sys._getframe(1).f_locals
        for var in locs:
            if id(locs[var]) == id(obj):
                obj_name = var

        s += '**Type:** %s' % type(obj)
        s += newline
        s += '**Definition:** %s' % sageinspect.sage_getdef(obj, obj_name)
        s += newline
        s += '**Docstring:**'
        s += newline
        s += sageinspect.sage_getdoc(obj, obj_name, embedded_override=True)

        # now s should be the reST version of the docstring
        if output == 'html':
            from sagenb.misc.sphinxify import sphinxify
            html = sphinxify(s)
            if view:
                path = os.path.join(tmp_dir(), "temp.html")
                filed = open(path, 'w')

                static_path = os.path.join(SAGE_DOC, 'output/html/en/_static')
                if os.path.exists(static_path):
                    title = obj_name + ' - Sage ' + sage.version.version + ' Documentation'
                    template = """<!DOCTYPE html PUBLIC "-//W3C//DTD XHTML 1.0 Transitional//EN"
  "http://www.w3.org/TR/xhtml1/DTD/xhtml1-transitional.dtd">

<html xmlns="http://www.w3.org/1999/xhtml">
  <head>
    <meta http-equiv="Content-Type" content="text/html; charset=utf-8" />
    <title>%(title)s</title>
    <link rel="stylesheet" href="%(static_path)s/default.css" type="text/css" />
    <link rel="stylesheet" href="%(static_path)s/pygments.css" type="text/css" />
    <style type="text/css">
      <!--
        div.body {
          margin: 1.0em;
          padding: 1.0em;
        }
        div.bodywrapper {
          margin: 0;
        }
      -->
    </style>
    <script type="text/javascript">
      var DOCUMENTATION_OPTIONS = {
        URL_ROOT:    '',
        VERSION:     '%(version)s',
        COLLAPSE_MODINDEX: false,
        FILE_SUFFIX: '.html',
        HAS_SOURCE:  false
      };
    </script>
    <script type="text/javascript" src="%(static_path)s/jquery.js"></script>
    <script type="text/javascript" src="%(static_path)s/doctools.js"></script>
    <script type="text/javascript" src="%(static_path)s/mathjax_sage.js"></script>
    <link rel="shortcut icon" href="%(static_path)s/favicon.ico" />
    <link rel="icon" href="%(static_path)s/sageicon.png" type="image/x-icon" />
  </head>
  <body>
    <div class="document">
      <div class="documentwrapper">
        <div class="bodywrapper">
          <div class="body">
            %(html)s
          </div>
        </div>
      </div>
    </div>
  </body>
</html>"""
                    html = template % { 'html': html,
                                        'static_path': static_path,
                                        'title': title,
                                        'version': sage.version.version }

                filed.write(html)
                filed.close()
                os.system(browser() + " " + path)
            else:
                return html
        elif output == 'rst':
            return s
        elif output == 'text':
            from sagenb.misc.sphinxify import sphinxify
            return sphinxify(s, format='text')
        else:
            raise ValueError("output type {} not recognized".format(output))

    def _open(self, name, testing=False):
        """
        Open the document ``name`` in a web browser.  This constructs
        the appropriate URL and/or path name and passes it to the web
        browser.

        INPUT:

        - ``name`` - string, name of the documentation

        - ``testing`` - boolean (optional, default False): if True,
          then just return the URL and path-name for this document;
          don't open the web browser.

        EXAMPLES::

            sage: browse_sage_doc._open("reference", testing=True)[0]
            'http://localhost:8000/doc/live/reference/index.html'
            sage: browse_sage_doc._open("tutorial", testing=True)[1]
            '...doc/output/html/en/tutorial/index.html'
        """
        url = self._base_url + os.path.join(name, "index.html")
        path = os.path.join(self._base_path, name, "index.html")
        if not os.path.exists(path):
            raise OSError("""The document '{0}' does not exist.  Please build it
with 'sage -docbuild {0} html --mathjax' and try again.""".format(name))

        if testing:
            return (url, path)

        from sage.server.support import EMBEDDED_MODE
        if EMBEDDED_MODE:
            os.system(browser() + " " + url)
        else:
            os.system(browser() + " " + path)

    def tutorial(self):
        """
        The Sage tutorial.  To get started with Sage, start here.

        EXAMPLES::

            sage: tutorial()  # indirect doctest, not tested
        """
        self._open("tutorial")

    def reference(self):
        """
        The Sage reference manual.

        EXAMPLES::

            sage: reference() # indirect doctest, not tested
            sage: manual() # indirect doctest, not tested
        """
        self._open("reference")

    manual = reference

    def developer(self):
        """
        The Sage developer's guide.  Learn to develop programs for Sage.

        EXAMPLES::

            sage: developer()  # indirect doctest, not tested
        """
        self._open("developer")

    def constructions(self):
        """
        Sage constructions.  Attempts to answer the question "How do I
        construct ... in Sage?"

        EXAMPLES::

            sage: constructions()  # indirect doctest, not tested
        """
        self._open("constructions")

browse_sage_doc = _sage_doc()
tutorial = browse_sage_doc.tutorial
reference = browse_sage_doc.reference
manual = browse_sage_doc.reference
developer = browse_sage_doc.developer
constructions = browse_sage_doc.constructions

python_help = pydoc.help

def help(module=None):
    """
    If there is an argument ``module``, print the Python help message
    for ``module``.  With no argument, print a help message about
    getting help in Sage.

    EXAMPLES::

        sage: help()
        Welcome to Sage ...
    """
    if not module is None:
        if hasattr(module, '_sage_doc_'):
            from sage.misc.sageinspect import sage_getdef, _sage_getdoc_unformatted
            docstr = 'Help on ' + str(module) + '\n'
            docstr += 'Definition: ' + module.__name__ + sage_getdef(module) + '\n' 
            pydoc.pager(docstr + _sage_getdoc_unformatted(module))
        else:
            python_help(module)
    else:
        print("""Welcome to Sage {}!

To view the Sage tutorial in your web browser, type "tutorial()", and
to view the (very detailed) Sage reference manual, type "manual()".
For help on any Sage function, for example "matrix_plot", type
"matrix_plot?" to see a help message, type "help(matrix_plot)" to see
a very similar message, type "browse_sage_doc(matrix_plot)" to view a
help message in a web browser, and type "matrix_plot??" to look at the
function's source code.

(When you type something like "matrix_plot?", "help(matrix_plot)", or
"matrix_plot??", Sage may start a paging program to display the
requested message. Type a space to scroll to the next page, type "h"
to get help on the paging program, and type "q" to quit it and return
to the "sage:" prompt.)

For license information for Sage and its components, read the file
"COPYING.txt" in the top-level directory of the Sage installation,
or type "license()".

To enter Python's interactive online help utility, type "python_help()".
To get help on a Python function, module or package, type "help(MODULE)" or
"python_help(MODULE)".""".format(sage.version.version))<|MERGE_RESOLUTION|>--- conflicted
+++ resolved
@@ -41,28 +41,6 @@
 import sage.version
 from sage.env import SAGE_DOC, SAGE_SRC
 
-<<<<<<< HEAD
-# two kinds of substitutions: math, which should only be done on the
-# command line -- in the notebook, these should instead by taken care
-# of by MathJax -- and nonmath, which should be done always.
-math_substitutes = [ # don't forget leading backslash '\\'
-    ('\\to', '-->'),
-    ('\\leq', '<='),
-    ('\\geq', '>='),
-    ('\\le', '<='),
-    ('\\ge', '>='),
-    ('\\cdots', '...'),
-    ('\\ldots', '...'),
-    ('\\dots', '...'),
-    ('\\cdot', ' *'),
-    (' \\times', ' x'),
-    ('\\times', ' x'),
-    ('\\quad', '  '),
-    ('\\qquad', '    '),
-    ('\\mid', '|'),
-    ('\\backslash','\\'),
-    ('\\mapsto', ' |--> '),
-=======
 # The detex function does two kinds of substitutions: math, which
 # should only be done on the command line -- in the notebook, these
 # should instead by taken care of by MathJax -- and nonmath, which
@@ -92,7 +70,7 @@
     (r'\\mapsto', ' |--> '),
     (r'\\lvert', '|'),
     (r'\\rvert', '|'),
->>>>>>> 6a3cb272
+    (r'\\mid', '|'),
 ]
 nonmath_substitutes = [
     ('\\_','_'),
