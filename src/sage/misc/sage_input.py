--- conflicted
+++ resolved
@@ -1474,11 +1474,7 @@
         """
         return SIE_getattr(self._sie_builder, self, attr)
 
-<<<<<<< HEAD
-    def _graphics_(self, **kwds):
-=======
     def _rich_repr_(self, display_manager, **kwds):
->>>>>>> 819000f6
         """
         Disable rich output.
 
@@ -1491,11 +1487,7 @@
             sage: from sage.misc.sage_input import SageInputBuilder
             sage: sib = SageInputBuilder()
             sage: sie = sib.name('x')
-<<<<<<< HEAD
-            sage: sie._graphics_() is None
-=======
             sage: sie._rich_repr_(get_display_manager()) is None
->>>>>>> 819000f6
             True
         """
         return None
