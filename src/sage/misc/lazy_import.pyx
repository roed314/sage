--- conflicted
+++ resolved
@@ -253,17 +253,13 @@
             self._object = getattr(__import__(self._module, {}, {}, [self._name]), self._name)
         except ImportError as e:
             if feature:
-                raise FeatureNotPresentError(self._feature, reason=f'Importing {self._name} failed: {e}')
+                raise FeatureNotPresentError(feature, reason=f'Importing {self._name} failed: {e}')
             raise
 
-<<<<<<< HEAD
-=======
         if feature:
             # for the case that the feature is hidden
             feature.require()
 
-        name = self._as_name
->>>>>>> b4b562c5
         if self._deprecation is not None:
             from sage.misc.superseded import deprecation_cython as deprecation
             try:
