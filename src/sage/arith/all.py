--- conflicted
+++ resolved
@@ -28,11 +28,6 @@
 lazy_import("sage.arith.misc", ("Sigma", "Moebius", "Euler_Phi"), deprecation=30322)
 
 from sage.arith.functions import lcm
-<<<<<<< HEAD
-
-from sage.arith.functions import lcm
-=======
->>>>>>> 2c6dd831
 LCM = lcm
 
 from sage.arith.srange import xsrange, srange, ellipsis_iter, ellipsis_range
