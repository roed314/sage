"Genus"

#*****************************************************************************
#       Copyright (C) 2007 David Kohel <kohel@maths.usyd.edu.au>
#                          Gabriele Nebe <nebe@math.rwth-aachen.de>
#
#  Distributed under the terms of the GNU General Public License (GPL)
#
#                  http://www.gnu.org/licenses/
#*****************************************************************************
from __future__ import print_function

from sage.misc.all import prod
from sage.arith.all import LCM
from sage.matrix.matrix_space import MatrixSpace
from sage.matrix.constructor import matrix
from sage.rings.integer_ring import IntegerRing
from sage.rings.rational_field import RationalField, QQ
from sage.rings.integer import Integer
from sage.rings.finite_rings.finite_field_constructor import FiniteField
from sage.misc.misc import verbose
import copy

def Genus(A, factored_determinant=None):
    r"""
    Given a nonsingular symmetric matrix `A`, return the genus of `A`.

    INPUT:

    - ``A`` -- a symmetric matrix with integer coefficients

    - ``factored_determinant`` -- (default: ``None``) a factorization object
                                  the factored determinant of ``A``

    OUTPUT:

    A :class:`GenusSymbol_global_ring` object, encoding the Conway-Sloane
    genus symbol of the quadratic form whose Gram matrix is `A`.

    EXAMPLES::

        sage: A = Matrix(ZZ, 2, 2, [1,1,1,2])
        sage: Genus(A)
        Genus of
        [1 1]
        [1 2]
        Genus symbol at 2:    [1^2]_2

        sage: A = Matrix(ZZ, 2, 2, [2,1,1,2])
        sage: Genus(A, A.det().factor())
        Genus of
        [2 1]
        [1 2]
        Genus symbol at 2:    1^-2
        Genus symbol at 3:     1^-1 3^-1
    """
    if factored_determinant is None:
        D = A.determinant()
        D = 2*D
        D = D.factor()
    else:
        D = factored_determinant * 2
<<<<<<< HEAD
    signature_pair = signature_pair_of_matrix(A)
=======
    sig_pair = signature_pair(A)
>>>>>>> c587173e
    local_symbols = []
    for f in D:
        p = f[0]
        val = f[1]
        symbol = p_adic_symbol(A, p, val = val)
        G = Genus_Symbol_p_adic_ring(p, symbol)
        local_symbols.append(G)
<<<<<<< HEAD
    return GenusSymbol_global_ring(signature_pair, local_symbols, representative=A)
=======
    return GenusSymbol_global_ring(sig_pair, local_symbols, representative=A)
>>>>>>> c587173e

def LocalGenusSymbol(A, p):
    r"""
    Return the local symbol of `A` at the prime `p`.

    INPUT:

    - ``A`` -- a symmetric, non-singular matrix with coefficients in `\ZZ`
    - ``p`` -- a prime number

    OUTPUT:

    A :class:`Genus_Symbol_p_adic_ring` object, encoding the Conway-Sloane
    genus symbol at `p` of the quadratic form whose Gram matrix is `A`.

    EXAMPLES::

        sage: from sage.quadratic_forms.genera.genus import LocalGenusSymbol
        sage: A = Matrix(ZZ, 2, 2, [1,1,1,2])
        sage: LocalGenusSymbol(A, 2)
        Genus symbol at 2:    [1^2]_2
        sage: LocalGenusSymbol(A, 3)
        Genus symbol at 3:     1^2

        sage: A = Matrix(ZZ, 2, 2, [1,0,0,2])
        sage: LocalGenusSymbol(A, 2)
        Genus symbol at 2:    [1^1 2^1]_2
        sage: LocalGenusSymbol(A, 3)
        Genus symbol at 3:     1^-2
    """
    val = A.determinant().valuation(p)
    symbol = p_adic_symbol(A, p, val = val)
    return Genus_Symbol_p_adic_ring(p, symbol)



def is_GlobalGenus(G):
    r"""
    Return if `G` represents the genus of a global quadratic form or lattice.

    INPUT:

    - ``G`` -- :class:`GenusSymbol_global_ring` object

    OUTPUT:

    - boolean

    EXAMPLES::

<<<<<<< HEAD

=======
>>>>>>> c587173e
        sage: from sage.quadratic_forms.genera.genus import is_GlobalGenus
        sage: A = Matrix(ZZ, 2, 2, [1,1,1,2])
        sage: G = Genus(A)
        sage: is_GlobalGenus(G)
        True
        sage: G=Genus(matrix.diagonal([2,2,2,2]))
        sage: G._local_symbols[0]._symbol=[[0,2,3,0,0],[1,2,5,1,0]]
        sage: G._representative=None
        sage: is_GlobalGenus(G)
        False

    """
    D = G.determinant()
    r, s = G.signature_pair()
    oddity = r - s
    for loc in G._local_symbols:
        p = loc._prime
        sym = loc._symbol
        v = sum([ss[0] * ss[1] for ss in sym])
        a = D // (p**v)
        b = Integer(prod([ss[2] for ss in sym]))
        if p == 2:
            if not is_2_adic_genus(sym):
                verbose(mesg="False in is_2_adic_genus(sym)", level=2)
                return False
            if (a*b).kronecker(p) != 1:
                verbose(mesg="False in (%s*%s).kronecker(%s)"%(a,b,p), level=2)
                return False
            oddity -= loc.excess()
        else:
            if a.kronecker(p) != b:
                verbose(mesg="False in %s.kronecker(%s) != *%s"%(a,p,b), level=2)
                return False
            oddity += loc.excess()
    if oddity % 8 != 0:
        verbose(mesg="False in oddity", level=2)
        return False
    return True



def is_2_adic_genus(genus_symbol_quintuple_list):
    r"""
    Given a `2`-adic local symbol (as the underlying list of quintuples)
    check whether it is the `2`-adic symbol of a `2`-adic form.

    INPUT:

    - ``genus_symbol_quintuple_list`` -- a quintuple of integers (with certain
      restrictions).

    OUTPUT:

    boolean

    EXAMPLES::

        sage: from sage.quadratic_forms.genera.genus import LocalGenusSymbol, is_2_adic_genus

        sage: A = Matrix(ZZ, 2, 2, [1,1,1,2])
        sage: G2 = LocalGenusSymbol(A, 2)
        sage: is_2_adic_genus(G2.symbol_tuple_list())
        True

        sage: A = Matrix(ZZ, 2, 2, [1,1,1,2])
        sage: G3 = LocalGenusSymbol(A, 3)
        sage: is_2_adic_genus(G3.symbol_tuple_list())  ## This raises an error
        Traceback (most recent call last):
        ...
        TypeError: The genus symbols are not quintuples, so it's not a genus symbol for the prime p=2.

        sage: A = Matrix(ZZ, 2, 2, [1,0,0,2])
        sage: G2 = LocalGenusSymbol(A, 2)
        sage: is_2_adic_genus(G2.symbol_tuple_list())
        True
    """
    ## TO DO: Add explicit checking for the prime p here to ensure it's p=2... not just the quintuple checking below

    for s in genus_symbol_quintuple_list:

        ## Check that we have a quintuple (i.e. that p=2 and not p >2)
        if len(s) != 5:
            raise TypeError("The genus symbols are not quintuples, so it's not a genus symbol for the prime p=2.")

        ## Check the Conway-Sloane conditions
        if s[1] == 1:
            if s[3] == 0 or s[2] != s[4]:
                return False
        if s[1] == 2 and s[3] == 1:
            if s[2]%8 in (1,7):
               if not s[4] in (0,2,6):
                  return False
            if s[2]%8 in (3,5):
               if not s[4] in (2,4,6):
                  return False
        if (s[1] - s[4])% 2 == 1:
            return False
        if s[3] == 0 and s[4] != 0:
            return False
    return True



def canonical_2_adic_compartments(genus_symbol_quintuple_list):
    r"""
    Given a `2`-adic local symbol (as the underlying list of quintuples)
    this returns a list of lists of indices of the
    genus_symbol_quintuple_list which are in the same compartment.  A
    compartment is defined to be a maximal interval of Jordan
    components all (scaled) of type I (i.e. odd).

    INPUT:

    - ``genus_symbol_quintuple_list`` -- a quintuple of integers (with certain
      restrictions).

    OUTPUT:

    a list of lists of integers.

    EXAMPLES::

        sage: from sage.quadratic_forms.genera.genus import LocalGenusSymbol
        sage: from sage.quadratic_forms.genera.genus import canonical_2_adic_compartments

        sage: A = Matrix(ZZ, 2, 2, [1,1,1,2])
        sage: G2 = LocalGenusSymbol(A, 2); G2.symbol_tuple_list()
        [[0, 2, 1, 1, 2]]
        sage: canonical_2_adic_compartments(G2.symbol_tuple_list())
        [[0]]

        sage: A = Matrix(ZZ, 2, 2, [1,0,0,2])
        sage: G2 = LocalGenusSymbol(A, 2); G2.symbol_tuple_list()
        [[0, 1, 1, 1, 1], [1, 1, 1, 1, 1]]
        sage: canonical_2_adic_compartments(G2.symbol_tuple_list())
        [[0, 1]]

        sage: A = DiagonalQuadraticForm(ZZ, [1,2,3,4]).Hessian_matrix()
        sage: G2 = LocalGenusSymbol(A, 2); G2.symbol_tuple_list()
        [[1, 2, 3, 1, 4], [2, 1, 1, 1, 1], [3, 1, 1, 1, 1]]
        sage: canonical_2_adic_compartments(G2.symbol_tuple_list())
        [[0, 1, 2]]

        sage: A = Matrix(ZZ, 2, 2, [2,1,1,2])
        sage: G2 = LocalGenusSymbol(A, 2); G2.symbol_tuple_list()
        [[0, 2, 3, 0, 0]]
        sage: canonical_2_adic_compartments(G2.symbol_tuple_list())   ## No compartments here!
        []

    .. NOTE::

        See [Co1999]_ Conway-Sloane 3rd edition, pp. 381-382 for definitions
        and examples.
    """
    symbol = genus_symbol_quintuple_list
    compartments = []
    i = 0
    r = len(symbol)
    while i < r:
        s = symbol[i]
        if s[3] == 1:
            v = s[0]
            c = []
            while i < r and symbol[i][3] == 1 and symbol[i][0] == v:
                c.append(i)
                i += 1
                v += 1
            compartments.append(c)
        else:
            i += 1
    return compartments

def canonical_2_adic_trains(genus_symbol_quintuple_list, compartments=None):
    r"""
    Given a `2`-adic local symbol (as the underlying list of quintuples)
    this returns a list of lists of indices of the
    genus_symbol_quintuple_list which are in the same train.  A train
    is defined to be a maximal interval of Jordan components so that
    at least one of each adjacent pair (allowing zero-dimensional
    Jordan components) is (scaled) of type I (i.e. odd).
    Note that an interval of length one respects this condition as
    there is no pair in this interval.
    In particular, every Jordan component is part of a train.

    INPUT:

    - ``genus_symbol_quintuple_list`` -- a quintuple of integers (with certain
      restrictions).
    - ``compartments`` -- this argument is deprecated

    OUTPUT:

    a list of lists of distinct integers.

    EXAMPLES::

        sage: from sage.quadratic_forms.genera.genus import LocalGenusSymbol
        sage: from sage.quadratic_forms.genera.genus import canonical_2_adic_compartments
        sage: from sage.quadratic_forms.genera.genus import canonical_2_adic_trains

        sage: A = Matrix(ZZ, 2, 2, [1,1,1,2])
        sage: G2 = LocalGenusSymbol(A, 2); G2.symbol_tuple_list()
        [[0, 2, 1, 1, 2]]
        sage: canonical_2_adic_trains(G2.symbol_tuple_list())
        [[0]]

        sage: A = Matrix(ZZ, 2, 2, [1,0,0,2])
        sage: G2 = LocalGenusSymbol(A, 2); G2.symbol_tuple_list()
        [[0, 1, 1, 1, 1], [1, 1, 1, 1, 1]]
        sage: canonical_2_adic_compartments(G2.symbol_tuple_list())
        [[0, 1]]

        sage: A = DiagonalQuadraticForm(ZZ, [1,2,3,4]).Hessian_matrix()
        sage: G2 = LocalGenusSymbol(A, 2); G2.symbol_tuple_list()
        [[1, 2, 3, 1, 4], [2, 1, 1, 1, 1], [3, 1, 1, 1, 1]]
        sage: canonical_2_adic_trains(G2.symbol_tuple_list())
        [[0, 1, 2]]

        sage: A = Matrix(ZZ, 2, 2, [2,1,1,2])
        sage: G2 = LocalGenusSymbol(A, 2); G2.symbol_tuple_list()
        [[0, 2, 3, 0, 0]]
        sage: canonical_2_adic_trains(G2.symbol_tuple_list())
        [[0]]
        sage: symbol = [[0, 1,  1, 1, 1],[1, 2, -1, 0, 0],[2, 1,  1, 1, 1],[3, 1,  1, 1, 1],[4, 1,  1, 1, 1],[5, 2, -1, 0, 0],[7, 1,  1, 1, 1],[10, 1, 1, 1, 1],[11, 1, 1, 1, 1],[12, 1, 1, 1, 1]]
        sage: canonical_2_adic_trains(symbol)
        [[0, 1, 2, 3, 4, 5], [6], [7, 8, 9]]

    Check that :trac:`24818` is fixed::

        sage: symbol = [[0, 1,  1, 1, 1],[1, 3, 1, 1, 1]]
        sage: canonical_2_adic_trains(symbol)
        [[0, 1]]

    .. NOTE::

        See [Co1999]_, pp. 381-382 for definitions and examples.

    """
    if compartments is not None:
        from sage.misc.superseded import deprecation
        deprecation(23955, "the compartments keyword has been deprecated")

    # avoid a special case for the end of symbol
    # if a jordan component has rank zero it is considered even.
    symbol = genus_symbol_quintuple_list
    symbol.append([symbol[-1][0]+1, 0, 1, 0, 0]) #We have just modified the input globally!
    # Hence, we have to remove the last entry of symbol at the end.
    try:

        trains = []
        new_train = [0]
        for i in range(1,len(symbol)-1):
            # start a new train if there are two adjacent even symbols
            prev, cur = symbol[i-1:i+1]
            if  cur[0] - prev[0] > 2:
                trains.append(new_train)
                new_train = [i]    # create a new train starting at
            elif (cur[0] - prev[0] == 2) and cur[3]*prev[3] == 0:
                trains.append(new_train)
                new_train = [i]
            elif prev[3] == 0 and cur[3] == 0:
                trains.append(new_train)
                new_train = [i]
            else:
                # there is an odd jordan block adjacent to this jordan block
                # the train continues
                new_train.append(i)
        # the last train was never added.
        trains.append(new_train)
        return trains
    finally:
        #revert the input list to its original state
        symbol.pop()

def canonical_2_adic_reduction(genus_symbol_quintuple_list):
    r"""
    Given a `2`-adic local symbol (as the underlying list of quintuples)
    this returns a canonical `2`-adic symbol (again as a raw list of
    quintuples of integers) which has at most one minus sign per train
    and this sign appears on the smallest dimensional Jordan component
    in each train.  This results from applying the "sign-walking" and
    "oddity fusion" equivalences.

    INPUT:

    - ``genus_symbol_quintuple_list`` -- a quintuple of integers (with certain
      restrictions)

    - ``compartments`` -- a list of lists of distinct integers (optional)

    OUTPUT:

    a list of lists of distinct integers.

    EXAMPLES::

        sage: from sage.quadratic_forms.genera.genus import LocalGenusSymbol
        sage: from sage.quadratic_forms.genera.genus import canonical_2_adic_reduction

        sage: A = Matrix(ZZ, 2, 2, [1,1,1,2])
        sage: G2 = LocalGenusSymbol(A, 2); G2.symbol_tuple_list()
        [[0, 2, 1, 1, 2]]
        sage: canonical_2_adic_reduction(G2.symbol_tuple_list())
        [[0, 2, 1, 1, 2]]

        sage: A = Matrix(ZZ, 2, 2, [1,0,0,2])
        sage: G2 = LocalGenusSymbol(A, 2); G2.symbol_tuple_list()
        [[0, 1, 1, 1, 1], [1, 1, 1, 1, 1]]
        sage: canonical_2_adic_reduction(G2.symbol_tuple_list())   ## Oddity fusion occurred here!
        [[0, 1, 1, 1, 2], [1, 1, 1, 1, 0]]

        sage: A = DiagonalQuadraticForm(ZZ, [1,2,3,4]).Hessian_matrix()
        sage: G2 = LocalGenusSymbol(A, 2); G2.symbol_tuple_list()
        [[1, 2, 3, 1, 4], [2, 1, 1, 1, 1], [3, 1, 1, 1, 1]]
        sage: canonical_2_adic_reduction(G2.symbol_tuple_list())   ## Oddity fusion occurred here!
        [[1, 2, -1, 1, 6], [2, 1, 1, 1, 0], [3, 1, 1, 1, 0]]

        sage: A = Matrix(ZZ, 2, 2, [2,1,1,2])
        sage: G2 = LocalGenusSymbol(A, 2); G2.symbol_tuple_list()
        [[0, 2, 3, 0, 0]]
        sage: canonical_2_adic_reduction(G2.symbol_tuple_list())
        [[0, 2, -1, 0, 0]]

    .. NOTE::

        See [Co1999]_ Conway-Sloane 3rd edition, pp. 381-382 for definitions
        and examples.

    .. TODO::

        Add an example where sign walking occurs!
    """
    # Protect the input from unwanted modification
    genus_symbol_quintuple_list = copy.deepcopy(genus_symbol_quintuple_list)
    canonical_symbol = genus_symbol_quintuple_list
    # Canonical determinants:
    for i in range(len(genus_symbol_quintuple_list)):
        d = genus_symbol_quintuple_list[i][2]
        if d in (1,7):
            canonical_symbol[i][2] = 1
        else:
            canonical_symbol[i][2] = -1
    # Oddity fusion:
    compartments = canonical_2_adic_compartments(genus_symbol_quintuple_list)
    for compart in compartments:
        oddity = sum([ genus_symbol_quintuple_list[i][4] for i in compart ]) % 8
        for i in compart:
            genus_symbol_quintuple_list[i][4] = 0
        genus_symbol_quintuple_list[compart[0]][4] = oddity
    verbose(mesg="End oddity fusion: %s" %canonical_symbol, level=2)
    # Sign walking:
    trains = canonical_2_adic_trains(genus_symbol_quintuple_list)
    for train in trains:
        t = len(train)
        for i in range(t-1):
            t1 = train[t-i-1]
            if canonical_symbol[t1][2] == -1:
                canonical_symbol[t1][2] = 1
                canonical_symbol[t1-1][2] *= -1
                for compart in compartments:
                    if t1-1 in compart or t1 in compart:
                        o = canonical_symbol[compart[0]][4]
                        canonical_symbol[compart[0]][4] = (o+4) % 8
    verbose(mesg="End sign walking: %s" %canonical_symbol, level=2)
    return canonical_symbol


def basis_complement(B):
    r"""
    Given an echelonized basis matrix `B` (over a field), calculate a
    matrix whose rows form a basis complement (to the rows of `B`).

    INPUT:

    - ``B`` -- matrix over a field in row echelon form

    OUTPUT:

    a rectangular matrix over a field

    EXAMPLES::

        sage: from sage.quadratic_forms.genera.genus import basis_complement

        sage: A = Matrix(ZZ, 2, 2, [1,1,1,1])
        sage: B = A.kernel().echelonized_basis_matrix(); B
        [ 1 -1]
        sage: basis_complement(B)
        [0 1]
    """
    F = B.parent().base_ring()
    m = B.nrows()
    n = B.ncols()
    C = MatrixSpace(F,n-m,n,sparse=True)(0)
    k = 0
    l = 0
    for i in range(m):
        for j in range(k,n):
             if B[i,j] == 0:
                 C[l,j] = 1
                 l += 1
             else:
                 k = j+1
                 break
    for j in range(k,n):
        C[l+j-k,j] = 1
    return C



def signature_pair_of_matrix(A):
    r"""
    Computes the signature pair `(p, n)` of a non-degenerate symmetric
    matrix, where

    - `p` is the number of positive eigenvalues of `A`
    - `n` is the number of negative eigenvalues of `A`

    INPUT:

    - ``A`` -- symmetric matrix (assumed to be non-degenerate)

    OUTPUT:

    - `(p, n)` -- a pair (tuple) of integers.

    EXAMPLES::

        sage: from sage.quadratic_forms.genera.genus import signature_pair_of_matrix

        sage: A = Matrix(ZZ, 2, 2, [-1,0,0,3])
        sage: signature_pair_of_matrix(A)
        (1, 1)

        sage: A = Matrix(ZZ, 2, 2, [-1,1,1,7])
        sage: signature_pair_of_matrix(A)
        (1, 1)

        sage: A = Matrix(ZZ, 2, 2, [3,1,1,7])
        sage: signature_pair_of_matrix(A)
        (2, 0)

        sage: A = Matrix(ZZ, 2, 2, [-3,1,1,-11])
        sage: signature_pair_of_matrix(A)
        (0, 2)


        sage: A = Matrix(ZZ, 2, 2, [1,1,1,1])
        sage: signature_pair_of_matrix(A)
        Traceback (most recent call last):
        ...
        ArithmeticError: given matrix is not invertible
    """
    from sage.quadratic_forms.quadratic_form import QuadraticForm
    s_vec = QuadraticForm(A.base_extend(A.base_ring().fraction_field())).signature_vector()

    # Check that the matrix is non-degenerate (i.e. no zero eigenvalues)
    if s_vec[2]:
        raise ArithmeticError("given matrix is not invertible")

    # Return the pair (p,n)
    return s_vec[:2]


def p_adic_symbol(A, p, val):
    r"""
    Given a symmetric matrix `A` and prime `p`, return the genus symbol at `p`.

    .. TODO::

        Some description of the definition of the genus symbol.

    INPUT:

    - ``A`` -- symmetric matrix with integer coefficients
    - ``p`` -- prime number
    - ``val`` -- non-negative integer; valuation of the maximal elementary
      divisor of `A` needed to obtain enough precision.
      Calculation is modulo `p` to the ``val+3``.

    OUTPUT:

    a list of lists of integers

    EXAMPLES::

        sage: from sage.quadratic_forms.genera.genus import p_adic_symbol

        sage: A = DiagonalQuadraticForm(ZZ, [1,2,3,4]).Hessian_matrix()
        sage: p_adic_symbol(A, 2, 2)
        [[1, 2, 3, 1, 4], [2, 1, 1, 1, 1], [3, 1, 1, 1, 1]]

        sage: p_adic_symbol(A, 3, 1)
        [[0, 3, 1], [1, 1, -1]]

    """
    if p % 2 == 0:
        return two_adic_symbol(A, val)
    m0 = min([ c.valuation(p) for c in A.list() ])
    q = p**m0
    n = A.nrows()
    A = MatrixSpace(IntegerRing(),n,n)([ c // q for c in A.list() ])
    A_p = MatrixSpace(FiniteField(p),n,n)(A)
    B_p = A_p.kernel().echelonized_basis_matrix()
    if B_p.nrows() == 0:
        e0 = Integer(A_p.det()).kronecker(p)
        n0 = A.nrows()
        return [ [m0,n0,e0] ]
    else:
        C_p = basis_complement(B_p)
        e0 = Integer((C_p*A_p*C_p.transpose()).det()).kronecker(p)
        n0 = C_p.nrows()
        sym = [ [0,n0,e0] ]
    r = B_p.nrows()
    B = MatrixSpace(IntegerRing(),r,n)(B_p)
    C = MatrixSpace(IntegerRing(),n-r,n)(C_p)
    # Construct the blocks for the Jordan decomposition [F,X;X,A_new]
    F = MatrixSpace(RationalField(),n-r,n-r)(C*A*C.transpose())
    U = F**-1
    d = LCM([ c.denominator() for c in U.list() ])
    R = IntegerRing().quotient_ring(Integer(p)**(val+3))
    u = R(d)**-1
    MatR = MatrixSpace(R,n-r,n-r)
    MatZ = MatrixSpace(IntegerRing(),n-r,n-r)
    U = MatZ(MatR(MatZ(U*d))*u)
    # X = C*A*B.transpose()
    # A = B*A*B.transpose() - X.transpose()*U*X
    X = C*A
    A = B*(A - X.transpose()*U*X)*B.transpose()
    return [ [s[0]+m0] + s[1:] for s in sym + p_adic_symbol(A, p, val) ]



def is_even_matrix(A):
    r"""
    Determines if the integral symmetric matrix `A` is even
    (i.e. represents only even numbers).  If not, then it returns the
    index of an odd diagonal entry.  If it is even, then we return the
    index -1.

    INPUT:

    - ``A`` -- symmetric integer matrix

    OUTPUT:

    a pair of the form (boolean, integer)

    EXAMPLES::

        sage: from sage.quadratic_forms.genera.genus import is_even_matrix

        sage: A = Matrix(ZZ, 2, 2, [1,1,1,1])
        sage: is_even_matrix(A)
        (False, 0)

        sage: A = Matrix(ZZ, 2, 2, [2,1,1,2])
        sage: is_even_matrix(A)
        (True, -1)
    """
    for i in range(A.nrows()):
        if A[i,i]%2 == 1:
            return False, i
    return True, -1



def split_odd(A):
    r"""
    Given a non-degenerate Gram matrix `A (\mod 8)`, return a splitting
    ``[u] + B`` such that u is odd and `B` is not even.

    INPUT:

    - ``A`` -- an odd symmetric matrix with integer coefficients (which admits a
      splitting as above).

    OUTPUT:

    a pair ``(u, B)`` consisting of an odd integer `u` and an odd
    integral symmetric matrix `B`.

    EXAMPLES::

        sage: from sage.quadratic_forms.genera.genus import is_even_matrix
        sage: from sage.quadratic_forms.genera.genus import split_odd

        sage: A = Matrix(ZZ, 2, 2, [1,2,2,3])
        sage: is_even_matrix(A)
        (False, 0)
        sage: split_odd(A)
        (1, [-1])

        sage: A = Matrix(ZZ, 2, 2, [1,2,2,5])
        sage: split_odd(A)
        (1, [1])

        sage: A = Matrix(ZZ, 2, 2, [1,1,1,1])
        sage: is_even_matrix(A)
        (False, 0)
        sage: split_odd(A)      ## This fails because no such splitting exists. =(
        Traceback (most recent call last):
        ...
        RuntimeError: The matrix A does not admit a non-even splitting.

        sage: A = Matrix(ZZ, 2, 2, [1,2,2,6])
        sage: split_odd(A)      ## This fails because no such splitting exists. =(
        Traceback (most recent call last):
        ...
        RuntimeError: The matrix A does not admit a non-even splitting.

    """
    n0 = A.nrows()
    if n0 == 1:
       return A[0,0], MatrixSpace(IntegerRing(),0,A.ncols())([])
    even, i = is_even_matrix(A)
    R = A.parent().base_ring()
    C = MatrixSpace(R,n0-1,n0)(0)
    u = A[i,i]
    for j in range(n0-1):
        if j < i:
            C[j,j] = 1
            C[j,i] = -A[j,i]*u
        else:
            C[j,j+1] = 1
            C[j,i] = -A[j+1,i]*u
        B = C*A*C.transpose()
    even, j = is_even_matrix(B)
    if even:
        I = A.parent()(1)
        # TODO: we could manually (re)construct the kernel here...
        if i == 0:
            I[1,0] = 1 - A[1,0]*u
            i = 1
        else:
            I[0,i] = 1 - A[0,i]*u
            i = 0
        A = I*A*I.transpose()
        u = A[i,i]
        C = MatrixSpace(R,n0-1,n0)(0)
        for j in range(n0-1):
            if j < i:
               C[j,j] = 1
               C[j,i] = -A[j,i]*u
            else:
                C[j,j+1] = 1
                C[j,i] = -A[j+1,i]*u
            B = C*A*C.transpose()
    even, j = is_even_matrix(B)
    if even:
        print("B:")
        print(B)
        raise RuntimeError("The matrix A does not admit a non-even splitting.")
    return u, B



def trace_diag_mod_8(A):
    r"""
    Return the trace of the diagonalised form of `A` of an integral
    symmetric matrix which is diagonalizable `\mod 8`.  (Note that since
    the Jordan decomposition into blocks of size `<=` 2 is not unique
    here, this is not the same as saying that `A` is always diagonal in
    any `2`-adic Jordan decomposition!)

    INPUT:

    - ``A`` -- symmetric matrix with coefficients in `\ZZ` which is odd in
      `\ZZ/2\ZZ` and has determinant not divisible by `8`.

    OUTPUT:

    an integer

    EXAMPLES::

        sage: from sage.quadratic_forms.genera.genus import is_even_matrix
        sage: from sage.quadratic_forms.genera.genus import split_odd
        sage: from sage.quadratic_forms.genera.genus import trace_diag_mod_8

        sage: A = Matrix(ZZ, 2, 2, [1,2,2,3])
        sage: is_even_matrix(A)
        (False, 0)
        sage: split_odd(A)
        (1, [-1])
        sage: trace_diag_mod_8(A)
        0

        sage: A = Matrix(ZZ, 2, 2, [1,2,2,5])
        sage: split_odd(A)
        (1, [1])
        sage: trace_diag_mod_8(A)
        2
    """
    tr = 0
    while A.nrows() > 0:
       u, A = split_odd(A)
       tr += u
    return IntegerRing()(tr)



def two_adic_symbol(A, val):
    r"""
    Given a symmetric matrix `A` and prime `p`, return the genus symbol at `p`.

    The genus symbol of a component 2^m*f is of the form ``(m,n,s,d[,o])``,
    where

    - m = valuation of the component
    - n = dimension of f
    - d = det(f) in {1,3,5,7}
    - s = 0 (or 1) if even (or odd)
    - o = oddity of f (= 0 if s = 0) in `Z/8Z`

    INPUT:

    - ``A`` -- symmetric matrix with integer coefficients, non-degenerate
    - ``val`` -- non-negative integer; valuation of maximal `2`-elementary divisor

    OUTPUT:

    a list of lists of integers (representing a Conway-Sloane `2`-adic symbol)

    EXAMPLES::

        sage: from sage.quadratic_forms.genera.genus import two_adic_symbol

        sage: A = diagonal_matrix(ZZ, [1,2,3,4])
        sage: two_adic_symbol(A, 2)
        [[0, 2, 3, 1, 4], [1, 1, 1, 1, 1], [2, 1, 1, 1, 1]]

    """
    m0 = min([ c.valuation(2) for c in A.list() ])
    q = 2**m0
    A = A.parent()([ c // q for c in A.list() ])
    ZZ = IntegerRing()
    n = A.nrows()
    A_2 = MatrixSpace(FiniteField(2),n,n)(A)
    K_2 = A_2.kernel()
    R_8 = ZZ.quotient_ring(Integer(8))

    ## Deal with the matrix being non-degenerate mod 2.
    if K_2.dimension() == 0:
        A_8 = MatrixSpace(R_8,n)(A)
        n0 = A.nrows()
        # d0 = ZZ(A_8.determinant()) # no determinant over Z/8Z
        d0 = ZZ(R_8(MatrixSpace(ZZ,n)(A_8).determinant()))
        if d0 == 0:    ## SANITY CHECK: The mod 8 determinant shouldn't be zero.
            print("A:")
            print(A)
            assert False
        even, i = is_even_matrix(A_2)    ## Determine whether the matrix is even or odd.
        if even:
            return [ [m0,n0,d0,0,0] ]
        else:
            tr8 = trace_diag_mod_8(A_8)  ## Here we already know that A_8 is odd and diagonalizable mod 8.
            return [ [m0,n0,d0,1,tr8] ]

    ## Deal with the matrix being degenerate mod 2.
    else:
        B_2 = K_2.echelonized_basis_matrix()
        C_2 = basis_complement(B_2)
        n0 = C_2.nrows()
        C = MatrixSpace(ZZ,n0,n)(C_2)
        A_new = C*A*C.transpose()
        # compute oddity modulo 8:
        A_8 = MatrixSpace(R_8,n0,n0)(A_new)
        # d0 = A_8.det() # no determinant over Z/8Z
        d0 = ZZ(R_8(MatrixSpace(ZZ,n0,n0)(A_8).determinant()))
        if d0 == 0:
            print("A:")
            print(A_new)
            assert False
        even, i = is_even_matrix(A_new)
        if even:
            sym = [ [0,n0,d0,0,0] ]
        else:
            tr8 = trace_diag_mod_8(A_8)
            sym = [ [0,n0,d0,1,tr8] ]
    r = B_2.nrows()
    B = MatrixSpace(ZZ,r,n)(B_2)
    C = MatrixSpace(IntegerRing(),n-r,n)(C_2)
    F = MatrixSpace(RationalField(),n-r,n-r)(C*A*C.transpose())
    U = F**-1
    d = LCM([ c.denominator() for c in U.list() ])
    R = IntegerRing().quotient_ring(Integer(2)**(val+3))
    u = R(d)**-1
    MatR = MatrixSpace(R,n-r,n-r)
    MatZ = MatrixSpace(IntegerRing(),n-r,n-r)
    U = MatZ(MatR(MatZ(U*d))*u)
    X = C*A
    A = B*(A - X.transpose()*U*X)*B.transpose()
    return [ [s[0]+m0] + s[1:] for s in sym + two_adic_symbol(A, val) ]


class Genus_Symbol_p_adic_ring(object):
    r"""
    Local genus symbol over a p-adic ring.

    The genus symbol of a component `p^m A` for odd prime `= p` is of the
    form `(m,n,d)`, where

    - `m` = valuation of the component
    - `n` = rank of A
    - `d = det(A) \in \{1,u\}` for a normalized quadratic non-residue `u`.

    The genus symbol of a component `2^m A` is of the form `(m, n, s, d, o)`,
    where

    - `m` = valuation of the component
    - `n` = rank of `A`
    - `d` = det(A) in `\{1,3,5,7\}`
    - `s` = 0 (or 1) if even (or odd)
    - `o` = oddity of `A` (= 0 if s = 0) in `Z/8Z`
          = the trace of the diagonalization of `A`

    The genus symbol is a list of such symbols (ordered by `m`) for each
    of the Jordan blocks `A_1,...,A_t`.

    Reference: [Co1999]_ Conway and Sloane 3rd edition, Chapter 15, Section 7.


    .. WARNING::

        This normalization seems non-standard, and we
        should review this entire class to make sure that we have our
        doubling conventions straight throughout!  This is especially
        noticeable in the determinant and excess methods!!

    INPUT:

    - ``prime`` -- a prime number
    - ``symbol`` -- the list of invariants for Jordan blocks `A_t,...,A_t` given
      as a list of lists of integers
    """
    def __init__(self, prime, symbol, check = True):
        r"""
        Create the local genus symbol of given prime and local invariants.


        EXAMPLES::

            sage: from sage.quadratic_forms.genera.genus import p_adic_symbol
            sage: from sage.quadratic_forms.genera.genus import Genus_Symbol_p_adic_ring

            sage: A = diagonal_matrix(ZZ, [1,2,3,4])
            sage: p = 2
            sage: s2 = p_adic_symbol(A, p, 2); s2
            [[0, 2, 3, 1, 4], [1, 1, 1, 1, 1], [2, 1, 1, 1, 1]]
            sage: G = Genus_Symbol_p_adic_ring(p,s2);G
            Genus symbol at 2:    [1^-2 2^1 4^1]_6
            sage: G == loads(dumps(G))
            True

            sage: A = diagonal_matrix(ZZ, [1,2,3,4])
            sage: p = 3
            sage: s3 = p_adic_symbol(A, p, 1); s3
            [[0, 3, -1], [1, 1, 1]]
            sage: G = Genus_Symbol_p_adic_ring(p,s3);G
            Genus symbol at 3:     1^-3 3^1
            sage: G == loads(dumps(G))
            True


        """
        if check:
           pass
        self._prime = prime
        self._symbol = symbol
        self._canonical_symbol = None

    def __repr__(self):
        r"""
        String representation for the `p`-adic genus symbol

        OUTPUT:

        a string

        EXAMPLES::

            sage: from sage.quadratic_forms.genera.genus import Genus_Symbol_p_adic_ring
            sage: symbol = [[0, 4, -1, 0, 0],[1, 2, 1, 1, 2],[2, 1, 1, 1, 1],[4, 4, 1, 0, 0],[5, 1, 1, 1, 1]]
            sage: g = Genus_Symbol_p_adic_ring(2,symbol)
            sage: g._canonical_symbol = [[0, 4, 1, 0, 0],[1, 2, 1, 1, 3],[2, 1, 1, 1, 0],[4, 4, 1, 0, 0],[5, 1, 1, 1, 1]]
            sage: g
            Genus symbol at 2:    1^4 [2^2 4^1]_1 :16^4 [32^1]_1



        """
        p=self._prime
        CS_string = ""
        if p==2:
            CS = self.canonical_symbol()
            for train in self.trains():
                #mark the beginning of a train with a colon
                CS_string += " :"
                #collect the indices where compartments begin and end
                compartment_begins = []
                compartment_ends = []
                for comp in self.compartments():
                    compartment_begins.append(comp[0])
                    compartment_ends.append(comp[-1])

                for block_index in train:
                    if block_index in compartment_begins:
                        #mark the beginning of this compartment with [
                        CS_string += "["
                    block = CS[block_index]
                    block_string = "%s^%s " % (p**block[0],block[2]*block[1])
                    CS_string += block_string
                    if block_index in compartment_ends:
                        #close this compartment with ] and remove a space
                        CS_string = CS_string[:-1] + "]"
                        #the oddity belongs to the compartment
                        oddity = CS[comp[0]][4]
                        CS_string +="_%s" % oddity
            #remove the first colon
            CS_string = CS_string[2:]

        else:
            for s in self._symbol:
                CS_string += " %s^%s" % (p**s[0], s[2]*s[1])
        return "Genus symbol at %s:    %s" % (p, CS_string)

    def _latex_(self):
        r"""
        The LaTeX representation of this local genus symbol.

        EXAMPLES::

            sage: from sage.quadratic_forms.genera.genus import Genus_Symbol_p_adic_ring
            sage: symbol = [[0, 4, -1, 0, 0],[1, 2, 1, 1, 2],[2, 1, 1, 1, 1],[4, 4, 1, 0, 0],[5, 1, 1, 1, 1]]
            sage: g = Genus_Symbol_p_adic_ring(2,symbol)
            sage: g._canonical_symbol = [[0, 4, 1, 0, 0],[1, 2, 1, 1, 3],[2, 1, 1, 1, 0],[4, 4, 1, 0, 0],[5, 1, 1, 1, 1]]
            sage: g._latex_()
            '\\mbox{Genus symbol at } 2\\mbox{: }1^{4} [2^{2} 4^{1}]_{1} :16^{4} [32^{1}]_{1}'


        """
        p=self._prime
        CS_string = ""
        if p==2:
            CS = self.canonical_symbol()
            for train in self.trains():
                #mark the beginning of a train with a colon
                CS_string += " :"
                #collect the indices where compartments begin and end
                compartment_begins = []
                compartment_ends = []
                for comp in self.compartments():
                    compartment_begins.append(comp[0])
                    compartment_ends.append(comp[-1])

                for block_index in train:
                    if block_index in compartment_begins:
                        #mark the beginning of this compartment with [
                        CS_string += "["
                    block = CS[block_index]
                    block_string = "%s^{%s} " % (p**block[0],block[2]*block[1])
                    CS_string += block_string
                    if block_index in compartment_ends:
                        #close this compartment with ] and remove a space
                        CS_string = CS_string[:-1] + "]"
                        #the oddity belongs to the compartment
                        oddity = CS[comp[0]][4]
                        CS_string +="_{%s}" % oddity
            #remove the first colon
            CS_string = CS_string[2:]

        else:
            for s in self._symbol:
                CS_string += " {%s}^{%s}" % (p**s[0], s[2]*s[1])
        return "\\mbox{Genus symbol at } %s\\mbox{: }%s" % (p,CS_string)

    def __eq__(self, other):
        r"""
        Determines if two genus symbols are equal (not just equivalent!).

        INPUT:

        - other -- a :class:`Genus_Symbol_p_adic_ring` object

        OUTPUT:

        boolean

        EXAMPLES::

            sage: from sage.quadratic_forms.genera.genus import p_adic_symbol
            sage: from sage.quadratic_forms.genera.genus import Genus_Symbol_p_adic_ring

            sage: A = diagonal_matrix(ZZ, [1,2,3,4])
            sage: p = 2
            sage: G2 =  Genus_Symbol_p_adic_ring(p, p_adic_symbol(A, p, 2))
            sage: p = 3
            sage: G3 = Genus_Symbol_p_adic_ring(p, p_adic_symbol(A, p, 1))

            sage: G2 == G3
            False
            sage: G3 == G2
            False
            sage: G2 == G2
            True
            sage: G3 == G3
            True

        """
        p = self._prime
        if p != other._prime:
            return False
        return self.canonical_symbol() == other.canonical_symbol()


    def __ne__(self, other):
        r"""
        Determines if two genus symbols are unequal (not just inequivalent!).

        INPUT:

        - other -- a :class:`Genus_Symbol_p_adic_ring` object

        OUTPUT:

        boolean

        EXAMPLES::

            sage: from sage.quadratic_forms.genera.genus import p_adic_symbol
            sage: from sage.quadratic_forms.genera.genus import Genus_Symbol_p_adic_ring

            sage: A = diagonal_matrix(ZZ, [1,2,3,4])
            sage: p = 2
            sage: G2 =  Genus_Symbol_p_adic_ring(p, p_adic_symbol(A, p, 2))
            sage: p = 3
            sage: G3 = Genus_Symbol_p_adic_ring(p, p_adic_symbol(A, p, 1))

            sage: G2 != G3
            True
            sage: G3 != G2
            True
            sage: G2 != G2
            False
            sage: G3 != G3
            False

        """
        return not self == other


    ## Added these two methods to make this class iterable...
    #def  __getitem__(self, i):
    #    return self._symbol[i]
    #
    #def len(self):
    #    return len(self._symbol)
    ## ------------------------------------------------------

    def canonical_symbol(self):
        r"""
        Return (and cache) the canonical p-adic genus symbol.  This is
        only really affects the `2`-adic symbol, since when `p > 2` the
        symbol is already canonical.

        OUTPUT:

        a list of lists of integers

        EXAMPLES::

            sage: from sage.quadratic_forms.genera.genus import p_adic_symbol
            sage: from sage.quadratic_forms.genera.genus import Genus_Symbol_p_adic_ring

            sage: A = Matrix(ZZ, 2, 2, [1,1,1,2])
            sage: p = 2
            sage: G2 = Genus_Symbol_p_adic_ring(p, p_adic_symbol(A, p, 2)); G2.symbol_tuple_list()
            [[0, 2, 1, 1, 2]]
            sage: G2.canonical_symbol()
            [[0, 2, 1, 1, 2]]

            sage: A = Matrix(ZZ, 2, 2, [1,0,0,2])
            sage: p = 2
            sage: G2 = Genus_Symbol_p_adic_ring(p, p_adic_symbol(A, p, 2)); G2.symbol_tuple_list()
            [[0, 1, 1, 1, 1], [1, 1, 1, 1, 1]]
            sage: G2.canonical_symbol()   ## Oddity fusion occurred here!
            [[0, 1, 1, 1, 2], [1, 1, 1, 1, 0]]

            sage: A = DiagonalQuadraticForm(ZZ, [1,2,3,4]).Hessian_matrix()
            sage: p = 2
            sage: G2 = Genus_Symbol_p_adic_ring(p, p_adic_symbol(A, p, 2)); G2.symbol_tuple_list()
            [[1, 2, 3, 1, 4], [2, 1, 1, 1, 1], [3, 1, 1, 1, 1]]
            sage: G2.canonical_symbol()   ## Oddity fusion occurred here!
            [[1, 2, -1, 1, 6], [2, 1, 1, 1, 0], [3, 1, 1, 1, 0]]

            sage: A = Matrix(ZZ, 2, 2, [2,1,1,2])
            sage: p = 2
            sage: G2 = Genus_Symbol_p_adic_ring(p, p_adic_symbol(A, p, 2)); G2.symbol_tuple_list()
            [[0, 2, 3, 0, 0]]
            sage: G2.canonical_symbol()
            [[0, 2, -1, 0, 0]]


            sage: A = DiagonalQuadraticForm(ZZ, [1,2,3,4]).Hessian_matrix()
            sage: p = 3
            sage: G3 = Genus_Symbol_p_adic_ring(p, p_adic_symbol(A, p, 2)); G3.symbol_tuple_list()
            [[0, 3, 1], [1, 1, -1]]
            sage: G3.canonical_symbol()
            [[0, 3, 1], [1, 1, -1]]

        .. NOTE::

            See [Co1999]_ Conway-Sloane 3rd edition, pp. 381-382 for definitions
            and examples.

        .. TODO::

            Add an example where sign walking occurs!
        """
        symbol = self._symbol
        if self._prime == 2:
            if self._canonical_symbol is None:
                self._canonical_symbol = canonical_2_adic_reduction(symbol)
            return self._canonical_symbol
        else:
            return self._symbol


    def gram_matrix(self, check=True):
        r"""
        Return a gram matrix of a representative of this local genus.

        INPUT:

        - check (default: ``True``) -- double check the result

        EXAMPLES::

            sage: from sage.quadratic_forms.genera.genus import p_adic_symbol
            sage: from sage.quadratic_forms.genera.genus import Genus_Symbol_p_adic_ring
            sage: A = DiagonalQuadraticForm(ZZ, [1,2,3,4]).Hessian_matrix()
            sage: p = 2
            sage: G2 = Genus_Symbol_p_adic_ring(p, p_adic_symbol(A, p, 2))
            sage: G2.gram_matrix()
            [2 0|0|0]
            [0 6|0|0]
            [---+-+-]
            [0 0|4|0]
            [---+-+-]
            [0 0|0|8]
        """
        G = []
        p = self._prime
        symbol = self.symbol_tuple_list()
        for block in symbol:
            G.append(_gram_from_jordan_block(p, block))
        G = matrix.block_diagonal(G)
        # check calculation
        if check:
            symG = p_adic_symbol(G, p, symbol[-1][0])
            assert Genus_Symbol_p_adic_ring(p, symG) == self, "oops"
        return G

    def prime(self):
        r"""
        Return the prime number `p` of this `p`-adic local symbol.

        OUTPUT:

        - an integer

        EXAMPLES::

            sage: from sage.quadratic_forms.genera.genus import LocalGenusSymbol
            sage: M1 = matrix(ZZ,[2])
            sage: p = 2
            sage: G0 = LocalGenusSymbol(M1, 2)
            sage: G0.prime()
            2
        """
        return self._prime

    def is_even(self):
        r"""
        Return if the underlying `p`-adic lattice is even.

        If `p` is odd, every lattice is even.

        EXAMPLES::

            sage: from sage.quadratic_forms.genera.genus import LocalGenusSymbol
            sage: M0 = matrix(ZZ,[1])
            sage: G0 = LocalGenusSymbol(M0, 2)
            sage: G0.is_even()
            False
            sage: G1 = LocalGenusSymbol(M0, 3)
            sage: G1.is_even()
            True
            sage: M2 = matrix(ZZ,[2])
            sage: G2 = LocalGenusSymbol(M2, 2)
            sage: G2.is_even()
            True
        """
        if self.prime() != 2:
            return True
        sym = self.symbol_tuple_list()[0]
        return sym[0] > 0 or sym[3]==0

    def symbol_tuple_list(self):
        r"""
        Return a copy of the underlying list of lists of integers
        defining the genus symbol.

        OUTPUT:

        a list of lists of integers

        EXAMPLES::

            sage: from sage.quadratic_forms.genera.genus import p_adic_symbol
            sage: from sage.quadratic_forms.genera.genus import Genus_Symbol_p_adic_ring

            sage: A = DiagonalQuadraticForm(ZZ, [1,2,3,4]).Hessian_matrix()
            sage: p = 3
            sage: G3 = Genus_Symbol_p_adic_ring(p, p_adic_symbol(A, p, 2)); G3
            Genus symbol at 3:     1^3 3^-1
            sage: G3.symbol_tuple_list()
            [[0, 3, 1], [1, 1, -1]]
            sage: type(G3.symbol_tuple_list())
            <... 'list'>

            sage: A = DiagonalQuadraticForm(ZZ, [1,2,3,4]).Hessian_matrix()
            sage: p = 2
            sage: G2 = Genus_Symbol_p_adic_ring(p, p_adic_symbol(A, p, 2)); G2
            Genus symbol at 2:    [2^-2 4^1 8^1]_6
            sage: G2.symbol_tuple_list()
            [[1, 2, 3, 1, 4], [2, 1, 1, 1, 1], [3, 1, 1, 1, 1]]
            sage: type(G2.symbol_tuple_list())
            <... 'list'>
        """
        return copy.deepcopy(self._symbol)

    def number_of_blocks(self):
        r"""
        Return the number of positive dimensional symbols/Jordan blocks.

        OUTPUT:

        A non-negative integer

        EXAMPLES::

            sage: from sage.quadratic_forms.genera.genus import p_adic_symbol
            sage: from sage.quadratic_forms.genera.genus import Genus_Symbol_p_adic_ring

            sage: A = DiagonalQuadraticForm(ZZ, [1,2,3,4]).Hessian_matrix()
            sage: p = 2
            sage: G2 = Genus_Symbol_p_adic_ring(p, p_adic_symbol(A, p, 2)); G2.symbol_tuple_list()
            [[1, 2, 3, 1, 4], [2, 1, 1, 1, 1], [3, 1, 1, 1, 1]]
            sage: G2.number_of_blocks()
            3

            sage: A = DiagonalQuadraticForm(ZZ, [1,2,3,4]).Hessian_matrix()
            sage: p = 3
            sage: G3 = Genus_Symbol_p_adic_ring(p, p_adic_symbol(A, p, 2)); G3.symbol_tuple_list()
            [[0, 3, 1], [1, 1, -1]]
            sage: G3.number_of_blocks()
            2
        """
        return len(self._symbol)


    def determinant(self):
        r"""
        Returns the (`p`-part of the) determinant (square-class) of the
        Hessian matrix of the quadratic form (given by regarding the
        integral symmetric matrix which generated this genus symbol as
        the Gram matrix of `Q`) associated to this local genus symbol.

        OUTPUT:

        an integer

        EXAMPLES::

            sage: from sage.quadratic_forms.genera.genus import p_adic_symbol
            sage: from sage.quadratic_forms.genera.genus import Genus_Symbol_p_adic_ring

            sage: A = DiagonalQuadraticForm(ZZ, [1,2,3,4]).Hessian_matrix()
            sage: p = 2
            sage: G2 = Genus_Symbol_p_adic_ring(p, p_adic_symbol(A, p, 2)); G2
            Genus symbol at 2:    [2^-2 4^1 8^1]_6
            sage: G2.determinant()
            128

            sage: A = DiagonalQuadraticForm(ZZ, [1,2,3,4]).Hessian_matrix()
            sage: p = 3
            sage: G3 = Genus_Symbol_p_adic_ring(p, p_adic_symbol(A, p, 2)); G3
            Genus symbol at 3:     1^3 3^-1
            sage: G3.determinant()
            3
        """
        p = self._prime
        return prod([ p**(s[0]*s[1]) for s in self._symbol ])

    det = determinant

    def dimension(self):
        r"""
        Return the dimension of a quadratic form associated to this genus symbol.

        OUTPUT:

        an non-negative integer

        EXAMPLES::

            sage: from sage.quadratic_forms.genera.genus import p_adic_symbol
            sage: from sage.quadratic_forms.genera.genus import Genus_Symbol_p_adic_ring

            sage: A = DiagonalQuadraticForm(ZZ, [1,2,3,4]).Hessian_matrix()
            sage: p = 2
            sage: G2 = Genus_Symbol_p_adic_ring(p, p_adic_symbol(A, p, 2)); G2
            Genus symbol at 2:    [2^-2 4^1 8^1]_6
            sage: G2.dimension()
            4

            sage: A = DiagonalQuadraticForm(ZZ, [1,2,3,4]).Hessian_matrix()
            sage: p = 3
            sage: G3 = Genus_Symbol_p_adic_ring(p, p_adic_symbol(A, p, 2)); G3
            Genus symbol at 3:     1^3 3^-1
            sage: G3.dimension()
            4

        """
        return sum([ s[1] for s in self._symbol ])

    dim = dimension
    rank = dimension

    def excess(self):
        r"""
        Returns the p-excess of the quadratic form whose Hessian
        matrix is the symmetric matrix A.  When p = 2 the p-excess is
        called the oddity.

        .. WARNING::

            This normalization seems non-standard, and we
            should review this entire class to make sure that we have our
            doubling conventions straight throughout!

        REFERENCE:

        [Co1999]_ Conway and Sloane Book, 3rd edition, pp 370-371.

        OUTPUT:

        an integer

        EXAMPLES::

            sage: from sage.quadratic_forms.genera.genus import p_adic_symbol
            sage: from sage.quadratic_forms.genera.genus import Genus_Symbol_p_adic_ring

            sage: AC = diagonal_matrix(ZZ, [1,3,-3])
            sage: p=2; Genus_Symbol_p_adic_ring(p, p_adic_symbol(AC, p, 2)).excess()
            1
            sage: p=3; Genus_Symbol_p_adic_ring(p, p_adic_symbol(AC, p, 2)).excess()
            0
            sage: p=5; Genus_Symbol_p_adic_ring(p, p_adic_symbol(AC, p, 2)).excess()
            0
            sage: p=7; Genus_Symbol_p_adic_ring(p, p_adic_symbol(AC, p, 2)).excess()
            0
            sage: p=11; Genus_Symbol_p_adic_ring(p, p_adic_symbol(AC, p, 2)).excess()
            0

            sage: AC = 2 * diagonal_matrix(ZZ, [1,3,-3])
            sage: p=2; Genus_Symbol_p_adic_ring(p, p_adic_symbol(AC, p, 2)).excess()
            1
            sage: p=3; Genus_Symbol_p_adic_ring(p, p_adic_symbol(AC, p, 2)).excess()
            0
            sage: p=5; Genus_Symbol_p_adic_ring(p, p_adic_symbol(AC, p, 2)).excess()
            0
            sage: p=7; Genus_Symbol_p_adic_ring(p, p_adic_symbol(AC, p, 2)).excess()
            0
            sage: p=11; Genus_Symbol_p_adic_ring(p, p_adic_symbol(AC, p, 2)).excess()
            0

            sage: A = 2*diagonal_matrix(ZZ, [1,2,3,4])
            sage: p=2; Genus_Symbol_p_adic_ring(p, p_adic_symbol(A, p, 2)).excess()
            2
            sage: p=3; Genus_Symbol_p_adic_ring(p, p_adic_symbol(A, p, 2)).excess()
            6
            sage: p=5; Genus_Symbol_p_adic_ring(p, p_adic_symbol(A, p, 2)).excess()
            0
            sage: p=7; Genus_Symbol_p_adic_ring(p, p_adic_symbol(A, p, 2)).excess()
            0
            sage: p=11; Genus_Symbol_p_adic_ring(p, p_adic_symbol(A, p, 2)).excess()
            0

        """
        p = self._prime
        if self._prime == 2:
           k = 0
           for s in self._symbol:
               if s[0]%2 == 1 and s[2] in (3,5):
                   k += 1
           return Integer(sum([ s[4] for s in self._symbol ]) + 4*k).mod(8)
        else:
           k = 0
           for s in self._symbol:
               if s[0]%2 == 1 and s[2] == -1:
                   k += 1
           return Integer(sum([ s[1]*(p**s[0]-1) for s in self._symbol ]) + 4*k).mod(8)



    def trains(self):
        r"""
        Compute the indices for each of the trains in this local genus
        symbol if it is associated to the prime p=2 (and raise an
        error for all other primes).

        OUTPUT:

        a list of non-negative integers

        EXAMPLES::

            sage: from sage.quadratic_forms.genera.genus import p_adic_symbol
            sage: from sage.quadratic_forms.genera.genus import Genus_Symbol_p_adic_ring

            sage: A = DiagonalQuadraticForm(ZZ, [1,2,3,4]).Hessian_matrix()
            sage: p = 2
            sage: G2 = Genus_Symbol_p_adic_ring(p, p_adic_symbol(A, p, 2)); G2
            Genus symbol at 2:    [2^-2 4^1 8^1]_6
            sage: G2.trains()
            [[0, 1, 2]]

        """
        ## Check that p = 2
        if self._prime != 2:
            raise TypeError("trains() only makes sense when the prime of the p_adic_Genus_Symbol is p=2")
        symbol = self._symbol
        return canonical_2_adic_trains(symbol)


    def compartments(self):
        r"""
        Compute the indices for each of the compartments in this local genus
        symbol if it is associated to the prime p=2 (and raise an
        error for all other primes).

        OUTPUT:

        a list of non-negative integers

        EXAMPLES::

            sage: from sage.quadratic_forms.genera.genus import p_adic_symbol
            sage: from sage.quadratic_forms.genera.genus import Genus_Symbol_p_adic_ring

            sage: A = DiagonalQuadraticForm(ZZ, [1,2,3,4]).Hessian_matrix()
            sage: p = 2
            sage: G2 = Genus_Symbol_p_adic_ring(p, p_adic_symbol(A, p, 2)); G2
            Genus symbol at 2:    [2^-2 4^1 8^1]_6
            sage: G2.compartments()
            [[0, 1, 2]]

        """
        ## Check that p = 2
        if self._prime != 2:
            raise TypeError("compartments() only makes sense when the prime of the p_adic_Genus_Symbol is p=2")
        symbol = self._symbol
        return canonical_2_adic_compartments(symbol)

class GenusSymbol_global_ring(object):
    r"""
    This represents a collection of local genus symbols (at primes)
    and signature information which represent the genus of a
    non-degenerate integral lattice.

    INPUT:

    - ``signature_pair`` -- a tuple of two non-negative integers

    - ``local_symbols`` -- a list of :class:`Genus_Symbol_p_adic_ring`` instances

    - ``representative`` -- (default: ``None``) integer symmetric matrix
      the gram matrix of a representative of this genus

    - ``check`` -- (default: ``True``) a boolean; checks the input

    EXAMPLES::

        sage: from sage.quadratic_forms.genera.genus import GenusSymbol_global_ring, LocalGenusSymbol
        sage: A = matrix.diagonal(ZZ, [2,4,6,8])
        sage: local_symbols = [LocalGenusSymbol(A, p) for p in (2*A.det()).prime_divisors()]
        sage: G = GenusSymbol_global_ring((4,0),local_symbols, representative=A);G
        Genus of
        [2 0 0 0]
        [0 4 0 0]
        [0 0 6 0]
        [0 0 0 8]
        Genus symbol at 2:    [2^-2 4^1 8^1]_6
        Genus symbol at 3:     1^3 3^-1
    """

    def __init__(self, signature_pair, local_symbols, representative=None, check=True):
<<<<<<< HEAD
        r"""
=======
        """
>>>>>>> c587173e
        Initialize a global genus symbol from a non-degenerate
        integral gram matrix (and possibly information about its
        largest elementary divisors).


        EXAMPLES::

            sage: from sage.quadratic_forms.genera.genus import Genus

            sage: A = DiagonalQuadraticForm(ZZ, [1,2,3,4]).Hessian_matrix()
            sage: G = Genus(A)
            sage: G == loads(dumps(G))
            True
        """
        if check:
            if not all([type(sym)==Genus_Symbol_p_adic_ring for sym in local_symbols]):
                raise TypeError("local symbols must be a list of local genus symbols")
            n = signature_pair[0] + signature_pair[1]
            if not all([sym.dimension()==n for sym in local_symbols]):
                raise TypeError("all local symbols must be of the same dimension")
            if representative is not None:
                representative.is_symmetric()

        self._representative = representative
        self._signature = signature_pair
        self._local_symbols = local_symbols
<<<<<<< HEAD

=======
>>>>>>> c587173e


    def __repr__(self):
        r"""
        Return a string representing the global genus symbol.

        OUTPUT:

        a string

        EXAMPLES::

            sage: from sage.quadratic_forms.genera.genus import Genus
            sage: A = DiagonalQuadraticForm(ZZ, [1,2,3,4]).Hessian_matrix()
            sage: GS = Genus(A)
            sage: GS
            Genus of
            [2 0 0 0]
            [0 4 0 0]
            [0 0 6 0]
            [0 0 0 8]
            Genus symbol at 2:    [2^-2 4^1 8^1]_6
            Genus symbol at 3:     1^3 3^-1

            sage: A2 = Matrix(ZZ,2,2,[2,-1,-1,2])
            sage: Genus(A2)
            Genus of
            [ 2 -1]
            [-1  2]
            Genus symbol at 2:    1^-2
            Genus symbol at 3:     1^-1 3^-1

        """
        local_symbols = ""
        for s in self._local_symbols:
            local_symbols += "\n" + s.__repr__()
        return "Genus of\n%s\n%s" % (self._representative,local_symbols[1:])

    def _latex_(self):
        r"""
        The Latex representation of this lattice.

        EXAMPLES::

            sage: D4=QuadraticForm(Matrix(ZZ,4,4,[2,0,0,-1,0,2,0,-1,0,0,2,-1,-1,-1,-1,2]))
            sage: G=D4.global_genus_symbol()
            sage: G._latex_()
            '\\mbox{Genus of}\\\\\\left(\\begin{array}{rrrr}\n2 & 0 & 0 & -1 \\\\\n0 & 2 & 0 & -1 \\\\\n0 & 0 & 2 & -1 \\\\\n-1 & -1 & -1 & 2\n\\end{array}\\right)\\\\\\\\\\mbox{Genus symbol at } 2\\mbox{: }1^{-2}  :2^{-2} '
        """
        local_symbols = ""
        for s in self._local_symbols:
            local_symbols += "\\\\" + s._latex_()
        return "\\mbox{Genus of}\\\\%s\\\\%s" % (self._representative._latex_(),local_symbols)



    def __eq__(self, other):
        r"""
        Determines if two global genus symbols are equal (not just equivalent!).

        INPUT:

        a :class:`GenusSymbol_global_ring` object

        OUTPUT:

        boolean

        EXAMPLES::

            sage: from sage.quadratic_forms.genera.genus import Genus

            sage: A1 = DiagonalQuadraticForm(ZZ, [1,2,3,4]).Hessian_matrix()
            sage: GS1 = Genus(A1)
            sage: A2 = DiagonalQuadraticForm(ZZ, [1,2,3,5]).Hessian_matrix()
            sage: GS2 = Genus(A2)

            sage: GS1 == GS2
            False

            sage: GS2 == GS1
            False

            sage: GS1 == GS1
            True

            sage: GS2 == GS2
            True

        TESTS::

            sage: D4=QuadraticForm(Matrix(ZZ,4,4,[2,0,0,-1,0,2,0,-1,0,0,2,-1,-1,-1,-1,2]))
            sage: G=D4.global_genus_symbol()
            sage: sage.quadratic_forms.genera.genus.is_GlobalGenus(G)
            True
            sage: G==deepcopy(G)
            True
            sage: sage.quadratic_forms.genera.genus.is_GlobalGenus(G)
            True
        """
        if self is other:
            return True
        t = len(self._local_symbols)
        if t != len(other._local_symbols):
            return False
        for i in range(t):
            if self._local_symbols[i] != other._local_symbols[i]:
                return False
        return True



    def __ne__(self, other):
        r"""
        Determine if two global genus symbols are unequal (not just inequivalent!).

        INPUT:

        a ``GenusSymbol_global_ring`` object

        OUTPUT:

        boolean

        EXAMPLES::

            sage: from sage.quadratic_forms.genera.genus import Genus

            sage: A1 = DiagonalQuadraticForm(ZZ, [1,2,3,4]).Hessian_matrix()
            sage: GS1 = Genus(A1)
            sage: A2 = DiagonalQuadraticForm(ZZ, [1,2,3,5]).Hessian_matrix()
            sage: GS2 = Genus(A2)

            sage: GS1 != GS2
            True

            sage: GS2 != GS1
            True

            sage: GS1 != GS1
            False

            sage: GS2 != GS2
            False

        """
        return not self == other

    def is_even(self):
        r"""
        Return if this genus is even.

        EXAMPLES::

            sage: G = Genus(Matrix(ZZ,2,[2,1,1,2]))
            sage: G.is_even()
            True
        """
        return self._local_symbols[0].is_even()

    def signature_pair(self):
        r"""
        Return the signature pair `(p, n)` of the (non-degenerate)
        global genus symbol, where p is the number of positive
        eigenvalues and n is the number of negative eigenvalues.

        OUTPUT:

        a pair of integers `(p, n)` each `>= 0`

        EXAMPLES::

            sage: A = matrix.diagonal(ZZ, [1,-2,3,4,8,-11])
            sage: GS = Genus(A)
            sage: GS.signature_pair()
            (4, 2)
        """
        return self._signature

    signature_pair_of_matrix = signature_pair

    def signature(self):
        r"""
        Return the signature of this genus.

        The signature is `p - n` where `p` is the number of positive eigenvalues
        and `n` the number of negative eigenvalues.

        EXAMPLES::

            sage: A = matrix.diagonal(ZZ, [1,-2,3,4,8,-11])
            sage: GS = Genus(A)
            sage: GS.signature()
            2
        """
        p, n = self.signature_pair()
        return p - n

    def determinant(self):
        r"""
        Return the determinant of this genus, where the determinant
        is the Hessian determinant of the quadratic form whose Gram
        matrix is the Gram matrix giving rise to this global genus
        symbol.

        OUTPUT:

        an integer

        EXAMPLES::

            sage: A = matrix.diagonal(ZZ, [1,-2,3,4])
            sage: GS = Genus(A)
            sage: GS.determinant()
            -24
        """
        p, n = self.signature_pair()
        return (-1)**n*prod([ G.determinant() for G in self._local_symbols ])

    det = determinant

    def dimension(self):
        r"""
        Return the dimension of this genus.

        EXAMPLES::

            sage: A = Matrix(ZZ, 2, 2, [1,1,1,2])
            sage: G = Genus(A)
            sage: G.dimension()
            2
        """
        p, n = self.signature_pair()
        return p + n

    dim = dimension

    def discriminant_form(self):
        r"""
        Return the discriminant form associated to this genus.

        EXAMPLES::

            sage: A = matrix.diagonal(ZZ, [2,-4,6,8])
            sage: GS = Genus(A)
            sage: GS.discriminant_form()
            Finite quadratic module over Integer Ring with invariants (2, 2, 4, 24)
            Gram matrix of the quadratic form with values in Q/2Z:
            [ 1/2    0    0    0]
            [   0  3/2    0    0]
            [   0    0  7/4    0]
            [   0    0    0 7/24]
            sage: A = matrix.diagonal(ZZ, [1,-4,6,8])
            sage: GS = Genus(A)
            sage: GS.discriminant_form()
            Finite quadratic module over Integer Ring with invariants (2, 4, 24)
            Gram matrix of the quadratic form with values in Q/Z:
            [ 1/2    0    0]
            [   0  3/4    0]
            [   0    0 7/24]
        """
        from sage.modules.torsion_quadratic_module import TorsionQuadraticForm
        qL = []
        for gs in self._local_symbols:
            p = gs._prime
            for block in gs.symbol_tuple_list():
                qL.append(_gram_from_jordan_block(p, block, True))
        q = matrix.block_diagonal(qL)
        return TorsionQuadraticForm(q)

    def local_symbols(self):
        r"""
        Return a copy of the list of local symbols of this symbol.

        EXAMPLES::

            sage: from sage.quadratic_forms.genera.genus import Genus
            sage: A = matrix.diagonal(ZZ, [2,-4,6,8])
            sage: GS = Genus(A)
            sage: GS.local_symbols()
            [Genus symbol at 2:    [2^-2 4^1 8^1]_4,
             Genus symbol at 3:     1^-3 3^-1]
        """
        return copy.deepcopy(self._local_symbols)


def _gram_from_jordan_block(p, block, discr_form=False):
    r"""
    Return the gram matrix of this jordan block.

    This is a helper for :meth:`discriminant_form` and :meth:`gram_matrix`.
    No input checks.

    INPUT:

    - ``p`` -- a prime number

    - ``block`` -- a list of 3 integers or 5 integers if `p` is `2`

    - ``discr_form`` -- bool (default: ``False``); if ``True`` invert the scales
      to obtain a gram matrix for the discriminant form instead.

    EXAMPLES::

        sage: from sage.quadratic_forms.genera.genus import _gram_from_jordan_block
        sage: block = [1, 3, 1]
        sage: _gram_from_jordan_block(5, block)
        [5 0 0]
        [0 5 0]
        [0 0 5]
        sage: block = [1, 4, 7, 1, 2]
        sage: _gram_from_jordan_block(2, block)
        [0 2 0 0]
        [2 0 0 0]
        [0 0 2 0]
        [0 0 0 2]

    For the discriminant form we obtain::

        sage: block = [1, 3, 1]
        sage: _gram_from_jordan_block(5, block, True)
        [4/5   0   0]
        [  0 2/5   0]
        [  0   0 2/5]
        sage: block = [1, 4, 7, 1, 2]
        sage: _gram_from_jordan_block(2, block, True)
        [  0 1/2   0   0]
        [1/2   0   0   0]
        [  0   0 1/2   0]
        [  0   0   0 1/2]
        """
    from sage.quadratic_forms.genera.normal_form import _min_nonsquare
    level = block[0]
    rk = block[1]
    det = block[2]
    if p == 2:
        o = block[3]
        t = block[4]
        U = matrix(QQ,2,[0,1,1,0])
        V = matrix(QQ,2,[2,1,1,2])
        W = matrix(QQ,1,[1])
        if o == 0:
            if det in [1, 7]:
                qL = (rk // 2) * [U]
            else:
                qL = (rk//2 - 1)*[U] + [V]
        if o == 1:
            if rk % 2 == 1:
                qL = max(0, (rk - 3) // 2) * [U]
                if t*det % 8 in [3, 5]:
                    qL += [V]
                elif rk >= 3:
                    qL += [U]
                qL += [t * W]
            else:
                if det in [3, 5]:
                    det = -1
                else:
                    det = 1
                qL = max(0, (rk - 4) // 2) * [U]
                if (det , t) == (1, 0):
                    qL += [U, 1 * W, 7 * W]
                if (det , t) == (1, 2):
                    qL += [U, 1 * W, 1 * W]
                if (det , t) == (1, 4):
                    qL += [V, 1 * W, 3 * W]
                if (det , t) == (1, 6):
                    qL += [U, 7 * W, 7 * W]
                if (det , t) == (-1, 0):
                    qL += [V, 1 * W, 7 * W]
                if (det , t) == (-1, 2):
                    qL += [U, 3 * W, 7 * W]
                if (det , t) == (-1, 4):
                    qL += [U, 1 * W, 3 * W]
                if (det , t) == (-1, 6):
                    qL += [U, 1 * W, 5 * W]
                # if the rank is 2 there is a U too much
                if rk == 2:
                    qL = qL[-2:]
        q = matrix.block_diagonal(qL)
        if discr_form:
            q = q / 2**level
        else:
            q = q * 2**level
    if p != 2 and discr_form:
        q = matrix.identity(QQ, rk)
        d = 2**(rk % 2)
        if Integer(d).kronecker(p) != det:
            u = _min_nonsquare(p)
            q[0,0] = u
        q = q * (2 / p**level)
    if p != 2 and not discr_form:
        q = matrix.identity(QQ, rk)
        if det != 1:
            u = _min_nonsquare(p)
            q[0,0] = u
        q = q * p**level
    return q<|MERGE_RESOLUTION|>--- conflicted
+++ resolved
@@ -60,11 +60,7 @@
         D = D.factor()
     else:
         D = factored_determinant * 2
-<<<<<<< HEAD
-    signature_pair = signature_pair_of_matrix(A)
-=======
     sig_pair = signature_pair(A)
->>>>>>> c587173e
     local_symbols = []
     for f in D:
         p = f[0]
@@ -72,11 +68,7 @@
         symbol = p_adic_symbol(A, p, val = val)
         G = Genus_Symbol_p_adic_ring(p, symbol)
         local_symbols.append(G)
-<<<<<<< HEAD
-    return GenusSymbol_global_ring(signature_pair, local_symbols, representative=A)
-=======
     return GenusSymbol_global_ring(sig_pair, local_symbols, representative=A)
->>>>>>> c587173e
 
 def LocalGenusSymbol(A, p):
     r"""
@@ -127,10 +119,6 @@
 
     EXAMPLES::
 
-<<<<<<< HEAD
-
-=======
->>>>>>> c587173e
         sage: from sage.quadratic_forms.genera.genus import is_GlobalGenus
         sage: A = Matrix(ZZ, 2, 2, [1,1,1,2])
         sage: G = Genus(A)
@@ -1642,11 +1630,7 @@
     """
 
     def __init__(self, signature_pair, local_symbols, representative=None, check=True):
-<<<<<<< HEAD
-        r"""
-=======
-        """
->>>>>>> c587173e
+        r"""
         Initialize a global genus symbol from a non-degenerate
         integral gram matrix (and possibly information about its
         largest elementary divisors).
@@ -1673,10 +1657,6 @@
         self._representative = representative
         self._signature = signature_pair
         self._local_symbols = local_symbols
-<<<<<<< HEAD
-
-=======
->>>>>>> c587173e
 
 
     def __repr__(self):
