--- conflicted
+++ resolved
@@ -1301,7 +1301,6 @@
         monomials.reverse()  # order the monomials greatest to least via the given monomial order
         return Hom(self, CS)(monomials)
 
-<<<<<<< HEAD
     def point_transformation_matrix(self, points_source, points_target, normalize=True):
         r"""
 
@@ -1540,30 +1539,10 @@
         - ``plane_1``, ``plane_2`` -- hyperplanes of this projective space
 
         OUTPUT: An element of PGL
-=======
-    def is_linearly_independent(self, points, n=None):
-        r"""
-        Return whether the set of points is linearly independent.
-
-        Alternatively, specify ``n`` to check if every subset of
-        size ``n`` is linearly independent.
-
-        INPUT:
-
-         - ``points`` -- a list of points in this projective space.
-
-         - ``n`` -- (Optional) An integer. Specifies the size of the subsets to
-           check for linear independence.
-
-        OUTPUT:
-
-         - ``True`` if ``points`` is linearly independent, ``False`` otherwise.
->>>>>>> 6897aa40
 
         EXAMPLES::
 
             sage: P.<x,y> = ProjectiveSpace(QQ, 1)
-<<<<<<< HEAD
             sage: plane1 = P.subscheme(x)
             sage: plane2 = P.subscheme(y)
             sage: m = P.hyperplane_transformation_matrix(plane1, plane2); m
@@ -1728,7 +1707,25 @@
             points.append(source_points)
         return self.point_transformation_matrix(points[0], points[1])
 
-=======
+
+    def is_linearly_independent(self, points, n=None):
+        r"""
+        Return whether the set of points is linearly independent.
+
+        Alternatively, specify ``n`` to check if every subset of
+        size ``n`` is linearly independent.
+
+        INPUT:
+
+         - ``points`` -- a list of points in this projective space.
+
+         - ``n`` -- (Optional) An integer. Specifies the size of the subsets to
+           check for linear independence.
+
+        OUTPUT:
+
+         - ``True`` if ``points`` is linearly independent, ``False`` otherwise.
+
             sage: points = [P((1, 0)), P((1, 1))]
             sage: P.is_linearly_independent(points)
             True
@@ -1788,7 +1785,6 @@
         if any(l == 0 for l in M.minors(n)):
             return False
         return True
->>>>>>> 6897aa40
 
 class ProjectiveSpace_field(ProjectiveSpace_ring):
     def _point_homset(self, *args, **kwds):
