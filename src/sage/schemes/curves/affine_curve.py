r"""
Affine curves

Affine curves in Sage are curves in an affine space or an affine plane.

EXAMPLES:

We can construct curves in either an affine plane::

    sage: A.<x,y> = AffineSpace(QQ, 2)
    sage: C = Curve([y - x^2], A); C
    Affine Plane Curve over Rational Field defined by -x^2 + y

or in higher dimensional affine space::

    sage: A.<x,y,z,w> = AffineSpace(QQ, 4)
    sage: C = Curve([y - x^2, z - w^3, w - y^4], A); C
    Affine Curve over Rational Field defined by -x^2 + y, -w^3 + z, -y^4 + w

Integral affine curves over finite fields
-----------------------------------------

If the curve is defined over a finite field and integral, that is reduced and
irreducible, its function field is tightly coupled with the curve so that
advanced computations based on Sage's global function field machinery are
available.

EXAMPLES::

    sage: k.<a> = GF(2)                                                                 # optional - sage.rings.finite_rings
    sage: A.<x,y,z> = AffineSpace(k, 3)                                                 # optional - sage.rings.finite_rings
    sage: C = Curve([x^2 + x - y^3, y^4 - y - z^3], A)                                  # optional - sage.rings.finite_rings
    sage: C.genus()                                                                     # optional - sage.rings.finite_rings
    10
    sage: C.function_field()                                                            # optional - sage.rings.finite_rings
    Function field in z defined by z^9 + x^8 + x^6 + x^5 + x^4 + x^3 + x

Closed points of arbitrary degree can be computed::

    sage: C.closed_points()                     # long time                             # optional - sage.rings.finite_rings
    [Point (x, y, z), Point (x + 1, y, z)]
    sage: C.closed_points(2)                    # long time                             # optional - sage.rings.finite_rings
    [Point (x^2 + x + 1, y + 1, z),
     Point (y^2 + y + 1, x + y, z),
     Point (y^2 + y + 1, x + y + 1, z)]
    sage: p = _[0]                              # long time                             # optional - sage.rings.finite_rings
    sage: p.places()                            # long time                             # optional - sage.rings.finite_rings
    [Place (x^2 + x + 1, (1/(x^4 + x^2 + 1))*z^7 + (1/(x^4 + x^2 + 1))*z^6 + 1)]

The places at infinity correspond to the extra closed points of the curve's
projective closure::

    sage: C.places_at_infinity()                # long time                             # optional - sage.rings.finite_rings
    [Place (1/x, 1/x*z)]

It is easy to transit to and from the function field of the curve::

    sage: fx = C(x)                                                                     # optional - sage.rings.finite_rings
    sage: fy = C(y)                                                                     # optional - sage.rings.finite_rings
    sage: fx^2 + fx - fy^3                                                              # optional - sage.rings.finite_rings
    0
    sage: fx.divisor()                                                                  # optional - sage.rings.finite_rings
    -9*Place (1/x, 1/x*z)
     + 9*Place (x, z)
    sage: p, = fx.zeros()                                                               # optional - sage.rings.finite_rings
    sage: C.place_to_closed_point(p)                                                    # optional - sage.rings.finite_rings
    Point (x, y, z)
    sage: _.rational_point()                                                            # optional - sage.rings.finite_rings
    (0, 0, 0)
    sage: _.closed_point()                                                              # optional - sage.rings.finite_rings
    Point (x, y, z)
    sage: _.place()                                                                     # optional - sage.rings.finite_rings
    Place (x, z)

Integral affine curves over `\QQ`
---------------------------------

An integral curve over `\QQ` is equipped also with the function field. Unlike
over finite fields, it is not possible to enumerate closed points.

EXAMPLES::

    sage: A.<x,y> = AffineSpace(QQ, 2)
    sage: C = Curve(x^2 + y^2 -1)
    sage: p = C(0,1)
    sage: p
    (0, 1)
    sage: p.closed_point()
    Point (x, y - 1)
    sage: pl = _.place()
    sage: C.parametric_representation(pl)
    (s + ..., 1 - 1/2*s^2 - 1/8*s^4 - 1/16*s^6 + ...)
    sage: sx, sy = _
    sage: sx = sx.polynomial(10); sx
    s
    sage: sy = sy.polynomial(10); sy
    -7/256*s^10 - 5/128*s^8 - 1/16*s^6 - 1/8*s^4 - 1/2*s^2 + 1
    sage: s = var('s')                                                                  # optional - sage.symbolic
    sage: P1 = parametric_plot([sx, sy], (s, -1, 1), color='red')                       # optional - sage.plot sage.symbolic
    sage: P2 = C.plot((x, -1, 1), (y, 0, 2))  # half circle                             # optional - sage.plot sage.symbolic
    sage: P1 + P2                                                                       # optional - sage.plot sage.symbolic
    Graphics object consisting of 2 graphics primitives

AUTHORS:

- William Stein (2005-11-13)

- David Joyner (2005-11-13)

- David Kohel (2006-01)

- Grayson Jorgenson (2016-08)

- Kwankyu Lee (2019-05): added integral affine curves

"""
<<<<<<< HEAD
# *****************************************************************************
=======
# ****************************************************************************
>>>>>>> 543f8d62
#       Copyright (C) 2005 William Stein <wstein@gmail.com>
#
#  Distributed under the terms of the GNU General Public License (GPL)
#  as published by the Free Software Foundation; either version 2 of
#  the License, or (at your option) any later version.
<<<<<<< HEAD
#                  http://www.gnu.org/licenses/
# *****************************************************************************
=======
#                  https://www.gnu.org/licenses/
# ****************************************************************************
>>>>>>> 543f8d62

from sage.misc.lazy_attribute import lazy_attribute
from sage.misc.cachefunc import cached_method

from sage.arith.misc import binomial
from sage.interfaces.singular import singular
from builtins import sum as add

from sage.categories.fields import Fields
from sage.categories.finite_fields import FiniteFields
from sage.categories.homset import Hom, End, hom
from sage.categories.number_fields import NumberFields

from sage.matrix.constructor import matrix

from sage.rings.polynomial.multi_polynomial_element import degree_lowest_rational_function
from sage.rings.number_field.number_field import NumberField
from sage.rings.polynomial.polynomial_ring_constructor import PolynomialRing
from sage.rings.qqbar import number_field_elements_from_algebraics, QQbar
from sage.rings.rational_field import is_RationalField
from sage.rings.infinity import infinity

from sage.schemes.affine.affine_space import AffineSpace, is_AffineSpace
from sage.schemes.affine.affine_subscheme import (AlgebraicScheme_subscheme_affine,
                                                  AlgebraicScheme_subscheme_affine_field)

from .curve import Curve_generic

from .point import (AffineCurvePoint_field,
                    AffinePlaneCurvePoint_field,
                    AffinePlaneCurvePoint_finite_field,
                    IntegralAffineCurvePoint,
                    IntegralAffineCurvePoint_finite_field,
                    IntegralAffinePlaneCurvePoint,
                    IntegralAffinePlaneCurvePoint_finite_field)

from .closed_point import IntegralAffineCurveClosedPoint


class AffineCurve(Curve_generic, AlgebraicScheme_subscheme_affine):
    """
    Affine curves.

    EXAMPLES::

        sage: R.<v> = QQ[]
        sage: K.<u> = NumberField(v^2 + 3)                                              # optional - sage.rings.number_field
        sage: A.<x,y,z> = AffineSpace(K, 3)                                             # optional - sage.rings.number_field
        sage: C = Curve([z - u*x^2, y^2], A); C                                         # optional - sage.rings.number_field
        Affine Curve over Number Field in u with defining polynomial v^2 + 3
        defined by (-u)*x^2 + z, y^2

    ::

        sage: A.<x,y,z> = AffineSpace(GF(7), 3)                                         # optional - sage.rings.finite_rings
        sage: C = Curve([x^2 - z, z - 8*x], A); C                                       # optional - sage.rings.finite_rings
        Affine Curve over Finite Field of size 7 defined by x^2 - z, -x + z
    """

    def __init__(self, A, X):
        r"""
        Initialize.

        EXAMPLES::

            sage: R.<v> = QQ[]
            sage: K.<u> = NumberField(v^2 + 3)                                          # optional - sage.rings.number_field
            sage: A.<x,y,z> = AffineSpace(K, 3)                                         # optional - sage.rings.number_field
            sage: C = Curve([z - u*x^2, y^2], A); C                                     # optional - sage.rings.number_field
            Affine Curve over Number Field in u with defining polynomial v^2 + 3
            defined by (-u)*x^2 + z, y^2

        ::

            sage: A.<x,y,z> = AffineSpace(GF(7), 3)                                     # optional - sage.rings.finite_rings
            sage: C = Curve([x^2 - z, z - 8*x], A); C                                   # optional - sage.rings.finite_rings
            Affine Curve over Finite Field of size 7 defined by x^2 - z, -x + z
        """
        if not is_AffineSpace(A):
            raise TypeError("A (={}) must be an affine space".format(A))

        Curve_generic.__init__(self, A, X)

    def _repr_type(self):
        r"""
        Return a string representation of the type of this curve.

        EXAMPLES::

            sage: A.<x,y,z,w> = AffineSpace(QQ, 4)
            sage: C = Curve([x - y, z - w, w - x], A)
            sage: C._repr_type()
            'Affine'
        """
        return "Affine"

    def projective_closure(self, i=0, PP=None):
        r"""
        Return the projective closure of this affine curve.

        INPUT:

        - ``i`` -- (default: 0) the index of the affine coordinate chart of the projective space that the affine
          ambient space of this curve embeds into.

        - ``PP`` -- (default: None) ambient projective space to compute the projective closure in. This is
          constructed if it is not given.

        OUTPUT: A curve in projective space.

        EXAMPLES::

            sage: A.<x,y,z> = AffineSpace(QQ, 3)
            sage: C = Curve([y-x^2,z-x^3], A)
            sage: C.projective_closure()
            Projective Curve over Rational Field defined by x1^2 - x0*x2,
            x1*x2 - x0*x3, x2^2 - x1*x3

        ::

            sage: A.<x,y,z> = AffineSpace(QQ, 3)
            sage: C = Curve([y - x^2, z - x^3], A)
            sage: C.projective_closure()
            Projective Curve over Rational Field defined by
            x1^2 - x0*x2, x1*x2 - x0*x3, x2^2 - x1*x3

        ::

            sage: A.<x,y> = AffineSpace(CC, 2)
            sage: C = Curve(y - x^3 + x - 1, A)
            sage: C.projective_closure(1)
            Projective Plane Curve over Complex Field with 53 bits of precision defined by
            x0^3 - x0*x1^2 + x1^3 - x1^2*x2

        ::

            sage: A.<x,y> = AffineSpace(QQ, 2)
            sage: P.<u,v,w> = ProjectiveSpace(QQ, 2)
            sage: C = Curve([y - x^2], A)
            sage: C.projective_closure(1, P).ambient_space() == P
            True
        """
        from .constructor import Curve
        return Curve(AlgebraicScheme_subscheme_affine.projective_closure(self, i, PP))


class AffinePlaneCurve(AffineCurve):
    """
    Affine plane curves.
    """

    def __init__(self, A, f):
        r"""
        Initialize.

        EXAMPLES::

            sage: A.<x,y> = AffineSpace(QQ, 2)
            sage: C = Curve([x^3 - y^2], A); C
            Affine Plane Curve over Rational Field defined by x^3 - y^2

        ::

            sage: A.<x,y> = AffineSpace(CC, 2)
            sage: C = Curve([y^2 + x^2], A); C
            Affine Plane Curve over Complex Field with 53 bits of precision defined
            by x^2 + y^2
        """
        if not (is_AffineSpace(A) and A.dimension != 2):
            raise TypeError("Argument A (= %s) must be an affine plane." % A)

        super().__init__(A, [f])

    def _repr_type(self):
        r"""
        Return a string representation of the type of this curve.

        EXAMPLES::

            sage: A.<x,y> = AffineSpace(QQ, 2)
            sage: C = Curve([y - 7/2*x^5 + x - 3], A)
            sage: C._repr_type()
            'Affine Plane'
        """
        return "Affine Plane"

    def divisor_of_function(self, r):
        """
        Return the divisor of a function on a curve.

        INPUT: r is a rational function on X

        OUTPUT:


        -  ``list`` - The divisor of r represented as a list of
           coefficients and points. (TODO: This will change to a more
           structural output in the future.)


        EXAMPLES::

            sage: F = GF(5)                                                             # optional - sage.rings.finite_rings
            sage: P2 = AffineSpace(2, F, names='xy')                                    # optional - sage.rings.finite_rings
            sage: R = P2.coordinate_ring()                                              # optional - sage.rings.finite_rings
            sage: x, y = R.gens()                                                       # optional - sage.rings.finite_rings
            sage: f = y^2 - x^9 - x                                                     # optional - sage.rings.finite_rings
            sage: C = Curve(f)                                                          # optional - sage.rings.finite_rings
            sage: K = FractionField(R)                                                  # optional - sage.rings.finite_rings
            sage: r = 1/x                                                               # optional - sage.rings.finite_rings
            sage: C.divisor_of_function(r)     # todo: not implemented (broken)         # optional - sage.rings.finite_rings
                  [[-1, (0, 0, 1)]]
            sage: r = 1/x^3                                                             # optional - sage.rings.finite_rings
            sage: C.divisor_of_function(r)     # todo: not implemented (broken)         # optional - sage.rings.finite_rings
                  [[-3, (0, 0, 1)]]
        """
        F = self.base_ring()
        f = self.defining_polynomial()
        pts = self.places_on_curve()
        R = f.parent()
        x, y = R.gens()
        R0 = PolynomialRing(F, 3, names=[str(x), str(y), "t"])
        vars0 = R0.gens()
        t = vars0[2]
        divf = []
        for pt0 in pts:
            if pt0[2] != F(0):
                lcs = self.local_coordinates(pt0, 5)
                yt = lcs[1]
                xt = lcs[0]
                ldg = degree_lowest_rational_function(r(xt, yt), t)
                if ldg != 0:
                    divf.append([ldg, pt0])
        return divf

    def local_coordinates(self, pt, n):
        r"""
        Return local coordinates to precision n at the given point.

        Behaviour is flaky - some choices of `n` are worst that
        others.


        INPUT:


        -  ``pt`` - an F-rational point on X which is not a
           point of ramification for the projection (x,y) - x.

        -  ``n`` - the number of terms desired


        OUTPUT: x = x0 + t y = y0 + power series in t

        EXAMPLES::

            sage: F = GF(5)                                                             # optional - sage.rings.finite_rings
            sage: pt = (2,3)                                                            # optional - sage.rings.finite_rings
            sage: R = PolynomialRing(F, 2, names = ['x','y'])                           # optional - sage.rings.finite_rings
            sage: x,y = R.gens()                                                        # optional - sage.rings.finite_rings
            sage: f = y^2 - x^9 - x                                                     # optional - sage.rings.finite_rings
            sage: C = Curve(f)                                                          # optional - sage.rings.finite_rings
            sage: C.local_coordinates(pt, 9)                                            # optional - sage.rings.finite_rings
            [t + 2, -2*t^12 - 2*t^11 + 2*t^9 + t^8 - 2*t^7 - 2*t^6 - 2*t^4 + t^3 - 2*t^2 - 2]
        """
        f = self.defining_polynomial()
        R = f.parent()
        F = self.base_ring()
        p = F.characteristic()
        x0 = F(pt[0])
        y0 = F(pt[1])
<<<<<<< HEAD
        astr = ["a"+str(i) for i in range(1, 2*n)]
=======
        astr = ["a" + str(i) for i in range(1, 2 * n)]
>>>>>>> 543f8d62
        x, y = R.gens()
        R0 = PolynomialRing(F, 2 * n + 2, names=[str(x), str(y), "t"] + astr)
        vars0 = R0.gens()
        t = vars0[2]
        yt = y0*t**0+add([vars0[i]*t**(i-2) for i in range(3, 2*n+2)])
        xt = x0+t
        ft = f(xt, yt)
        S = singular
        S.eval('ring s = '+str(p)+','+str(R0.gens())+',lp;')
        S.eval('poly f = '+str(ft) + ';')
        c = S('coeffs(%s, t)' % ft)
        N = int(c.size())
        b = ','.join("%s[%s,1]" % (c.name(), i) for i in range(2, N//2-4))
        cmd = 'ideal I = ' + b
        S.eval(cmd)
        S.eval('short=0')    # print using *'s and ^'s.
        c = S.eval('slimgb(I)')
        d = c.split("=")
        d = d[1:]
        d[len(d)-1] += "\n"
        e = [xx[:xx.index("\n")] for xx in d]
        vals = []
        for x in e:
            for y in vars0:
                if str(y) in x:
                    if x.replace(str(y), ""):
                        i = x.find("-")
                        if i > 0:
                            vals.append([eval(x[1:i]), x[:i], F(eval(x[i+1:]))])
                        i = x.find("+")
                        if i > 0:
                            vals.append([eval(x[1:i]), x[:i], -F(eval(x[i+1:]))])
                    else:
                        vals.append([eval(str(y)[1:]), str(y), F(0)])
        vals.sort()
        return [x0 + t, y0 + add(v[2] * t**(j + 1) for j, v in enumerate(vals))]

    def plot(self, *args, **kwds):
        r"""
        Plot the real points on this affine plane curve.

        INPUT:

        -  ``*args`` - optional tuples (variable, minimum, maximum) for
           plotting dimensions

        -  ``**kwds`` - optional keyword arguments passed on to
           ``implicit_plot``

        EXAMPLES:

        A cuspidal curve::

            sage: R.<x, y> = QQ[]
            sage: C = Curve(x^3 - y^2)
            sage: C.plot()
            Graphics object consisting of 1 graphics primitive

        A 5-nodal curve of degree 11.  This example also illustrates
        some of the optional arguments::

            sage: R.<x, y> = ZZ[]
            sage: C = Curve(32*x^2 - 2097152*y^11 + 1441792*y^9 - 360448*y^7 + 39424*y^5 - 1760*y^3 + 22*y - 1)
            sage: C.plot((x, -1, 1), (y, -1, 1), plot_points=400)
            Graphics object consisting of 1 graphics primitive

        A line over `\mathbf{RR}`::

            sage: R.<x, y> = RR[]
            sage: C = Curve(R(y - sqrt(2)*x))
            sage: C.plot()
            Graphics object consisting of 1 graphics primitive
        """
        Id = self.defining_ideal()
        return Id.plot(*args, **kwds)

    def is_transverse(self, C, P):
        r"""
        Return whether the intersection of this curve with the curve ``C`` at the point ``P`` is transverse.

        The intersection at ``P`` is transverse if ``P`` is a nonsingular point of both curves, and if the
        tangents of the curves at ``P`` are distinct.

        INPUT:

        - ``C`` -- a curve in the ambient space of this curve.

        - ``P`` -- a point in the intersection of both curves.

        OUTPUT: A boolean.

        EXAMPLES::

            sage: A.<x,y> = AffineSpace(QQ, 2)
            sage: C = Curve([x^2 + y^2 - 1], A)
            sage: D = Curve([x - 1], A)
            sage: Q = A([1,0])
            sage: C.is_transverse(D, Q)
            False

        ::

            sage: R.<a> = QQ[]
            sage: K.<b> = NumberField(a^3 + 2)                                          # optional - sage.rings.number_field
            sage: A.<x,y> = AffineSpace(K, 2)                                           # optional - sage.rings.number_field
            sage: C = A.curve([x*y])                                                    # optional - sage.rings.number_field
            sage: D = A.curve([y - b*x])                                                # optional - sage.rings.number_field
            sage: Q = A([0,0])                                                          # optional - sage.rings.number_field
            sage: C.is_transverse(D, Q)                                                 # optional - sage.rings.number_field
            False

        ::

            sage: A.<x,y> = AffineSpace(QQ, 2)
            sage: C = Curve([y - x^3], A)
            sage: D = Curve([y + x], A)
            sage: Q = A([0,0])
            sage: C.is_transverse(D, Q)
            True
        """
        if not self.intersects_at(C, P):
            raise TypeError("(=%s) must be a point in the intersection of (=%s) and this curve" % (P, C))
        if self.is_singular(P) or C.is_singular(P):
            return False

        # there is only one tangent at a nonsingular point of a plane curve
        return not self.tangents(P)[0] == C.tangents(P)[0]

    def multiplicity(self, P):
        r"""
        Return the multiplicity of this affine plane curve at the point ``P``.

        In the special case of affine plane curves, the multiplicity of an affine
        plane curve at the point (0,0) can be computed as the minimum of the degrees
        of the homogeneous components of its defining polynomial. To compute the
        multiplicity of a different point, a linear change of coordinates is used.

        This curve must be defined over a field. An error if raised if ``P`` is
        not a point on this curve.

        INPUT:

        - ``P`` -- a point in the ambient space of this curve.

        OUTPUT: An integer.

        EXAMPLES::

            sage: A.<x,y> = AffineSpace(QQ, 2)
            sage: C = Curve([y^2 - x^3], A)
            sage: Q1 = A([1,1])
            sage: C.multiplicity(Q1)
            1
            sage: Q2 = A([0,0])
            sage: C.multiplicity(Q2)
            2

        ::

            sage: A.<x,y> = AffineSpace(QQbar,2)                                        # optional - sage.rings.number_field
            sage: C = Curve([-x^7 + (-7)*x^6 + y^6 + (-21)*x^5 + 12*y^5                 # optional - sage.rings.number_field
            ....:            + (-35)*x^4 + 60*y^4 + (-35)*x^3 + 160*y^3
            ....:            + (-21)*x^2 + 240*y^2 + (-7)*x + 192*y + 63], A)
            sage: Q = A([-1,-2])                                                        # optional - sage.rings.number_field
            sage: C.multiplicity(Q)                                                     # optional - sage.rings.number_field
            6

        ::

            sage: A.<x,y> = AffineSpace(QQ, 2)
            sage: C = A.curve([y^3 - x^3 + x^6])
            sage: Q = A([1,1])
            sage: C.multiplicity(Q)
            Traceback (most recent call last):
            ...
            TypeError: (=(1, 1)) is not a point on (=Affine Plane Curve over
            Rational Field defined by x^6 - x^3 + y^3)
        """
        if not self.base_ring() in Fields():
            raise TypeError("curve must be defined over a field")

        # Check whether P is a point on this curve
        try:
            P = self(P)
        except TypeError:
            raise TypeError("(=%s) is not a point on (=%s)" % (P, self))

        # Apply a linear change of coordinates to self so that P becomes (0,0)
        AA = self.ambient_space()
        f = self.defining_polynomials()[0](AA.gens()[0] + P[0], AA.gens()[1] + P[1])

        # Compute the multiplicity of the new curve at (0,0), which is the minimum of the degrees of its
        # nonzero terms
        return min([g.degree() for g in f.monomials()])

    def tangents(self, P, factor=True):
        r"""
        Return the tangents of this affine plane curve at the point ``P``.

        The point ``P`` must be a point on this curve.

        INPUT:

        - ``P`` -- a point on this curve

        - ``factor`` -- (default: True) whether to attempt computing the
          polynomials of the individual tangent lines over the base field of this
          curve, or to just return the polynomial corresponding to the union of
          the tangent lines (which requires fewer computations)

        OUTPUT: A list of polynomials in the coordinate ring of the ambient space.

        EXAMPLES::

            sage: set_verbose(-1)
            sage: A.<x,y> = AffineSpace(QQbar, 2)                                       # optional - sage.rings.number_field
            sage: C = Curve([x^5*y^3 + 2*x^4*y^4 + x^3*y^5 + 3*x^4*y^3                  # optional - sage.rings.number_field
            ....:            + 6*x^3*y^4 + 3*x^2*y^5 + 3*x^3*y^3
            ....:            + 6*x^2*y^4 + 3*x*y^5 + x^5 + 10*x^4*y
            ....:            + 40*x^3*y^2 + 81*x^2*y^3 + 82*x*y^4 + 33*y^5], A)
            sage: Q = A([0,0])                                                          # optional - sage.rings.number_field
            sage: C.tangents(Q)                                                         # optional - sage.rings.number_field
            [x + 3.425299577684700?*y,
             x + (1.949159013086856? + 1.179307909383728?*I)*y,
             x + (1.949159013086856? - 1.179307909383728?*I)*y,
             x + (1.338191198070795? + 0.2560234251008043?*I)*y,
             x + (1.338191198070795? - 0.2560234251008043?*I)*y]
            sage: C.tangents(Q, factor=False)                                           # optional - sage.rings.number_field
            [120*x^5 + 1200*x^4*y + 4800*x^3*y^2 + 9720*x^2*y^3 + 9840*x*y^4 + 3960*y^5]

        ::

            sage: R.<a> = QQ[]
            sage: K.<b> = NumberField(a^2 - 3)                                          # optional - sage.rings.number_field
            sage: A.<x,y> = AffineSpace(K, 2)                                           # optional - sage.rings.number_field
            sage: C = Curve([(x^2 + y^2 - 2*x)^2 - x^2 - y^2], A)                       # optional - sage.rings.number_field
            sage: Q = A([0,0])                                                          # optional - sage.rings.number_field
            sage: C.tangents(Q)                                                         # optional - sage.rings.number_field
            [x + (-1/3*b)*y, x + (1/3*b)*y]

        ::

            sage: A.<x,y> = AffineSpace(QQ, 2)
            sage: C = A.curve([y^2 - x^3 - x^2])
            sage: Q = A([0,0])
            sage: C.tangents(Q)
            [x - y, x + y]

        ::

            sage: A.<x,y> = AffineSpace(QQ, 2)
            sage: C = A.curve([y*x - x^4 + 2*x^2])
            sage: Q = A([1,1])
            sage: C.tangents(Q)
            Traceback (most recent call last):
            ...
            TypeError: (=(1, 1)) is not a point on (=Affine Plane Curve over
            Rational Field defined by -x^4 + 2*x^2 + x*y)
        """
        r = self.multiplicity(P)
        f = self.defining_polynomial()
        # move P to (0,0)
        vars = self.ambient_space().gens()
        coords = [vars[0] + P[0], vars[1] + P[1]]
        f = f(coords)
        coords = [vars[0] - P[0], vars[1] - P[1]]  # coords to change back with
        deriv = [f.derivative(vars[0], i).derivative(vars[1], r-i)([0, 0]) for i in range(r+1)]
        T = sum([binomial(r, i)*deriv[i]*(vars[0])**i*(vars[1])**(r-i) for i in range(r+1)])
        if not factor:
            return [T(coords)]
        if self.base_ring() == QQbar:
            fact = []
            # first add tangents corresponding to vars[0], vars[1] if they divide T
            t = min([e[0] for e in T.exponents()])
            # vars[0] divides T
            if t > 0:
                fact.append(vars[0])
                # divide T by that power of vars[0]
                T = self.ambient_space().coordinate_ring()(dict([((v[0] - t, v[1]), h) for (v, h) in T.dict().items()]))
            t = min([e[1] for e in T.exponents()])
            # vars[1] divides T
            if t > 0:
                fact.append(vars[1])
                # divide T by that power of vars[1]
                T = self.ambient_space().coordinate_ring()(dict([((v[0], v[1] - t), h) for (v, h) in T.dict().items()]))
            # T is homogeneous in var[0], var[1] if nonconstant, so dehomogenize
            if T not in self.base_ring():
                if T.degree(vars[0]) > 0:
                    T = T(vars[0], 1)
                    roots = T.univariate_polynomial().roots()
                    fact.extend([vars[0] - roots[i][0]*vars[1] for i in range(len(roots))])
                else:
                    T = T(1, vars[1])
                    roots = T.univariate_polynomial().roots()
                    fact.extend([vars[1] - roots[i][0]*vars[0] for i in range(len(roots))])
            return [ff(coords) for ff in fact]
        else:
            return [ll[0](coords) for ll in T.factor()]

    def is_ordinary_singularity(self, P):
        r"""
        Return whether the singular point ``P`` of this affine plane curve is
        an ordinary singularity.

        The point ``P`` is an ordinary singularity of this curve if it is a
        singular point, and if the tangents of this curve at ``P`` are
        distinct.

        INPUT:

        - ``P`` -- a point on this curve

        OUTPUT:

        ``True`` or ``False`` depending on whether ``P`` is or is not an ordinary
        singularity of this curve, respectively. An error is raised if ``P`` is
        not a singular point of this curve.

        EXAMPLES::

            sage: A.<x,y> = AffineSpace(QQ, 2)
            sage: C = Curve([y^2 - x^3], A)
            sage: Q = A([0,0])
            sage: C.is_ordinary_singularity(Q)
            False

        ::

            sage: R.<a> = QQ[]
            sage: K.<b> = NumberField(a^2 - 3)                                          # optional - sage.rings.number_field
            sage: A.<x,y> = AffineSpace(K, 2)                                           # optional - sage.rings.number_field
            sage: C = Curve([(x^2 + y^2 - 2*x)^2 - x^2 - y^2], A)                       # optional - sage.rings.number_field
            sage: Q = A([0,0])                                                          # optional - sage.rings.number_field
            sage: C.is_ordinary_singularity(Q)                                          # optional - sage.rings.number_field
            True

        ::

            sage: A.<x,y> = AffineSpace(QQ, 2)
            sage: C = A.curve([x^2*y - y^2*x + y^2 + x^3])
            sage: Q = A([-1,-1])
            sage: C.is_ordinary_singularity(Q)
            Traceback (most recent call last):
            ...
            TypeError: (=(-1, -1)) is not a singular point of (=Affine Plane Curve
            over Rational Field defined by x^3 + x^2*y - x*y^2 + y^2)
        """
        r = self.multiplicity(P)
        if r < 2:
            raise TypeError("(=%s) is not a singular point of (=%s)" % (P, self))

        T = self.tangents(P, factor=False)[0]
        vars = self.ambient_space().gens()

        # use resultants to determine if there is a higher multiplicity tangent
        if T.degree(vars[0]) > 0:
            return T.resultant(T.derivative(vars[0]), vars[0]) != 0
        else:
            return T.resultant(T.derivative(vars[1]), vars[1]) != 0

    def rational_parameterization(self):
        r"""
        Return a rational parameterization of this curve.

        This curve must have rational coefficients and be absolutely irreducible (i.e. irreducible
        over the algebraic closure of the rational field). The curve must also be rational (have
        geometric genus zero).

        The rational parameterization may have coefficients in a quadratic extension of the rational
        field.

        OUTPUT:

        - a birational map between `\mathbb{A}^{1}` and this curve, given as a scheme morphism.

        EXAMPLES::

            sage: A.<x,y> = AffineSpace(QQ, 2)
            sage: C = Curve([y^2 - x], A)
            sage: C.rational_parameterization()
            Scheme morphism:
              From: Affine Space of dimension 1 over Rational Field
              To:   Affine Plane Curve over Rational Field defined by y^2 - x
              Defn: Defined on coordinates by sending (t) to
                    (t^2, t)

        ::

            sage: A.<x,y> = AffineSpace(QQ, 2)
            sage: C = Curve([(x^2 + y^2 - 2*x)^2 - x^2 - y^2], A)
            sage: C.rational_parameterization()
            Scheme morphism:
              From: Affine Space of dimension 1 over Rational Field
              To:   Affine Plane Curve over Rational Field defined by x^4 +
            2*x^2*y^2 + y^4 - 4*x^3 - 4*x*y^2 + 3*x^2 - y^2
              Defn: Defined on coordinates by sending (t) to
                    ((-12*t^4 + 6*t^3 + 4*t^2 - 2*t)/(-25*t^4 + 40*t^3 - 26*t^2 +
            8*t - 1), (-9*t^4 + 12*t^3 - 4*t + 1)/(-25*t^4 + 40*t^3 - 26*t^2 + 8*t - 1))

        ::

            sage: A.<x,y> = AffineSpace(QQ, 2)
            sage: C = Curve([x^2 + y^2 + 7], A)
            sage: C.rational_parameterization()
            Scheme morphism:
              From: Affine Space of dimension 1 over Number Field in a with defining polynomial a^2 + 7
              To:   Affine Plane Curve over Number Field in a with defining
            polynomial a^2 + 7 defined by x^2 + y^2 + 7
              Defn: Defined on coordinates by sending (t) to
                    ((-7*t^2 + 7)/((-a)*t^2 + (-a)), 14*t/((-a)*t^2 + (-a)))
        """
        para = self.projective_closure(i=0).rational_parameterization().defining_polynomials()
        # these polynomials are homogeneous in two indeterminants, so dehomogenize wrt one of the variables
        R = para[0].parent()
        A_line = AffineSpace(R.base_ring(), 1, 't')
        para = [A_line.coordinate_ring()(para[i].substitute({R.gens()[0]: 1})) for i in range(3)]
        C = self.change_ring(R.base_ring())
        # because of the parameter i=0, the projective closure is constructed with respect to the
        # affine patch corresponding to the first coordinate being nonzero. Thus para[0] will not be
        # the zero polynomial, and dehomogenization won't change this
        H = Hom(A_line, C)
        return H([para[1]/para[0], para[2]/para[0]])


class AffineCurve_field(AffineCurve, AlgebraicScheme_subscheme_affine_field):
    """
    Affine curves over fields.
    """
    _point = AffineCurvePoint_field

    def __init__(self, A, X):
        r"""
        Initialize.

        EXAMPLES::

            sage: R.<v> = QQ[]
            sage: K.<u> = NumberField(v^2 + 3)                                          # optional - sage.rings.number_field
            sage: A.<x,y,z> = AffineSpace(K, 3)                                         # optional - sage.rings.number_field
            sage: C = Curve([z - u*x^2, y^2], A); C                                     # optional - sage.rings.number_field
            Affine Curve over Number Field in u with defining polynomial v^2 + 3
            defined by (-u)*x^2 + z, y^2

        ::

            sage: A.<x,y,z> = AffineSpace(GF(7), 3)                                     # optional - sage.rings.number_field
            sage: C = Curve([x^2 - z, z - 8*x], A); C                                   # optional - sage.rings.number_field
            Affine Curve over Finite Field of size 7 defined by x^2 - z, -x + z
        """
        super().__init__(A, X)

        if not A.base_ring() in Fields():
            raise TypeError("curve not defined over a field")

        d = self.dimension()
        if d != 1:
            raise ValueError("defining equations (={}) define a scheme of dimension {} != 1".format(X, d))

    def projection(self, indices, AS=None):
        r"""
        Return the projection of this curve onto the coordinates specified by
        ``indices``.

        INPUT:

        - ``indices`` -- a list or tuple of distinct integers specifying the
          indices of the coordinates to use in the projection. Can also be a list
          or tuple consisting of variables of the coordinate ring of the ambient
          space of this curve. If integers are used to specify the coordinates, 0
          denotes the first coordinate. The length of ``indices`` must be between
          two and one less than the dimension of the ambient space of this curve,
          inclusive.

        - ``AS`` -- (default: None) the affine space the projected curve will
          be defined in. This space must be defined over the same base field as
          this curve, and must have dimension equal to the length of ``indices``.
          This space is constructed if not specified.

        OUTPUT: A tuple of

        - a scheme morphism from this curve to affine space of dimension equal
          to the number of coordinates specified in ``indices``

        - the affine subscheme that is the image of that morphism. If the image
          is a curve, the second element of the tuple will be a curve.

        EXAMPLES::

            sage: A.<x,y,z> = AffineSpace(QQ, 3)
            sage: C = Curve([y^7 - x^2 + x^3 - 2*z, z^2 - x^7 - y^2], A)
            sage: C.projection([0,1])
            (Scheme morphism:
               From: Affine Curve over Rational Field
                     defined by y^7 + x^3 - x^2 - 2*z, -x^7 - y^2 + z^2
               To:   Affine Space of dimension 2 over Rational Field
               Defn: Defined on coordinates by sending (x, y, z) to
                     (x, y),
             Affine Plane Curve over Rational Field defined by x1^14 + 2*x0^3*x1^7 -
            2*x0^2*x1^7 - 4*x0^7 + x0^6 - 2*x0^5 + x0^4 - 4*x1^2)
            sage: C.projection([0,1,3,4])
            Traceback (most recent call last):
            ...
            ValueError: (=[0, 1, 3, 4]) must be a list or tuple of length between 2
            and (=2), inclusive

        ::

            sage: A.<x,y,z,w> = AffineSpace(QQ, 4)
            sage: C = Curve([x - 2, y - 3, z - 1], A)
            sage: B.<a,b,c> = AffineSpace(QQ, 3)
            sage: C.projection([0,1,2], AS=B)
            (Scheme morphism:
               From: Affine Curve over Rational Field defined by x - 2, y - 3, z - 1
               To:   Affine Space of dimension 3 over Rational Field
               Defn: Defined on coordinates by sending (x, y, z, w) to
                     (x, y, z),
             Affine Curve over Rational Field defined by c - 1, b - 3, a - 2)

        ::

            sage: A.<x,y,z,w,u> = AffineSpace(GF(11), 5)                                # optional - sage.rings.finite_rings
            sage: C = Curve([x^3 - 5*y*z + u^2, x - y^2 + 3*z^2,                        # optional - sage.rings.finite_rings
            ....:            w^2 + 2*u^3*y, y - u^2 + z*x], A)
            sage: B.<a,b,c> = AffineSpace(GF(11), 3)                                    # optional - sage.rings.finite_rings
            sage: proj1 = C.projection([1,2,4], AS=B)                                   # optional - sage.rings.finite_rings
            sage: proj1                                                                 # optional - sage.rings.finite_rings
            (Scheme morphism:
               From: Affine Curve over Finite Field of size 11 defined by x^3 -
                     5*y*z + u^2, -y^2 + 3*z^2 + x, 2*y*u^3 + w^2, x*z - u^2 + y
               To:   Affine Space of dimension 3 over Finite Field of size 11
               Defn: Defined on coordinates by sending (x, y, z, w, u) to
                     (y, z, u),
             Affine Curve over Finite Field of size 11 defined by a^2*b - 3*b^3 -
            c^2 + a, c^6 - 5*a*b^4 + b^3*c^2 - 3*a*c^4 + 3*a^2*c^2 - a^3, a^2*c^4 -
            3*b^2*c^4 - 2*a^3*c^2 - 5*a*b^2*c^2 + a^4 - 5*a*b^3 + 2*b^4 + b^2*c^2 -
            3*b*c^2 + 3*a*b, a^4*c^2 + 2*b^4*c^2 - a^5 - 2*a*b^4 + 5*b*c^4 + a*b*c^2
            - 5*a*b^2 + 4*b^3 + b*c^2 + 5*c^2 - 5*a, a^6 - 5*b^6 - 5*b^3*c^2 +
            5*a*b^3 + 2*c^4 - 4*a*c^2 + 2*a^2 - 5*a*b + c^2)
            sage: proj1[1].ambient_space() is B                                         # optional - sage.rings.finite_rings
            True
            sage: proj2 = C.projection([1,2,4])                                         # optional - sage.rings.finite_rings
            sage: proj2[1].ambient_space() is B                                         # optional - sage.rings.finite_rings
            False
            sage: C.projection([1,2,3,5], AS=B)                                         # optional - sage.rings.finite_rings
            Traceback (most recent call last):
            ...
            TypeError: (=Affine Space of dimension 3 over Finite Field of size 11)
            must have dimension (=4)

        ::

            sage: A.<x,y,z,w> = AffineSpace(QQ, 4)
            sage: C = A.curve([x*y - z^3, x*z - w^3, w^2 - x^3])
            sage: C.projection([y,z])
            (Scheme morphism:
               From: Affine Curve over Rational Field defined by
                     -z^3 + x*y, -w^3 + x*z, -x^3 + w^2
               To:   Affine Space of dimension 2 over Rational Field
               Defn: Defined on coordinates by sending (x, y, z, w) to (y, z),
             Affine Plane Curve over Rational Field defined by x1^23 - x0^7*x1^4)
            sage: B.<x,y,z> = AffineSpace(QQ, 3)
            sage: C.projection([x,y,z], AS=B)
            (Scheme morphism:
               From: Affine Curve over Rational Field defined by
                     -z^3 + x*y, -w^3 + x*z, -x^3 + w^2
               To:   Affine Space of dimension 3 over Rational Field
               Defn: Defined on coordinates by sending (x, y, z, w) to
                     (x, y, z),
             Affine Curve over Rational Field defined by
             z^3 - x*y, x^8 - x*z^2, x^7*z^2 - x*y*z)
            sage: C.projection([y,z,z])
            Traceback (most recent call last):
            ...
            ValueError: (=[y, z, z]) must be a list or tuple of distinct indices or
            variables
        """
        AA = self.ambient_space()
        n = AA.dimension_relative()
        if n == 2:
            raise TypeError("this curve is already a plane curve")
        if self.base_ring() not in Fields():
            raise TypeError("this curve must be defined over a field")
        if len(indices) < 2 or len(indices) >= n:
            raise ValueError("(=%s) must be a list or tuple of length between 2 and (=%s), inclusive" % (indices, n - 1))
        if len(set(indices)) < len(indices):
            raise ValueError("(=%s) must be a list or tuple of distinct indices or variables" % indices)
        if AS is not None:
            if not is_AffineSpace(AS):
                raise TypeError("(=%s) must be an affine space" % AS)
            if AS.dimension_relative() != len(indices):
                raise TypeError("(=%s) must have dimension (=%s)" % (AS, len(indices)))
            if AS.base_ring() != AA.base_ring():
                raise TypeError("(=%s) must be defined over the same base field as this curve" % AS)
        indices = list(indices)
        if all(f in AA.gens() for f in indices):
            indices = [AA.gens().index(f) for f in indices]
            indices.sort()
        else:
            indices = [int(i) for i in indices]  # type checking
            indices.sort()
            if indices[0] < 0 or indices[-1] > n - 1:
                raise ValueError("index values must be between 0 and one "
                                 "minus the dimension of the ambient space "
                                 "of this curve")
        # construct the projection map
        if AS is None:
            AA2 = AffineSpace(self.base_ring(), len(indices))
        else:
            AA2 = AS
        H = Hom(self, AA2)
        psi = H([AA.gens()[i] for i in indices])
        # compute the image via elimination
        removecoords = list(AA.gens())
        for i in range(len(indices) - 1, -1, -1):
            removecoords.pop(indices[i])
        J = self.defining_ideal().elimination_ideal(removecoords)
        K = Hom(AA.coordinate_ring(), AA2.coordinate_ring())
        ll = [0]*(n)
        for i in range(len(indices)):
            ll[indices[i]] = AA2.gens()[i]
        phi = K(ll)
        G = [phi(f) for f in J.gens()]
        try:
            C = AA2.curve(G)
        except (TypeError, ValueError):
            C = AA2.subscheme(G)
        return tuple([psi, C])

    def plane_projection(self, AP=None):
        r"""
        Return a projection of this curve into an affine plane so that the
        image of the projection is a plane curve.

        INPUT:

        - ``AP`` -- (default: None) the affine plane to project this curve
          into. This space must be defined over the same base field as this
          curve, and must have dimension two. This space will be constructed if
          not specified.

        OUTPUT: A tuple of

        - a scheme morphism from this curve into an affine plane

        - the plane curve that defines the image of that morphism

        EXAMPLES::

            sage: A.<x,y,z,w> = AffineSpace(QQ, 4)
            sage: C = Curve([x^2 - y*z*w, z^3 - w, w + x*y - 3*z^3], A)
            sage: C.plane_projection()
            (Scheme morphism:
              From: Affine Curve over Rational Field defined by
                    -y*z*w + x^2, z^3 - w, -3*z^3 + x*y + w
              To:   Affine Space of dimension 2 over Rational Field
              Defn: Defined on coordinates by sending (x, y, z, w) to (x, y),
             Affine Plane Curve over Rational Field defined by
             x0^2*x1^7 - 16*x0^4)

        ::

            sage: R.<a> = QQ[]
            sage: K.<b> = NumberField(a^2 + 2)                                          # optional - sage.rings.number_field
            sage: A.<x,y,z> = AffineSpace(K, 3)                                         # optional - sage.rings.number_field
            sage: C = A.curve([x - b, y - 2])                                           # optional - sage.rings.number_field
            sage: B.<a,b> = AffineSpace(K, 2)                                           # optional - sage.rings.number_field
            sage: proj1 = C.plane_projection(AP=B)                                      # optional - sage.rings.number_field
            sage: proj1                                                                 # optional - sage.rings.number_field
            (Scheme morphism:
               From: Affine Curve over Number Field in b
                     with defining polynomial a^2 + 2 defined by x + (-b), y - 2
               To:   Affine Space of dimension 2 over Number Field in b
                     with defining polynomial a^2 + 2
               Defn: Defined on coordinates by sending (x, y, z) to
                     (x, z),
             Affine Plane Curve over Number Field in b
             with defining polynomial a^2 + 2 defined by a + (-b))
            sage: proj1[1].ambient_space() is B                                         # optional - sage.rings.number_field
            True
            sage: proj2 = C.plane_projection()                                          # optional - sage.rings.number_field
            sage: proj2[1].ambient_space() is B                                         # optional - sage.rings.number_field
            False
        """
        n = self.ambient_space().dimension_relative()
        # finds a projection that will have a plane curve as its image
        # the following iterates over all pairs (i,j) with j > i to test all
        # possible projections
        for i in range(n - 1):
            for j in range(i + 1, n):
                L = self.projection([i, j], AP)
                if isinstance(L[1], Curve_generic):
                    return L

    def blowup(self, P=None):
        r"""
        Return the blow up of this affine curve at the point ``P``.

        The blow up is described by affine charts. This curve must be irreducible.

        INPUT:

        - ``P`` -- (default: None) a point on this curve at which to blow up;
          if ``None``, then ``P`` is taken to be the origin.

        OUTPUT: A tuple of

        - a tuple of curves in affine space of the same dimension as the
          ambient space of this curve, which define the blow up in each affine
          chart.

        - a tuple of tuples such that the jth element of the ith tuple is the
          transition map from the ith affine patch to the jth affine patch.

        - a tuple consisting of the restrictions of the projection map from the
          blow up back to the original curve, restricted to each affine patch.
          There the ith element will be the projection from the ith affine patch.

        EXAMPLES::

            sage: A.<x,y> = AffineSpace(QQ, 2)
            sage: C = Curve([y^2 - x^3], A)
            sage: C.blowup()
            ((Affine Plane Curve over Rational Field defined by s1^2 - x,
              Affine Plane Curve over Rational Field defined by y*s0^3 - 1),
            ([Scheme endomorphism of Affine Plane Curve over Rational Field
               defined by s1^2 - x
                Defn: Defined on coordinates by sending (x, s1) to (x, s1),
              Scheme morphism:
                From: Affine Plane Curve over Rational Field defined by s1^2 - x
                To:   Affine Plane Curve over Rational Field defined by y*s0^3 - 1
                Defn: Defined on coordinates by sending (x, s1) to (x*s1, 1/s1)],
             [Scheme morphism:
                From: Affine Plane Curve over Rational Field defined by y*s0^3 - 1
                To:   Affine Plane Curve over Rational Field defined by s1^2 - x
                Defn: Defined on coordinates by sending (y, s0) to (y*s0, 1/s0),
              Scheme endomorphism of Affine Plane Curve over Rational Field
               defined by y*s0^3 - 1
                Defn: Defined on coordinates by sending (y, s0) to (y, s0)]),
            (Scheme morphism:
               From: Affine Plane Curve over Rational Field defined by s1^2 - x
               To:   Affine Plane Curve over Rational Field defined by -x^3 + y^2
               Defn: Defined on coordinates by sending (x, s1) to (x, x*s1),
             Scheme morphism:
               From: Affine Plane Curve over Rational Field defined by y*s0^3 - 1
               To:   Affine Plane Curve over Rational Field defined by -x^3 + y^2
               Defn: Defined on coordinates by sending (y, s0) to (y*s0, y)))

        ::

            sage: K.<a> = QuadraticField(2)                                             # optional - sage.rings.number_field
            sage: A.<x,y,z> = AffineSpace(K, 3)                                         # optional - sage.rings.number_field
            sage: C = Curve([y^2 - a*x^5, x - z], A)                                    # optional - sage.rings.number_field
            sage: B = C.blowup()                                                        # optional - sage.rings.number_field
            sage: B[0]                                                                  # optional - sage.rings.number_field
            (Affine Curve over Number Field in a with defining polynomial x^2 - 2
              with a = 1.414213562373095? defined by s2 - 1, 2*x^3 + (-a)*s1^2,
             Affine Curve over Number Field in a with defining polynomial x^2 - 2
              with a = 1.414213562373095? defined by s0 - s2, 2*y^3*s2^5 + (-a),
             Affine Curve over Number Field in a with defining polynomial x^2 - 2
              with a = 1.414213562373095? defined by s0 - 1, 2*z^3 + (-a)*s1^2)
            sage: B[1][0][2]                                                            # optional - sage.rings.number_field
            Scheme morphism:
              From: Affine Curve over Number Field in a
                    with defining polynomial x^2 - 2 with a = 1.414213562373095?
                    defined by s2 - 1, 2*x^3 + (-a)*s1^2
              To:   Affine Curve over Number Field in a
                    with defining polynomial x^2 - 2 with a = 1.414213562373095?
                    defined by s0 - 1, 2*z^3 + (-a)*s1^2
              Defn: Defined on coordinates by sending (x, s1, s2) to
                    (x*s2, 1/s2, s1/s2)
            sage: B[1][2][0]                                                            # optional - sage.rings.number_field
            Scheme morphism:
              From: Affine Curve over Number Field in a
                    with defining polynomial x^2 - 2 with a = 1.414213562373095?
                    defined by s0 - 1, 2*z^3 + (-a)*s1^2
              To:   Affine Curve over Number Field in a
                    with defining polynomial x^2 - 2 with a = 1.414213562373095?
                    defined by s2 - 1, 2*x^3 + (-a)*s1^2
              Defn: Defined on coordinates by sending (z, s0, s1) to
                    (z*s0, s1/s0, 1/s0)
            sage: B[2]                                                                  # optional - sage.rings.number_field
            (Scheme morphism:
               From: Affine Curve over Number Field in a
                     with defining polynomial x^2 - 2 with a = 1.414213562373095?
                     defined by s2 - 1, 2*x^3 + (-a)*s1^2
               To:   Affine Curve over Number Field in a
                     with defining polynomial x^2 - 2 with a = 1.414213562373095?
                     defined by (-a)*x^5 + y^2, x - z
               Defn: Defined on coordinates by sending (x, s1, s2) to
                     (x, x*s1, x*s2),
             Scheme morphism:
               From: Affine Curve over Number Field in a
                     with defining polynomial x^2 - 2 with a = 1.414213562373095?
                     defined by s0 - s2, 2*y^3*s2^5 + (-a)
               To:   Affine Curve over Number Field in a
                     with defining polynomial x^2 - 2 with a = 1.414213562373095?
                     defined by (-a)*x^5 + y^2, x - z
               Defn: Defined on coordinates by sending (y, s0, s2) to
                     (y*s0, y, y*s2),
             Scheme morphism:
               From: Affine Curve over Number Field in a
                     with defining polynomial x^2 - 2 with a = 1.414213562373095?
                     defined by s0 - 1, 2*z^3 + (-a)*s1^2
               To:   Affine Curve over Number Field in a
                     with defining polynomial x^2 - 2 with a = 1.414213562373095?
                     defined by (-a)*x^5 + y^2, x - z
               Defn: Defined on coordinates by sending (z, s0, s1) to
                     (z*s0, z*s1, z))

        ::

            sage: A.<x,y> = AffineSpace(QQ, 2)
            sage: C = A.curve((y - 3/2)^3 - (x + 2)^5 - (x + 2)^6)
            sage: Q = A([-2,3/2])
            sage: C.blowup(Q)
            ((Affine Plane Curve over Rational Field
               defined by x^3 - s1^3 + 7*x^2 + 16*x + 12,
              Affine Plane Curve over Rational Field
               defined by 8*y^3*s0^6 - 36*y^2*s0^6 + 8*y^2*s0^5
                          + 54*y*s0^6 - 24*y*s0^5 - 27*s0^6 + 18*s0^5 - 8),
             ([Scheme endomorphism of Affine Plane Curve over Rational Field
                defined by x^3 - s1^3 + 7*x^2 + 16*x + 12
                 Defn: Defined on coordinates by sending (x, s1) to (x, s1),
               Scheme morphism:
                 From: Affine Plane Curve over Rational Field
                       defined by x^3 - s1^3 + 7*x^2 + 16*x + 12
                 To:   Affine Plane Curve over Rational Field
                       defined by 8*y^3*s0^6 - 36*y^2*s0^6 + 8*y^2*s0^5
                                  + 54*y*s0^6 - 24*y*s0^5 - 27*s0^6 + 18*s0^5 - 8
                 Defn: Defined on coordinates by sending (x, s1) to
                       (x*s1 + 2*s1 + 3/2, 1/s1)],
              [Scheme morphism:
                 From: Affine Plane Curve over Rational Field
                       defined by 8*y^3*s0^6 - 36*y^2*s0^6 + 8*y^2*s0^5
                                  + 54*y*s0^6 - 24*y*s0^5 - 27*s0^6 + 18*s0^5 - 8
                 To:   Affine Plane Curve over Rational Field
                       defined by x^3 - s1^3 + 7*x^2 + 16*x + 12
                 Defn: Defined on coordinates by sending (y, s0) to
                       (y*s0 - 3/2*s0 - 2, 1/s0),
               Scheme endomorphism of Affine Plane Curve over Rational Field
                defined by 8*y^3*s0^6 - 36*y^2*s0^6 + 8*y^2*s0^5 + 54*y*s0^6
                           - 24*y*s0^5 - 27*s0^6 + 18*s0^5 - 8
                 Defn: Defined on coordinates by sending (y, s0) to (y, s0)]),
             (Scheme morphism:
                From: Affine Plane Curve over Rational Field
                      defined by x^3 - s1^3 + 7*x^2 + 16*x + 12
                To:   Affine Plane Curve over Rational Field
                      defined by -x^6 - 13*x^5 - 70*x^4 - 200*x^3 + y^3
                                 - 320*x^2 - 9/2*y^2 - 272*x + 27/4*y - 795/8
                Defn: Defined on coordinates by sending (x, s1) to
                      (x, x*s1 + 2*s1 + 3/2),
              Scheme morphism:
                From: Affine Plane Curve over Rational Field
                      defined by 8*y^3*s0^6 - 36*y^2*s0^6 + 8*y^2*s0^5
                                 + 54*y*s0^6 - 24*y*s0^5 - 27*s0^6 + 18*s0^5 - 8
                To:   Affine Plane Curve over Rational Field
                      defined by -x^6 - 13*x^5 - 70*x^4 - 200*x^3 + y^3
                                 - 320*x^2 - 9/2*y^2 - 272*x + 27/4*y - 795/8
                Defn: Defined on coordinates by sending (y, s0) to
                      (y*s0 - 3/2*s0 - 2, y)))

        ::

            sage: A.<x,y,z,w> = AffineSpace(QQ, 4)
            sage: C = A.curve([((x + 1)^2 + y^2)^3 - 4*(x + 1)^2*y^2, y - z, w - 4])
            sage: Q = C([-1,0,0,4])
            sage: B = C.blowup(Q)
            sage: B[0]
            (Affine Curve over Rational Field defined by s3, s1 - s2,
              x^2*s2^6 + 2*x*s2^6 + 3*x^2*s2^4 + s2^6 + 6*x*s2^4
              + 3*x^2*s2^2 + 3*s2^4 + 6*x*s2^2 + x^2 - s2^2 + 2*x + 1,
             Affine Curve over Rational Field defined by s3, s2 - 1,
              y^2*s0^6 + 3*y^2*s0^4 + 3*y^2*s0^2 + y^2 - 4*s0^2,
             Affine Curve over Rational Field defined by s3, s1 - 1,
              z^2*s0^6 + 3*z^2*s0^4 + 3*z^2*s0^2 + z^2 - 4*s0^2,
             Closed subscheme of Affine Space of dimension 4 over Rational Field
              defined by: 1)
            sage: Q = A([6,2,3,1])
            sage: B = C.blowup(Q)
            Traceback (most recent call last):
            ...
            TypeError: (=(6, 2, 3, 1)) must be a point on this curve

        ::

            sage: A.<x,y> = AffineSpace(QuadraticField(-1), 2)                          # optional - sage.rings.number_field
            sage: C = A.curve([y^2 + x^2])                                              # optional - sage.rings.number_field
            sage: C.blowup()                                                            # optional - sage.rings.number_field
            Traceback (most recent call last):
            ...
            TypeError: this curve must be irreducible
        """
        A = self.ambient_space()
        n = A.dimension_relative()
        if P is None:
            P = A([0]*n)
        try:
            self(P)
        except TypeError:
            raise TypeError("(=%s) must be a point on this curve" % P)
        if not self.base_ring() in Fields():
            raise TypeError("the base ring of this curve must be a field")
        if not self.is_irreducible():
            raise TypeError("this curve must be irreducible")
        # attempt to make the variable names more organized
        # the convention used here is to have the homogeneous coordinates for the projective component of the
        # product space the blow up resides in be generated from the letter 's'. The following loop is in place
        # to prevent conflicts in the names from occurring
        rf = 1
        for i in range(n):
            if str(A.gens()[i])[0] == 's' and len(str(A.gens()[i])) > rf:
                rf = len(str(A.gens()[i]))
        var_names = [str(A.gens()[i]) for i in range(n)] + ['s'*rf + str(i) for i in range(n)]
        R = PolynomialRing(A.base_ring(), 2*n, var_names)
        # move the defining polynomials of this curve into R
        H = Hom(A.coordinate_ring(), R)
        psi = H([R.gens()[i] for i in range(n)])
        n_polys = [psi(f) for f in self.defining_polynomials()]
        # the blow up ideal of A at P is the ideal generated by
        # (z_i - p_i)*s_j - (z_j - p_j)*s_i for i != j from 0,...,n-1
        # in the mixed product space of A^n and P^{n-1} where the z_i are the gens
        # of A^n, the s_i are the gens for P^{n-1}, and P = (p_1,...,p_n). We describe the
        # blow up of this curve at P in each affine chart
        patches = []
        for i in range(n):
            # in this chart, s_i is assumed to be 1
            # substitute in z_j = (z_i - p_i)*s_j + p_j for each j != i
            coords = list(R.gens())
            for j in range(n):
                if j != i:
                    coords[j] = (R.gens()[i] - P[i])*R.gens()[j + n] + P[j]
            c_polys = [f(coords) for f in n_polys]
            var_names = list(R.gens())[n:2*n]
            var_names.pop(i)
            var_names.insert(0, R.gens()[i])
            c_A = AffineSpace(R.base_ring(), n, var_names)
            H = Hom(R, c_A.coordinate_ring())
            coords = [0]*(2*n)
            coords[i] = c_A.gens()[0]
            t = 1
            for j in range(n):
                if j != i:
                    coords[j + n] = c_A.gens()[t]
                    t = t + 1
                else:
                    coords[j + n] = 1
            psi = H(coords)
            c_polys = [psi(f) for f in c_polys]
            # choose the component of the subscheme defined by these polynomials
            # that corresponds to the proper transform
            irr_comps = c_A.subscheme(c_polys).irreducible_components()
            for j in range(len(irr_comps)):
                proper_transform = True
                for f in irr_comps[j].defining_polynomials():
                    if (c_A.gens()[0] - P[i]).divides(f):
                        proper_transform = False
                        break
                if proper_transform:
                    patches.append(c_A.curve(irr_comps[j].defining_polynomials()))
                    break
                elif j + 1 == len(irr_comps):
                    # patch of blowup in this chart is empty
                    patches.append(c_A.subscheme(1))
        # create the transition maps between the charts
        t_maps = []
        for i in range(n):
            maps = []
            for j in range(n):
                AA = patches[i].ambient_space()
                H = Hom(patches[i], patches[j])
                vars = AA.gens()
                homvars = list(AA.gens())
                homvars.pop(0)
                homvars.insert(i, 1)
                coords = [(vars[0] - P[i])*homvars[j] + P[j]]
                for t in range(n):
                    if t != j:
                        coords.append(homvars[t]/homvars[j])
                maps.append(H(coords))
            t_maps.append(maps)
        # create the restrictions of the projection map
        proj_maps = []
        for i in range(n):
            p_A = patches[i].ambient_space()
            H = Hom(patches[i], self)
            homvars = list(p_A.gens())[1:n]
            homvars.insert(i, 1)
            coords = [(p_A.gens()[0] - P[i])*homvars[j] + P[j] for j in range(n)]
            proj_maps.append(H(coords))
        return tuple([tuple(patches), tuple(t_maps), tuple(proj_maps)])

    def resolution_of_singularities(self, extend=False):
        r"""
        Return a nonsingular model for this affine curve created by blowing up
        its singular points.

        The nonsingular model is given as a collection of affine patches that
        cover it. If ``extend`` is ``False`` and if the base field is a number
        field, or if the base field is a finite field, the model returned may
        have singularities with coordinates not contained in the base field. An
        error is returned if this curve is already nonsingular, or if it has no
        singular points over its base field. This curve must be irreducible,
        and must be defined over a number field or finite field.

        INPUT:

        - ``extend`` -- (default: False) specifies whether to extend the base
          field when necessary to find all singular points when this curve is
          defined over a number field. If ``extend`` is ``False``, then only
          singularities with coordinates in the base field of this curve will be
          resolved. However, setting ``extend`` to ``True`` will slow down
          computations.

        OUTPUT: A tuple of

        - a tuple of curves in affine space of the same dimension as the
          ambient space of this curve, which represent affine patches of the
          resolution of singularities.

        - a tuple of tuples such that the jth element of the ith tuple is the
          transition map from the ith patch to the jth patch.

        - a tuple consisting of birational maps from the patches back to the
          original curve that were created by composing the projection maps
          generated from the blow up computations. There the ith element will be
          a map from the ith patch.

        EXAMPLES::

            sage: A.<x,y> = AffineSpace(QQ, 2)
            sage: C = Curve([y^2 - x^3], A)
            sage: C.resolution_of_singularities()
            ((Affine Plane Curve over Rational Field defined by s1^2 - x,
              Affine Plane Curve over Rational Field defined by y*s0^3 - 1),
             ((Scheme endomorphism of Affine Plane Curve over Rational Field
                defined by s1^2 - x
                 Defn: Defined on coordinates by sending (x, s1) to (x, s1),
               Scheme morphism:
                 From: Affine Plane Curve over Rational Field defined by s1^2 - x
                 To:   Affine Plane Curve over Rational Field defined by y*s0^3 - 1
                 Defn: Defined on coordinates by sending (x, s1) to (x*s1, 1/s1)),
              (Scheme morphism:
                 From: Affine Plane Curve over Rational Field defined by y*s0^3 - 1
                 To:   Affine Plane Curve over Rational Field defined by s1^2 - x
                 Defn: Defined on coordinates by sending (y, s0) to (y*s0, 1/s0),
               Scheme endomorphism of Affine Plane Curve over Rational Field
                defined by y*s0^3 - 1
                 Defn: Defined on coordinates by sending (y, s0) to (y, s0))),
             (Scheme morphism:
                From: Affine Plane Curve over Rational Field defined by s1^2 - x
                To:   Affine Plane Curve over Rational Field defined by -x^3 + y^2
                Defn: Defined on coordinates by sending (x, s1) to (x, x*s1),
              Scheme morphism:
                From: Affine Plane Curve over Rational Field defined by y*s0^3 - 1
                To:   Affine Plane Curve over Rational Field defined by -x^3 + y^2
                Defn: Defined on coordinates by sending (y, s0) to (y*s0, y)))

        ::

            sage: set_verbose(-1)
            sage: K.<a> = QuadraticField(3)                                             # optional - sage.rings.number_field
            sage: A.<x,y> = AffineSpace(K, 2)                                           # optional - sage.rings.number_field
            sage: C = A.curve(x^4 + 2*x^2 + a*y^3 + 1)                                  # optional - sage.rings.number_field
            sage: C.resolution_of_singularities(extend=True)[0] # long time (2 s)       # optional - sage.rings.number_field
            (Affine Plane Curve over Number Field in a0
              with defining polynomial y^4 - 4*y^2 + 16
              defined by 24*x^2*ss1^3 + 24*ss1^3 + (a0^3 - 8*a0),
             Affine Plane Curve over Number Field in a0
              with defining polynomial y^4 - 4*y^2 + 16
              defined by 24*s1^2*ss0 + (a0^3 - 8*a0)*ss0^2 + (-6*a0^3)*s1,
             Affine Plane Curve over Number Field in a0
              with defining polynomial y^4 - 4*y^2 + 16
              defined by 8*y^2*s0^4 + (4*a0^3)*y*s0^3 - 32*s0^2 + (a0^3 - 8*a0)*y)

        ::

            sage: A.<x,y,z> = AffineSpace(GF(5), 3)                                     # optional - sage.rings.finite_rings
            sage: C = Curve([y - x^3, (z - 2)^2 - y^3 - x^3], A)                        # optional - sage.rings.finite_rings
            sage: R = C.resolution_of_singularities()                                   # optional - sage.rings.finite_rings
            sage: R[0]                                                                  # optional - sage.rings.finite_rings
            (Affine Curve over Finite Field of size 5
              defined by x^2 - s1, s1^4 - x*s2^2 + s1, x*s1^3 - s2^2 + x,
             Affine Curve over Finite Field of size 5
              defined by y*s2^2 - y^2 - 1, s2^4 - s0^3 - y^2 - 2, y*s0^3 - s2^2 + y,
             Affine Curve over Finite Field of size 5
              defined by s0^3*s1 + z*s1^3 + s1^4 - 2*s1^3 - 1,
                         z*s0^3 + z*s1^3 - 2*s0^3 - 2*s1^3 - 1,
                         z^2*s1^3 + z*s1^3 - s1^3 - z + s1 + 2)

        ::

            sage: A.<x,y,z,w> = AffineSpace(QQ, 4)
            sage: C = A.curve([((x - 2)^2 + y^2)^2 - (x - 2)^2 - y^2 + (x - 2)^3,
            ....:              z - y - 7, w - 4])
            sage: B = C.resolution_of_singularities()
            sage: B[0]
            (Affine Curve over Rational Field defined by s3, s1 - s2,
              x^2*s2^4 - 4*x*s2^4 + 2*x^2*s2^2 + 4*s2^4 - 8*x*s2^2
              + x^2 + 7*s2^2 - 3*x + 1,
             Affine Curve over Rational Field defined by s3, s2 - 1,
              y^2*s0^4 + 2*y^2*s0^2 + y*s0^3 + y^2 - s0^2 - 1,
             Affine Curve over Rational Field defined by s3, s1 - 1,
              z^2*s0^4 - 14*z*s0^4 + 2*z^2*s0^2 + z*s0^3 + 49*s0^4
              - 28*z*s0^2 - 7*s0^3 + z^2 + 97*s0^2 - 14*z + 48,
             Closed subscheme of Affine Space of dimension 4 over Rational Field
              defined by: 1)

        ::

            sage: A.<x,y> = AffineSpace(QQ, 2)
            sage: C = Curve([y - x^2 + 1], A)
            sage: C.resolution_of_singularities()
            Traceback (most recent call last):
            ...
            TypeError: this curve is already nonsingular

        ::

            sage: A.<x,y> = AffineSpace(QQ, 2)
            sage: C = A.curve([(x^2 + y^2 - y - 2)*(y - x^2 + 2) + y^3])
            sage: C.resolution_of_singularities()
            Traceback (most recent call last):
            ...
            TypeError: this curve has no singular points over its base field. If
            working over a number field use extend=True
        """
        # helper function for extending the base field (in the case of working over a number field)

        def extension(self):
            F = self.base_ring()
            pts = self.change_ring(F.embeddings(QQbar)[0]).rational_points()
            L = [t for pt in pts for t in pt]
            K = number_field_elements_from_algebraics(L)[0]
            if is_RationalField(K):
                return F.embeddings(F)[0]
            else:
                if is_RationalField(F):
                    return F.embeddings(K)[0]
                else:
                    # make sure the defining polynomial variable names are the same for K, N
                    N = NumberField(K.defining_polynomial().parent()(F.defining_polynomial()), str(K.gen()))
                    return N.composite_fields(K, both_maps=True)[0][1]*F.embeddings(N)[0]
        # find the set of singular points of this curve
        # in the case that the base field is a number field, extend it as needed (if extend == True)
        C = self
        n = C.ambient_space().dimension_relative()
        if not self.is_irreducible():
            raise TypeError("this curve must be irreducible")
        if not (self.base_ring() in NumberFields() or self.base_ring() in FiniteFields()):
            raise NotImplementedError("this curve must be defined over either a number field or a finite field")
        if C.base_ring() in NumberFields() and extend:
            C = C.change_ring(extension(C.singular_subscheme()))
        H = End(C)
        placeholder = H(C.ambient_space().gens())
        # the list res holds the data for the patches of the resolution of singularities
        # each element is a list consisting of the curve defining the patch, a list
        # of the transition maps from that patch to the other patches, a projection
        # map from the patch to the original curve, and the set of singular points
        # of the patch
        res = [[C, [placeholder], placeholder, C.singular_points()]]
        if not res[0][3]:
            if C.is_smooth():
                raise TypeError("this curve is already nonsingular")
            else:
                raise TypeError("this curve has no singular points over "
                                "its base field. If working over "
                                "a number field use extend=True")
        not_resolved = True
        t = 0
        # loop through the patches and blow up each until no patch has singular points
        while not_resolved:
            [BC, t_maps, pi, pts] = [res[t][0], res[t][1], res[t][2], res[t][3]]
            # check if there are any singular points in this patch
            if not pts:
                t = t + 1
                if t == len(res):
                    not_resolved = False
                continue
            # the identity map should be replaced for each of the charts of the blow up
            t_maps.pop(t)
            # blow up pts[0]
            B = list(BC.blowup(pts[0]))
            B = [list(B[0]), [list(B[1][i]) for i in range(len(B[1]))], list(B[2])]
            # the t-th element of res will be replaced with the new data corresponding to the charts
            # of the blow up
            res.pop(t)
            # take out the transition maps from the other resolution patches to the t-th patch
            old_maps = [res[i][1].pop(t) for i in range(len(res))]
            patches_to_add = []
            # generate the needed data for each patch of the blow up
            for i in range(len(B[0])):
                # check if there are any singular points where this patch meets the exceptional divisor
                AA = AffineSpace(B[0][i].base_ring(), n - 1, 'x')
                coords = [pts[0][i]]
                coords.extend(list(AA.gens()))
                H = Hom(B[0][i].ambient_space().coordinate_ring(), AA.coordinate_ring())
                poly_hom = H(coords)
                X = AA.subscheme([poly_hom(f) for f in B[0][i].defining_polynomials()])
                # in the case of working over a number field, it might be necessary to extend the base
                # field in order to find all intersection points
                n_pts = []
                if B[0][i].base_ring() in NumberFields() and extend:
                    emb = extension(X)
                    X = X.change_ring(emb)
                    tmp_curve = B[0][i].change_ring(emb)
                    for pt in X.rational_points():
                        tmp_pt = tmp_curve([pts[0][i]] + list(pt))
                        if tmp_curve.is_singular(tmp_pt):
                            n_pts.append(tmp_pt)
                    # avoid needlessly extending the base field
                    if n_pts:
                        # coerce everything to the new base field
                        BC = BC.change_ring(emb)
                        t_maps = [t_maps[j].change_ring(emb) for j in range(len(t_maps))]
                        old_maps = [old_maps[j].change_ring(emb) for j in range(len(old_maps))]
                        pi = pi.change_ring(emb)
                        pts = [pt.change_ring(emb) for pt in pts]
                        # coerce the current blow up data
                        for j in range(len(B[0])):
                            B[0][j] = B[0][j].change_ring(emb)
                        for j in range(len(B[1])):
                            for k in range(len(B[1])):
                                B[1][j][k] = B[1][j][k].change_ring(emb)
                        for j in range(len(B[2])):
                            B[2][j] = B[2][j].change_ring(emb)
                        # coerce the other data in res
                        for j in range(len(res)):
                            res[j][0] = res[j][0].change_ring(emb)
                            for k in range(len(res[j][1])):
                                res[j][1][k] = res[j][1][k].change_ring(emb)
                            res[j][2].change_ring(emb)
                            for k in range(len(res[j][3])):
                                res[j][3][k] = res[j][3][k].change_ring(emb)
                else:
                    for pt in X.rational_points():
                        tmp_pt = B[0][i]([pts[0][i]] + list(pt))
                        if B[0][i].is_singular(tmp_pt):
                            n_pts.append(tmp_pt)
                b_data = [B[0][i]]
                # projection map and its inverse
                t_pi = B[2][i]
                coords = [(BC.ambient_space().gens()[j] - pts[0][j]) / (BC.ambient_space().gens()[i] - pts[0][i])
                          for j in range(n)]
                coords.pop(i)
                coords.insert(0, BC.ambient_space().gens()[i])
                H = Hom(BC, B[0][i])
                t_pi_inv = H(coords)
                # compose the current transition maps from the original curve to the other patches
                # with the projection map
                L = list(t_maps)
                for j in range(len(t_maps)):
                    L[j] = L[j] * t_pi
                for j in range(len(B[1][i])):
                    L.insert(t + j, B[1][i][j])
                b_data.append(L)
                # update transition maps of each other element of res
                for j in range(len(res)):
                    new_t_map = t_pi_inv*old_maps[j]
                    res[j][1].insert(t + i, new_t_map)
                # create the projection map
                b_data.append(pi*t_pi)
                # singular points
                # translate the singular points of the parent patch (other than that which was the center of the
                # blow up) by the inverse of the first projection map
                for j in range(1, len(pts)):
                    # make sure this point is in this chart before attempting to map it
                    try:
                        n_pts.append(t_pi_inv(BC(pts[j])))
                    except (TypeError, ZeroDivisionError):
                        pass
                b_data.append(n_pts)
                patches_to_add.append(b_data)
            for i in range(len(patches_to_add)):
                res.insert(t + i, patches_to_add[i])
            t = 0
        patches = [res[i][0] for i in range(len(res))]
        t_maps = [tuple(res[i][1]) for i in range(len(res))]
        p_maps = [res[i][2] for i in range(len(res))]
        return tuple([tuple(patches), tuple(t_maps), tuple(p_maps)])

    def tangent_line(self, p):
        """
        Return the tangent line at the point ``p``.

        INPUT:

        - ``p`` -- a rational point of the curve

        EXAMPLES::

            sage: A3.<x,y,z> = AffineSpace(3, QQ)
            sage: C = Curve([x + y + z, x^2 - y^2*z^2 + z^3])
            sage: p = C(0,0,0)
            sage: C.tangent_line(p)
            Traceback (most recent call last):
            ...
            ValueError: the curve is not smooth at (0, 0, 0)
            sage: p = C(1,0,-1)
            sage: C.tangent_line(p)
            Affine Curve over Rational Field defined by x + y + z, 2*x + 3*z + 1

        We check that the tangent line at ``p`` is the tangent space at ``p``,
        translated to ``p``. ::

            sage: Tp = C.tangent_space(p)
            sage: Tp
            Closed subscheme of Affine Space of dimension 3 over Rational Field
             defined by: x + y + z, 2*x + 3*z
            sage: phi = A3.translation(A3.origin(), p)
            sage: T = phi * Tp.embedding_morphism()
            sage: T.image()
            Closed subscheme of Affine Space of dimension 3 over Rational Field
             defined by: -2*y + z + 1, x + y + z
            sage: _ == C.tangent_line(p)
            True

        """
        A = self.ambient_space()
        R = A.coordinate_ring()
        gens = R.gens()

        Tp = self.tangent_space(p)

        if Tp.dimension() > 1:
            raise ValueError("the curve is not smooth at {}".format(p))

        from sage.schemes.curves.constructor import Curve

        # translate to p
        I0 = []
        for poly in Tp.defining_polynomials():
            I0.append(poly.subs({x: x - c for x, c in zip(gens, p)}))

        return Curve(I0, A)


class AffinePlaneCurve_field(AffinePlaneCurve, AffineCurve_field):
    """
    Affine plane curves over fields.
    """
    _point = AffinePlaneCurvePoint_field

    @cached_method
    def fundamental_group(self, simplified=True, puiseux=False):
        r"""
        Return a presentation of the fundamental group of the complement
        of ``self``.

        INPUT:

        - ``simplified`` -- (default: ``True``) boolean to simplify the presentation.

        - ``puiseux`` -- (default: ``False``) boolean to decide if the
          presentation is constructed in the classical way or using Puiseux
          shortcut. If ``True``, ``simplified`` is set to ``False``.


        OUTPUT:

        A presentation with generators `x_1, \dots, x_d` and relations. If ``puiseux``
        is ``False`` the relations are `(x_j\cdot \tau)\cdot x_j^{-1}` for `1\leq j<d`
        and `tau` a braid in the braid monodromy; finally the presentation
        is simplified. If ``puiseux`` is ``True``, each
        `tau` is decomposed as `\alpha^{-1}\cdot\beta\cdot\alpha`, where `\beta` is
        a positive braid; the relations are `((x_j\cdot \beta)\cdot x_j^{-1})\cdot \alpha`
        where `j` is an integer of the ``Tietze`` word of `\beta`. This presentation
        is not simplified by default since it represents the homotopy type of
        the complement of the curve.

        .. NOTE::

            The curve must be defined over the rationals or a number field
            with an embedding over `\QQbar`.

        EXAMPLES::

            sage: A.<x,y> = AffineSpace(QQ, 2)
            sage: C = A.curve(y^2 - x^3 - x^2)
            sage: C.fundamental_group()             # optional - sirocco
            Finitely presented group < x0 |  >
            sage: bm = C.braid_monodromy() # optional - sirocco
            sage: g = C.fundamental_group(puiseux=True) # optional - sirocco
            sage: g # optional - sirocco
            Finitely presented group < x0, x1 | x1*x0^-1, x1*x0*x1^-1*x0^-1 >
            sage: g.simplified() # optional - sirocco
            Finitely presented group < x0 |  >

        In the case of number fields, they need to have an embedding
        to the algebraic field::

            sage: a = QQ[x](x^2 + 5).roots(QQbar)[0][0]                                 # optional - sage.rings.number_field
            sage: F = NumberField(a.minpoly(), 'a', embedding=a)                        # optional - sage.rings.number_field
            sage: F.inject_variables()                                                  # optional - sage.rings.number_field
            Defining a
            sage: A.<x,y> = AffineSpace(F, 2)                                           # optional - sage.rings.number_field
            sage: C = A.curve(y^2 - a*x^3 - x^2)                                        # optional - sage.rings.number_field
            sage: C.fundamental_group()             # optional - sirocco                # optional - sage.rings.number_field
            Finitely presented group < x0 |  >

        .. WARNING::

            This functionality requires the sirocco package to be installed.
        """
        from sage.schemes.curves.zariski_vankampen import fundamental_group_from_braid_mon
        return fundamental_group_from_braid_mon(self.braid_monodromy(), simplified=simplified, puiseux=puiseux)

    @cached_method
    def braid_monodromy(self):
        r"""
        Compute the braid monodromy of a projection of the curve.

        OUTPUT:

        A list of braids. The braids correspond to paths based in the same point;
        each of this paths is the conjugated of a loop around one of the points
        in the discriminant of the projection of ``self``.

        NOTE:

        The projection over the `x` axis is used if there are no vertical asymptotes.
        Otherwise, a linear change of variables is done to fall into the previous case.

        EXAMPLES::

            sage: A.<x,y> = AffineSpace(QQ, 2)
            sage: C = A.curve((x^2-y^3)*(x+3*y-5))
            sage: C.braid_monodromy()               # optional - sirocco
            [s1*s0*(s1*s2)^2*s0*s2^2*s0^-1*(s2^-1*s1^-1)^2*s0^-1*s1^-1,
             s1*s0*(s1*s2)^2*(s0*s2^-1*s1*s2*s1*s2^-1)^2*(s2^-1*s1^-1)^2*s0^-1*s1^-1,
             s1*s0*(s1*s2)^2*s2*s1^-1*s2^-1*s1^-1*s0^-1*s1^-1,
             s1*s0*s2*s0^-1*s2*s1^-1]

        """
        from sage.schemes.curves.zariski_vankampen import braid_monodromy
        F = self.base_ring()
        from sage.rings.qqbar import QQbar
        if QQbar.coerce_map_from(F) is None:
            raise NotImplementedError("the base field must have an embedding"
                                      " to the algebraic field")
        f = self.defining_polynomial()
        bm = braid_monodromy(f)[0]
        return bm

    def riemann_surface(self, **kwargs):
        r"""
        Return the complex Riemann surface determined by this curve

        OUTPUT: A :class:`~sage.schemes.riemann_surfaces.riemann_surface.RiemannSurface` object.

        EXAMPLES::

            sage: R.<x,y> = QQ[]
            sage: C = Curve(x^3 + 3*y^3 + 5)
            sage: C.riemann_surface()
            Riemann surface defined by polynomial f = x^3 + 3*y^3 + 5 = 0,
             with 53 bits of precision
        """
        from sage.schemes.riemann_surfaces.riemann_surface import RiemannSurface
        S = RiemannSurface(self.defining_polynomial(), **kwargs)
        S._curve = self
        return S


class AffinePlaneCurve_finite_field(AffinePlaneCurve_field):
    """
    Affine plane curves over finite fields.
    """
    _point = AffinePlaneCurvePoint_finite_field

    # CHECK WHAT ASSUMPTIONS ARE MADE REGARDING AFFINE VS. PROJECTIVE MODELS!!!
    # THIS IS VERY DIRTY STILL -- NO DATASTRUCTURES FOR DIVISORS.
    def riemann_roch_basis(self, D):
        r"""
        Return a basis of the Riemann-Roch space of the divisor ``D``.

        This interfaces with Singular's Brill-Noether command.

        This curve is assumed to be a plane curve defined by a polynomial
        equation `f(x,y) = 0` over a prime finite field `F = GF(p)` in 2
        variables `x,y` representing a curve `X: f(x,y) = 0` having `n`
        `F`-rational points (see the Sage function ``places_on_curve``)

        INPUT:

        - ``D`` -- an `n`-tuple of integers `(d_1, ..., d_n)` representing the
          divisor `Div = d_1P_1 + \dots + d_nP_n`, where `X(F) = \{P_1, \dots,
          P_n\}`.  The ordering is that dictated by ``places_on_curve``.

        OUTPUT: A basis of `L(Div)`.

        EXAMPLES::

            sage: R = PolynomialRing(GF(5), 2, names=["x","y"])                         # optional - sage.rings.finite_rings
            sage: x, y = R.gens()                                                       # optional - sage.rings.finite_rings
            sage: f = y^2 - x^9 - x                                                     # optional - sage.rings.finite_rings
            sage: C = Curve(f)                                                          # optional - sage.rings.finite_rings
            sage: D = [6,0,0,0,0,0]                                                     # optional - sage.rings.finite_rings
            sage: C.riemann_roch_basis(D)                                               # optional - sage.rings.finite_rings
            [1, (-x*z^5 + y^2*z^4)/x^6, (-x*z^6 + y^2*z^5)/x^7, (-x*z^7 + y^2*z^6)/x^8]
        """
        F = self.base_ring()
        if not F.is_prime_field():
            raise TypeError("only works for curves over prime finite fields")

        p = F.characteristic()
        f = self.defining_polynomial()
        gens = f.parent().gens()

        G = singular(','.join(str(x) for x in D), type='intvec')

        singular.lib('brnoeth')
        singular.ring(p, gens, 'lp')

        X = singular(f).Adj_div()
        P = singular.NSplaces(1, X)
        T = P[1][2]
        T.set_ring()  # necessary

        return [g[1].sage() / g[2].sage() for g in G.BrillNoether(P)]

    def rational_points(self, algorithm="enum"):
        r"""
        Return sorted list of all rational points on this curve.

        INPUT:

        -  ``algorithm`` -- possible choices:

           +  ``'enum'`` -- use *very* naive point enumeration to find all
              rational points on this curve over a finite field.

           +  ``'bn'`` -- via Singular's Brill-Noether package.

           +  ``'all'`` -- use all implemented algorithms and verify that they
              give the same answer, then return it

        .. NOTE::

           The Brill-Noether package does not always work. When it fails, a
           RuntimeError exception is raised.

        EXAMPLES::

            sage: x, y = (GF(5)['x,y']).gens()                                          # optional - sage.rings.finite_rings
            sage: f = y^2 - x^9 - x                                                     # optional - sage.rings.finite_rings
            sage: C = Curve(f); C                                                       # optional - sage.rings.finite_rings
            Affine Plane Curve over Finite Field of size 5 defined by -x^9 + y^2 - x
            sage: C.rational_points(algorithm='bn')                                     # optional - sage.rings.finite_rings
            [(0, 0), (2, 2), (2, 3), (3, 1), (3, 4)]
            sage: C = Curve(x - y + 1)                                                  # optional - sage.rings.finite_rings
            sage: C.rational_points()                                                   # optional - sage.rings.finite_rings
            [(0, 1), (1, 2), (2, 3), (3, 4), (4, 0)]

        We compare Brill-Noether and enumeration::

            sage: x, y = (GF(17)['x,y']).gens()                                         # optional - sage.rings.finite_rings
            sage: C = Curve(x^2 + y^5 + x*y - 19)                                       # optional - sage.rings.finite_rings
            sage: v = C.rational_points(algorithm='bn')                                 # optional - sage.rings.finite_rings
            sage: w = C.rational_points(algorithm='enum')                               # optional - sage.rings.finite_rings
            sage: len(v)                                                                # optional - sage.rings.finite_rings
            20
            sage: v == w                                                                # optional - sage.rings.finite_rings
            True

            sage: A.<x,y> = AffineSpace(2, GF(9,'a'))                                   # optional - sage.rings.finite_rings
            sage: C = Curve(x^2 + y^2 - 1)                                              # optional - sage.rings.finite_rings
            sage: C                                                                     # optional - sage.rings.finite_rings
            Affine Plane Curve over Finite Field in a of size 3^2
             defined by x^2 + y^2 - 1
            sage: C.rational_points()                                                   # optional - sage.rings.finite_rings
            [(0, 1), (0, 2), (1, 0), (2, 0), (a + 1, a + 1),
             (a + 1, 2*a + 2), (2*a + 2, a + 1), (2*a + 2, 2*a + 2)]
        """
        if algorithm == "enum":
            f = self.defining_polynomial()
            K = f.parent().base_ring()
<<<<<<< HEAD
            return sorted((self((x, y)) for x in K for y in K if f(x, y) == 0))
=======
            return sorted(self((x, y)) for x in K for y in K if f(x, y) == 0)
>>>>>>> 543f8d62

        F = self.base_ring()
        if not F.is_prime_field():
            raise TypeError("other algorithms only work for curves over prime finite fields")

        if algorithm == "bn":
            f = self.defining_polynomial()._singular_()
            singular = f.parent()
            singular.lib('brnoeth')
            try:
                X1 = f.Adj_div()
            except (TypeError, RuntimeError) as s:
                raise RuntimeError(str(s) + "\n\n ** Unable to use the Brill-Noether Singular package to compute all points (see above).")

            X2 = singular.NSplaces(1, X1)
            R = X2[5][1][1]
            singular.set_ring(R)

            # We use sage_flattened_str_list since iterating through
            # the entire list through the sage/singular interface directly
            # would involve hundreds of calls to singular, and timing issues
            # with the expect interface could crop up.  Also, this is vastly
            # faster (and more robust).
            v = singular('POINTS').sage_flattened_str_list()
            pnts = [self(int(v[3*i]), int(v[3*i+1]))
                    for i in range(len(v)//3) if int(v[3*i+2])]
            # remove multiple points
            return sorted(set(pnts))

        elif algorithm == "all":
            S_enum = self.rational_points(algorithm="enum")
            S_bn = self.rational_points(algorithm="bn")
            if S_enum != S_bn:
                raise RuntimeError("Bug in rational_points -- different algorithms give different answers for curve %s!" % self)
            return S_enum
        else:
            raise ValueError("No algorithm '%s' known" % algorithm)


class IntegralAffineCurve(AffineCurve_field):
    """
    Base class for integral affine curves.
    """
    _point = IntegralAffineCurvePoint
    _closed_point = IntegralAffineCurveClosedPoint

    def function_field(self):
        """
        Return the function field of the curve.

        EXAMPLES::

            sage: A.<x,y> = AffineSpace(QQ, 2)
            sage: C = Curve(x^3 - y^2 - x^4 - y^4)
            sage: C.function_field()
            Function field in y defined by y^4 + y^2 + x^4 - x^3

        ::

            sage: A.<x,y> = AffineSpace(GF(8), 2)                                       # optional - sage.rings.finite_rings
            sage: C = Curve(x^5 + y^5 + x*y + 1)                                        # optional - sage.rings.finite_rings
            sage: C.function_field()                                                    # optional - sage.rings.finite_rings
            Function field in y defined by y^5 + x*y + x^5 + 1
        """
        return self._function_field

    @lazy_attribute
    def _genus(self):
        """
        The geometric genus of the curve.

        EXAMPLES::

            sage: A.<x,y> = AffineSpace(GF(2), 2)                                       # optional - sage.rings.finite_rings
            sage: C = Curve(x^5 + y^5 + x*y + 1)                                        # optional - sage.rings.finite_rings
            sage: C.genus()   # indirect doctest                                        # optional - sage.rings.finite_rings
            1
        """
        k = self.base_ring()

        # Singular's genus command is usually much faster than the genus method
        # of function fields in Sage. But unfortunately Singular's genus
        # command does not yet work over non-prime finite fields.
        if k.is_finite() and k.degree() > 1:
            return self._function_field.genus()

        # call Singular's genus command
        return self.defining_ideal().genus()

    def __call__(self, *args):
        """
        Return a rational point, a pointset or a function depending on ``args``.

        EXAMPLES::

            sage: A.<x,y> = AffineSpace(GF(8), 2)                                       # optional - sage.rings.finite_rings
            sage: C = Curve(x^5 + y^5 + x*y + 1)                                        # optional - sage.rings.finite_rings
            sage: C(1,1)                                                                # optional - sage.rings.finite_rings
            (1, 1)
            sage: C(x/y)                                                                # optional - sage.rings.finite_rings
            (x/(x^5 + 1))*y^4 + x^2/(x^5 + 1)
            sage: C(GF(8^2))                                                            # optional - sage.rings.finite_rings
            Set of rational points of Closed subscheme of Affine Space of dimension 2
            over Finite Field in z6 of size 2^6 defined by: x^5 + y^5 + x*y + 1

        ::

            sage: A.<x,y,z> = AffineSpace(GF(11), 3)                                    # optional - sage.rings.finite_rings
            sage: C = Curve([x*z - y^2, y - z^2, x - y*z], A)                           # optional - sage.rings.finite_rings
            sage: C([0,0,0])                                                            # optional - sage.rings.finite_rings
            (0, 0, 0)
            sage: C(y)                                                                  # optional - sage.rings.finite_rings
            z^2
            sage: C(A.coordinate_ring()(y))                                             # optional - sage.rings.finite_rings
            z^2
        """
        try:
            return super().__call__(*args)
        except TypeError as e:
            try:
                return self.function(*args)
            except AttributeError:
                raise e

    def function(self, f):
        """
        Return the function field element coerced from ``f``.

        INPUT:

        - ``f`` -- an element of the coordinate ring of either the curve or its
          ambient space.

        EXAMPLES::

            sage: A.<x,y> = AffineSpace(GF(8), 2)                                       # optional - sage.rings.finite_rings
            sage: C = Curve(x^5 + y^5 + x*y + 1)                                        # optional - sage.rings.finite_rings
            sage: f = C.function(x/y)                                                   # optional - sage.rings.finite_rings
            sage: f                                                                     # optional - sage.rings.finite_rings
            (x/(x^5 + 1))*y^4 + x^2/(x^5 + 1)
            sage: df = f.differential(); df                                             # optional - sage.rings.finite_rings
            ((1/(x^10 + 1))*y^4 + x^6/(x^10 + 1)) d(x)
            sage: df.divisor()                  # long time                             # optional - sage.rings.finite_rings
            2*Place (1/x, 1/x^4*y^4 + 1/x^3*y^3 + 1/x^2*y^2 + 1/x*y + 1)
             + 2*Place (1/x, 1/x*y + 1)
             - 2*Place (x + 1, y)
             - 2*Place (x^4 + x^3 + x^2 + x + 1, y)
        """
        R = self.ambient_space().coordinate_ring()
        if f not in R and f.parent() is self.coordinate_ring():
            f = f.lift()

        phi = self._lift_to_function_field
        num = R(f.numerator())
        den = R(f.denominator())
        return phi(num) / phi(den)

    def coordinate_functions(self):
        """
        Return the coordinate functions.

        EXAMPLES::

            sage: A.<x,y> = AffineSpace(GF(8), 2)                                       # optional - sage.rings.finite_rings
            sage: C = Curve(x^5 + y^5 + x*y + 1)                                        # optional - sage.rings.finite_rings
            sage: x, y = C.coordinate_functions()                                       # optional - sage.rings.finite_rings
            sage: x^5 + y^5 + x*y + 1                                                   # optional - sage.rings.finite_rings
            0
        """
        return self._coordinate_functions

    @lazy_attribute
    def _nonsingular_model(self):
        """
        Return the data of a nonsingular model of the curve.

        The data consists of an abstract function field `M` and a map from the
        coordinate ring `R` of the ambient space of the curve into the function
        field. The coordinate ring of the curve is thus the quotient of `R` by
        the kernel of the map.

        TESTS::

            sage: A.<x,y,z> = AffineSpace(GF(11), 3)                                    # optional - sage.rings.finite_rings
            sage: C = Curve([x*z - y^2, y - z^2, x - y*z], A)                           # optional - sage.rings.finite_rings
            sage: C._nonsingular_model                                                  # optional - sage.rings.finite_rings
            (Function field in z defined by z^3 + 10*x,
             Ring morphism:
               From: Multivariate Polynomial Ring in x, y, z
                     over Finite Field of size 11
               To:   Function field in z defined by z^3 + 10*x
               Defn: x |--> x
                     y |--> z^2
                     z |--> z)
        """
        from sage.rings.function_field.constructor import FunctionField

        k = self.base_ring()
        I0 = self.defining_ideal()

        # invlex is the lex order with x < y < z for R = k[x,y,z] for instance
        R = I0.parent().ring().change_ring(order='invlex')
        I0 = I0.change_ring(R)
        n = R.ngens()

        names = R.variable_names()

        gbasis = I0.groebner_basis()

        if not I0.is_prime():
            raise TypeError("the curve is not integral")

        # Suppose the generators of the defining ideal I of the curve is
        #
        #       -y^2 + x*z, -z^2 + y, -y*z + x.
        #
        # Then the Groebner basis of the ideal with respect to the elimination
        # order invlex is
        #
        #        f0 = z^2 - y,
        #        f1 = y*z - x,
        #        f2 = x*z - y^2,
        #        f3 = y^3 - x^2.
        #
        # Now the task is to find f that has minimal degree as a polynomial
        # in the i-th variable. The result is
        #
        #        f0 z^2
        #        f1 y*z
        #        f2 x*z                       o
        #        f3 y^3             o
        #        ------------------------------
        #                k[x]  k[x,y]  k[x,y,z]
        #
        # Hence x is an independent variable; f3 is the syzygy for y; f2 is the
        # syzygy for z. Now x is the generator of a rational function field F0;
        # y is the generator of the extension F1 of F0 by f3; z is the
        # generator of the extension F2 of F1 by f2.
        basis = list(gbasis)
        syzygy = {}
        for i in range(n):
            S = k[R._first_ngens(i + 1)]
            while basis:
                f = basis.pop()
                if f in S:
                    if i not in syzygy and f:
                        syzygy[i] = f
                else:
                    basis.append(f)
                    break

        indep = [i for i in range(n) if i not in syzygy]
        if len(indep) != 1:
            raise TypeError("not a curve")
        else:
            indep = indep[0]

        F = FunctionField(k, names[indep])
        coords = {indep: F.gen()}

        for i in range(n):
            if i == indep:
                continue
            P = PolynomialRing(F, 'T')
            f = P([R(c).subs(coords) for c in syzygy[i].polynomial(R.gen(i))])
            F = F.extension(f, names[i])
            coords[i] = F.gen()

        if F.base_field() is not F:  # proper extension
            N, from_N, to_N = F.simple_model()
            M, from_M, to_M = N.separable_model()
            coordinate_functions = tuple([to_M(to_N(F(coords[i]))) for i in range(n)])
        else:  # rational function field
            M = F
            coordinate_functions = tuple([coords[i] for i in range(n)])

        lift_to_function_field = hom(R, M, coordinate_functions)

        # sanity check
        assert all(lift_to_function_field(f).is_zero() for f in I0.gens())

        return M, lift_to_function_field

    @lazy_attribute
    def _function_field(self):
        """
        Return the abstract function field of the curve.

        TESTS::

            sage: A.<x,y,z> = AffineSpace(GF(11), 3)                                    # optional - sage.rings.finite_rings
            sage: C = Curve([x*z - y^2, y - z^2, x - y*z], A)                           # optional - sage.rings.finite_rings
            sage: C._function_field                                                     # optional - sage.rings.finite_rings
            Function field in z defined by z^3 + 10*x
        """
        return self._nonsingular_model[0]

    @lazy_attribute
    def _lift_to_function_field(self):
        """
        Return the map to function field of the curve.

        TESTS::

            sage: A.<x,y,z> = AffineSpace(GF(11), 3)                                    # optional - sage.rings.finite_rings
            sage: C = Curve([x*z - y^2, y - z^2, x - y*z], A)                           # optional - sage.rings.finite_rings
            sage: C._lift_to_function_field                                             # optional - sage.rings.finite_rings
            Ring morphism:
              From: Multivariate Polynomial Ring in x, y, z
                    over Finite Field of size 11
              To:   Function field in z defined by z^3 + 10*x
              Defn: x |--> x
                    y |--> z^2
                    z |--> z
        """
        return self._nonsingular_model[1]

    @lazy_attribute
    def _coordinate_functions(self):
        """
        Return the coordinate functions of the curve.

        TESTS::

            sage: A.<x,y,z> = AffineSpace(GF(11), 3)                                    # optional - sage.rings.finite_rings
            sage: C = Curve([x*z - y^2, y - z^2, x - y*z], A)                           # optional - sage.rings.finite_rings
            sage: C._coordinate_functions                                               # optional - sage.rings.finite_rings
            [x, z^2, z]
        """
        return self._nonsingular_model[1].im_gens()

    @lazy_attribute
    def _singularities(self):
        """
        Return a list of the pairs of singular closed points and the places above it.

        TESTS::

            sage: A.<x,y> = AffineSpace(GF(7^2), 2)                                     # optional - sage.rings.finite_rings
            sage: C = Curve(x^2 - x^4 - y^4)                                            # optional - sage.rings.finite_rings
            sage: C._singularities              # long time                             # optional - sage.rings.finite_rings
            [(Point (x, y),
              [Place (x, 1/x*y^3 + 1/x*y^2 + 1), Place (x, 1/x*y^3 + 1/x*y^2 + 6)])]
        """
        to_F = self._lift_to_function_field
        sing = self.singular_subscheme()

        funcs = []
        for p in sing.defining_polynomials():
            f = to_F(p)
            if not f.is_zero():
                funcs.append(f)

        if funcs:
            f = funcs.pop()
            places = f.zeros()
            for f in funcs:
                places = [p for p in places if f.valuation(p) > 0]
        else:
            places = []

        points = []
        for place in places:
            p = self.place_to_closed_point(place)

            for q, places in points:
                if p == q:
                    places.append(place)
                    break
            else:  # new singularity
                points.append((p, [place]))

        return points

    def singular_closed_points(self):
        """
        Return the singular closed points of the curve.

        EXAMPLES::

            sage: A.<x,y> = AffineSpace(GF(7^2), 2)                                     # optional - sage.rings.finite_rings
            sage: C = Curve(x^2 - x^4 - y^4)                                            # optional - sage.rings.finite_rings
            sage: C.singular_closed_points()                                            # optional - sage.rings.finite_rings
            [Point (x, y)]

        ::

            sage: A.<x,y,z> = AffineSpace(GF(11), 3)                                    # optional - sage.rings.finite_rings
            sage: C = Curve([x*z - y^2, y - z^2, x - y*z], A)                           # optional - sage.rings.finite_rings
            sage: C.singular_closed_points()                                            # optional - sage.rings.finite_rings
            []
        """
        return [p for p, _ in self._singularities]

    @cached_method
    def place_to_closed_point(self, place):
        """
        Return the closed point on the place.

        INPUT:

        - ``place`` -- a place of the function field of the curve

        EXAMPLES::

            sage: A.<x,y> = AffineSpace(GF(4), 2)                                       # optional - sage.rings.finite_rings
            sage: C = Curve(x^5 + y^5 + x*y + 1)                                        # optional - sage.rings.finite_rings
            sage: F = C.function_field()                                                # optional - sage.rings.finite_rings
            sage: pls = F.places(1)                                                     # optional - sage.rings.finite_rings
            sage: C.place_to_closed_point(pls[-1])                                      # optional - sage.rings.finite_rings
            Point (x + 1, y + 1)
            sage: C.place_to_closed_point(pls[-2])                                      # optional - sage.rings.finite_rings
            Point (x + 1, y + 1)
        """
        F = self.function_field()

        A = self.ambient_space()
        R = A.coordinate_ring().change_ring(order='degrevlex')

        coords = self._coordinate_functions

        if any(f.valuation(place) < 0 for f in coords):
            raise ValueError("the place is at infinity")

        k, from_k, to_k = place.residue_field()
        V, from_V, to_V = k.vector_space(F.constant_base_field(), map=True)

        # implement an FGLM-like algorithm
        e = [0 for i in range(R.ngens())]
        basis = [R.one()]
        basis_vecs = [to_V(k.one())]  # represent as a vector

        gens = []
        gens_lts = []
        terminate = False
        while True:  # check FGLM termination condition
            # compute next exponent in degree reverse lexicographical order
            j = R.ngens() - 1
            while j > 0 and not e[j]:
                j -= 1

            if not j:  # j is zero
                if terminate:
                    break
                terminate = True
                d = e[0]
                e[0] = 0
                e[-1] = d + 1
            else:
                e[j] -= 1
                e[j - 1] += 1

            m = R.monomial(*e)
            if any(g.divides(m) for g in gens_lts):
                continue

            prod = 1
            for i in range(R.ngens()):
                prod *= coords[i]**e[i]
            vec = to_V(to_k(prod))  # represent as a vector
            mat = matrix(basis_vecs)
            try:
                s = mat.solve_left(vec)
            except ValueError:  # no solution
                basis.append(m)
                basis_vecs.append(vec)
                terminate = False
                continue

            gens.append(m - sum([s[i] * basis[i] for i in range(len(basis))]))
            gens_lts.append(m)

        prime = R.ideal(gens).groebner_basis().ideal()

        return self._closed_point(self, prime, len(basis))

    def places_at_infinity(self):
        """
        Return the places of the curve at infinity.

        EXAMPLES::

            sage: A.<x,y> = AffineSpace(QQ, 2)
            sage: C = Curve(x^3 - y^2 - x^4 - y^4)
            sage: C.places_at_infinity()
            [Place (1/x, 1/x^2*y, 1/x^3*y^2, 1/x^4*y^3)]

        ::

            sage: F = GF(9)                                                             # optional - sage.rings.finite_rings
            sage: A2.<x,y> = AffineSpace(F, 2)                                          # optional - sage.rings.finite_rings
            sage: C = A2.curve(y^3 + y - x^4)                                           # optional - sage.rings.finite_rings
            sage: C.places_at_infinity()                                                # optional - sage.rings.finite_rings
            [Place (1/x, 1/x^3*y^2)]

        ::

            sage: A.<x,y,z> = AffineSpace(GF(11), 3)                                    # optional - sage.rings.finite_rings
            sage: C = Curve([x*z - y^2, y - z^2, x - y*z], A)                           # optional - sage.rings.finite_rings
            sage: C.places_at_infinity()                                                # optional - sage.rings.finite_rings
            [Place (1/x, 1/x*z^2)]
        """
        return list(set(p for f in self._coordinate_functions if f for p in f.poles()))

    def places_on(self, point):
        """
        Return the places on the closed point.

        INPUT:

        - ``point`` -- a closed point of the curve

        OUTPUT: A list of the places of the function field of the curve.

        EXAMPLES::

            sage: A.<x,y> = AffineSpace(QQ, 2)
            sage: C = Curve(x^3 - y^2 - x^4 - y^4)
            sage: C.singular_closed_points()
            [Point (x, y)]
            sage: p, = _
            sage: C.places_on(p)
            [Place (x, y, y^2, 1/x*y^3 + 1/x*y)]

        ::

            sage: k.<a> = GF(9)                                                         # optional - sage.rings.finite_rings
            sage: A.<x,y> = AffineSpace(k, 2)                                           # optional - sage.rings.finite_rings
            sage: C = Curve(y^2 - x^5 - x^4 - 2*x^3 - 2*x - 2)                          # optional - sage.rings.finite_rings
            sage: pts = C.closed_points()                                               # optional - sage.rings.finite_rings
            sage: pts                                                                   # optional - sage.rings.finite_rings
            [Point (x, y + (a + 1)),
             Point (x, y + (-a - 1)),
             Point (x + (a + 1), y + (a - 1)),
             Point (x + (a + 1), y + (-a + 1)),
             Point (x - 1, y + (a + 1)),
             Point (x - 1, y + (-a - 1)),
             Point (x + (-a - 1), y + a),
             Point (x + (-a - 1), y + (-a)),
             Point (x + 1, y + 1),
             Point (x + 1, y - 1)]
            sage: p1, p2, p3 = pts[:3]                                                  # optional - sage.rings.finite_rings
            sage: C.places_on(p1)                                                       # optional - sage.rings.finite_rings
            [Place (x, y + a + 1)]
            sage: C.places_on(p2)                                                       # optional - sage.rings.finite_rings
            [Place (x, y + 2*a + 2)]
            sage: C.places_on(p3)                                                       # optional - sage.rings.finite_rings
            [Place (x + a + 1, y + a + 2)]

        ::

            sage: F.<a> = GF(8)                                                         # optional - sage.rings.finite_rings
            sage: P.<x,y,z> = ProjectiveSpace(F, 2)                                     # optional - sage.rings.finite_rings
            sage: Cp = Curve(x^3*y + y^3*z + x*z^3)                                     # optional - sage.rings.finite_rings
            sage: C = Cp.affine_patch(0)                                                # optional - sage.rings.finite_rings
        """
        phi = self._lift_to_function_field
        gs = [phi(g) for g in point.prime_ideal().gens()]
        fs = [g for g in gs if not g.is_zero()]
        f = fs.pop()
        places = []
        for p in f.zeros():
            if all(f.valuation(p) > 0 for f in fs):
                places.append(p)
        return places

    def parametric_representation(self, place, name=None):
        """
        Return a power series representation of the branch of the
        curve given by ``place``.

        INPUT:

        - ``place`` -- a place on the curve

        EXAMPLES::

            sage: A.<x,y> = AffineSpace(QQ, 2)
            sage: C = Curve(x^2 + y^2 -1)
            sage: p = C(0,1)
            sage: p.closed_point()
            Point (x, y - 1)
            sage: pl = _.place()
            sage: C.parametric_representation(pl)
            (s + ..., 1 - 1/2*s^2 - 1/8*s^4 - 1/16*s^6 + ...)

        ::

            sage: A.<x,y> = AffineSpace(GF(7^2), 2)                                     # optional - sage.rings.finite_rings
            sage: C = Curve(x^2 - x^4 - y^4)                                            # optional - sage.rings.finite_rings
            sage: p, = C.singular_closed_points()                                       # optional - sage.rings.finite_rings
            sage: b1, b2 = p.places()                                                   # optional - sage.rings.finite_rings
            sage: xs, ys = C.parametric_representation(b1)                              # optional - sage.rings.finite_rings
            sage: f = xs^2 - xs^4 - ys^4                                                # optional - sage.rings.finite_rings
            sage: [f.coefficient(i) for i in range(5)]                                  # optional - sage.rings.finite_rings
            [0, 0, 0, 0, 0]
            sage: xs, ys = C.parametric_representation(b2)                              # optional - sage.rings.finite_rings
            sage: f = xs^2 - xs^4 - ys^4                                                # optional - sage.rings.finite_rings
            sage: [f.coefficient(i) for i in range(5)]                                  # optional - sage.rings.finite_rings
            [0, 0, 0, 0, 0]
        """
        F = place.function_field()
        F_place = F.completion(place, prec=infinity, name=name)

        return tuple(F_place._expand_lazy(c) for c in self._coordinate_functions)


class IntegralAffineCurve_finite_field(IntegralAffineCurve):
    """
    Integral affine curves.

    INPUT:

    - ``A`` -- an ambient space in which the curve lives

    - ``X`` -- list of polynomials that define the curve

    EXAMPLES::

        sage: A.<x,y,z> = AffineSpace(GF(11), 3)                                        # optional - sage.rings.finite_rings
        sage: C = Curve([x*z - y^2, y - z^2, x - y*z], A); C                            # optional - sage.rings.finite_rings
        Affine Curve over Finite Field of size 11
         defined by -y^2 + x*z, -z^2 + y, -y*z + x
        sage: C.function_field()                                                        # optional - sage.rings.finite_rings
        Function field in z defined by z^3 + 10*x
    """
    _point = IntegralAffineCurvePoint_finite_field

    def places(self, degree=1):
        """
        Return all places on the curve of the ``degree``.

        INPUT:

        - ``degree`` -- positive integer

        EXAMPLES::

            sage: F = GF(9)                                                             # optional - sage.rings.finite_rings
            sage: A2.<x,y> = AffineSpace(F, 2)                                          # optional - sage.rings.finite_rings
            sage: C = A2.curve(y^3 + y - x^4)                                           # optional - sage.rings.finite_rings
            sage: C.places()                                                            # optional - sage.rings.finite_rings
            [Place (1/x, 1/x^3*y^2),
             Place (x, y),
             Place (x, y + z2 + 1),
             Place (x, y + 2*z2 + 2),
             Place (x + z2, y + 2),
             Place (x + z2, y + z2),
             Place (x + z2, y + 2*z2 + 1),
             Place (x + z2 + 1, y + 1),
             Place (x + z2 + 1, y + z2 + 2),
             Place (x + z2 + 1, y + 2*z2),
             Place (x + 2*z2 + 1, y + 2),
             Place (x + 2*z2 + 1, y + z2),
             Place (x + 2*z2 + 1, y + 2*z2 + 1),
             Place (x + 2, y + 1),
             Place (x + 2, y + z2 + 2),
             Place (x + 2, y + 2*z2),
             Place (x + 2*z2, y + 2),
             Place (x + 2*z2, y + z2),
             Place (x + 2*z2, y + 2*z2 + 1),
             Place (x + 2*z2 + 2, y + 1),
             Place (x + 2*z2 + 2, y + z2 + 2),
             Place (x + 2*z2 + 2, y + 2*z2),
             Place (x + z2 + 2, y + 2),
             Place (x + z2 + 2, y + z2),
             Place (x + z2 + 2, y + 2*z2 + 1),
             Place (x + 1, y + 1),
             Place (x + 1, y + z2 + 2),
             Place (x + 1, y + 2*z2)]
        """
        F = self.function_field()
        return F.places(degree)

    @cached_method(do_pickle=True)
    def closed_points(self, degree=1):
        """
        Return a list of the closed points of ``degree`` of the curve.

        INPUT:

        - ``degree`` -- a positive integer

        EXAMPLES::

            sage: A.<x,y> = AffineSpace(GF(7), 2)                                       # optional - sage.rings.finite_rings
            sage: C = Curve(x^2 - x^4 - y^4)                                            # optional - sage.rings.finite_rings
            sage: C.closed_points()                                                     # optional - sage.rings.finite_rings
            [Point (x, y),
             Point (x + 1, y),
             Point (x + 2, y + 2),
             Point (x + 2, y - 2),
             Point (x - 2, y + 2),
             Point (x - 2, y - 2),
             Point (x - 1, y)]
        """
        F = self.function_field()
        places_above = F.places(degree)

        points = []

        # consider singular points
        for p in self.singular_closed_points():
            if p.degree() == degree:
                points.append(p)
            for place in p.places():
                if place.degree() == degree:
                    places_above.remove(place)

        for place in places_above:
            try:
                p = self.place_to_closed_point(place)
            except ValueError:  # place is at infinity
                continue
            assert p.degree() == degree  # sanity check
            points.append(p)

        return points


class IntegralAffinePlaneCurve(IntegralAffineCurve, AffinePlaneCurve_field):
    _point = IntegralAffinePlaneCurvePoint


class IntegralAffinePlaneCurve_finite_field(AffinePlaneCurve_finite_field, IntegralAffineCurve_finite_field):
    """
    Integral affine plane curve over a finite field.

    EXAMPLES::

        sage: A.<x,y> = AffineSpace(GF(8), 2)                                           # optional - sage.rings.finite_rings
        sage: C = Curve(x^5 + y^5 + x*y + 1); C                                         # optional - sage.rings.finite_rings
        Affine Plane Curve over Finite Field in z3 of size 2^3
         defined by x^5 + y^5 + x*y + 1
        sage: C.function_field()                                                        # optional - sage.rings.finite_rings
        Function field in y defined by y^5 + x*y + x^5 + 1
    """
    _point = IntegralAffinePlaneCurvePoint_finite_field<|MERGE_RESOLUTION|>--- conflicted
+++ resolved
@@ -114,23 +114,14 @@
 - Kwankyu Lee (2019-05): added integral affine curves
 
 """
-<<<<<<< HEAD
-# *****************************************************************************
-=======
 # ****************************************************************************
->>>>>>> 543f8d62
 #       Copyright (C) 2005 William Stein <wstein@gmail.com>
 #
 #  Distributed under the terms of the GNU General Public License (GPL)
 #  as published by the Free Software Foundation; either version 2 of
 #  the License, or (at your option) any later version.
-<<<<<<< HEAD
-#                  http://www.gnu.org/licenses/
-# *****************************************************************************
-=======
 #                  https://www.gnu.org/licenses/
 # ****************************************************************************
->>>>>>> 543f8d62
 
 from sage.misc.lazy_attribute import lazy_attribute
 from sage.misc.cachefunc import cached_method
@@ -402,11 +393,7 @@
         p = F.characteristic()
         x0 = F(pt[0])
         y0 = F(pt[1])
-<<<<<<< HEAD
-        astr = ["a"+str(i) for i in range(1, 2*n)]
-=======
         astr = ["a" + str(i) for i in range(1, 2 * n)]
->>>>>>> 543f8d62
         x, y = R.gens()
         R0 = PolynomialRing(F, 2 * n + 2, names=[str(x), str(y), "t"] + astr)
         vars0 = R0.gens()
@@ -1983,11 +1970,7 @@
         if algorithm == "enum":
             f = self.defining_polynomial()
             K = f.parent().base_ring()
-<<<<<<< HEAD
-            return sorted((self((x, y)) for x in K for y in K if f(x, y) == 0))
-=======
             return sorted(self((x, y)) for x in K for y in K if f(x, y) == 0)
->>>>>>> 543f8d62
 
         F = self.base_ring()
         if not F.is_prime_field():
