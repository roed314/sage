# -*- coding: utf-8 -*-
"""
Symbolic Expressions

RELATIONAL EXPRESSIONS:

We create a relational expression::

    sage: x = var('x')
    sage: eqn = (x-1)^2 <= x^2 - 2*x + 3
    sage: eqn.subs(x == 5)
    16 <= 18

Notice that squaring the relation squares both sides.

::

    sage: eqn^2
    (x - 1)^4 <= (x^2 - 2*x + 3)^2
    sage: eqn.expand()
    x^2 - 2*x + 1 <= x^2 - 2*x + 3

This can transform a true relation into a false one::

    sage: eqn = SR(-5) < SR(-3); eqn
    -5 < -3
    sage: bool(eqn)
    True
    sage: eqn^2
    25 < 9
    sage: bool(eqn^2)
    False

We can do arithmetic with relations::

    sage: e = x+1 <= x-2
    sage: e + 2
    x + 3 <= x
    sage: e - 1
    x <= x - 3
    sage: e*(-1)
    -x - 1 <= -x + 2
    sage: (-2)*e
    -2*x - 2 <= -2*x + 4
    sage: e*5
    5*x + 5 <= 5*x - 10
    sage: e/5
    1/5*x + 1/5 <= 1/5*x - 2/5
    sage: 5/e
    5/(x + 1) <= 5/(x - 2)
    sage: e/(-2)
    -1/2*x - 1/2 <= -1/2*x + 1
    sage: -2/e
    -2/(x + 1) <= -2/(x - 2)

We can even add together two relations, as long as the operators are
the same::

    sage: (x^3 + x <= x - 17)  + (-x <= x - 10)
    x^3 <= 2*x - 27

Here they are not::

    sage: (x^3 + x <= x - 17)  + (-x >= x - 10)
    Traceback (most recent call last):
    ...
    TypeError: incompatible relations


ARBITRARY SAGE ELEMENTS:

You can work symbolically with any Sage data type.  This can lead to
nonsense if the data type is strange, e.g., an element of a finite
field (at present).

We mix Singular variables with symbolic variables::

    sage: R.<u,v> = QQ[]
    sage: var('a,b,c')
    (a, b, c)
    sage: expand((u + v + a + b + c)^2)
    a^2 + 2*a*b + b^2 + 2*a*c + 2*b*c + c^2 + 2*a*u + 2*b*u + 2*c*u + u^2 + 2*a*v + 2*b*v + 2*c*v + 2*u*v + v^2

TESTS:

Test Jacobian on Pynac expressions. (:trac:`5546`) ::

    sage: var('x,y')
    (x, y)
    sage: f = x + y
    sage: jacobian(f, [x,y])
    [1 1]

Test if matrices work (:trac:`5546`) ::

    sage: var('x,y,z')
    (x, y, z)
    sage: M = matrix(2,2,[x,y,z,x])
    sage: v = vector([x,y])
    sage: M * v
    (x^2 + y^2, x*y + x*z)
    sage: v*M
    (x^2 + y*z, 2*x*y)

Test if comparison bugs from :trac:`6256` are fixed::

    sage: t = exp(sqrt(x)); u = 1/t
    sage: t*u
    1
    sage: t + u
    e^(-sqrt(x)) + e^sqrt(x)
    sage: t
    e^sqrt(x)

Test if :trac:`9947` is fixed::

    sage: r=real_part(1+2*(sqrt(2)+1)*(sqrt(2)-1)); r
    2*(sqrt(2) + 1)*(sqrt(2) - 1) + 1
    sage: r.expand()
    3
    sage: a=(sqrt(4*(sqrt(3) - 5)*(sqrt(3) + 5) + 48) + 4*sqrt(3))/ (sqrt(3) + 5)
    sage: a.real_part()
    4*sqrt(3)/(sqrt(3) + 5)
    sage: a.imag_part()
    2*sqrt(10)/(sqrt(3) + 5)

Check the fix for :trac:`25251` and :trac:`25252`::

    sage: e1 = sqrt(2)*I - sqrt(2) - 2 
    sage: e2 = sqrt(2)
    sage: e1 * e2
    sqrt(2)*((I - 1)*sqrt(2) - 2)
    sage: (1 + exp(I*pi/4)) * exp(I*pi/4)
    -(1/4*I + 1/4)*sqrt(2)*(-(I + 1)*sqrt(2) - 2)
<<<<<<< HEAD
=======

Test if :trac:`24883` is fixed::

    sage: a = exp(I*pi/4) + 1
    sage: b = 1 - exp(I*pi/4)
    sage: a*b
    1/4*((I + 1)*sqrt(2) - 2)*(-(I + 1)*sqrt(2) - 2)
>>>>>>> 5089a18e
"""

#*****************************************************************************
#       Copyright (C) 2008 William Stein <wstein@gmail.com>
#       Copyright (C) 2008 Burcin Erocal <burcin@erocal.org>
#
# This program is free software: you can redistribute it and/or modify
# it under the terms of the GNU General Public License as published by
# the Free Software Foundation, either version 2 of the License, or
# (at your option) any later version.
#                  http://www.gnu.org/licenses/
#*****************************************************************************
from __future__ import print_function, absolute_import

from cysignals.signals cimport sig_on, sig_off
from sage.ext.cplusplus cimport ccrepr, ccreadstr

from inspect import isfunction
import operator
from . import ring
import sage.rings.integer
import sage.rings.rational

from cpython.object cimport Py_EQ, Py_NE, Py_LE, Py_GE, Py_LT, Py_GT

from sage.cpython.string cimport str_to_bytes
from sage.structure.element cimport ModuleElement, RingElement, Element, \
  classify_elements, HAVE_SAME_PARENT, BOTH_ARE_ELEMENT, coercion_model
from sage.symbolic.comparison import mixed_order
from sage.symbolic.getitem cimport OperandsWrapper
from sage.symbolic.series cimport SymbolicSeries
from sage.symbolic.complexity_measures import string_length
from sage.symbolic.function import get_sfunction_from_serial, SymbolicFunction
cimport sage.symbolic.comparison
from sage.rings.rational import Rational
from sage.misc.derivative import multi_derivative
from sage.misc.decorators import sage_wraps
from sage.misc.superseded import deprecated_function_alias, deprecation
from sage.rings.infinity import AnInfinity, infinity, minus_infinity, unsigned_infinity
from sage.misc.decorators import rename_keyword
from sage.structure.dynamic_class import dynamic_class
from sage.symbolic.operators import FDerivativeOperator, add_vararg, mul_vararg
from sage.arith.numerical_approx cimport digits_to_bits
from sage.libs.pynac.pynac cimport *


cpdef bint is_Expression(x):
    """
    Return True if *x* is a symbolic Expression.

    EXAMPLES::

        sage: from sage.symbolic.expression import is_Expression
        sage: is_Expression(x)
        True
        sage: is_Expression(2)
        False
        sage: is_Expression(SR(2))
        True
    """
    return isinstance(x, Expression)

cpdef bint is_SymbolicEquation(x):
    """
    Return True if *x* is a symbolic equation.

    EXAMPLES:

    The following two examples are symbolic equations::

        sage: from sage.symbolic.expression import is_SymbolicEquation
        sage: is_SymbolicEquation(sin(x) == x)
        True
        sage: is_SymbolicEquation(sin(x) < x)
        True
        sage: is_SymbolicEquation(x)
        False

    This is not, since ``2==3`` evaluates to the boolean
    ``False``::

        sage: is_SymbolicEquation(2 == 3)
        False

    However here since both 2 and 3 are coerced to be symbolic, we
    obtain a symbolic equation::

        sage: is_SymbolicEquation(SR(2) == SR(3))
        True

    """
    return isinstance(x, Expression) and is_a_relational((<Expression>x)._gobj)


def _dict_update_check_duplicate(dict d1, dict d2):
    r"""
    Merge the dictionary ``d2`` into ``d1`` and check for duplicates.

    The two dictionaries must be of the form ``{expr: replacement}``. This
    function throws a ``ValueError`` if any expressions are substituted
    for twice.

    EXAMPLES:

    A normal merge with no conflicts::

        sage: from sage.symbolic.expression import _dict_update_check_duplicate
        sage: d1 = {'a': 1}
        sage: d2 = {'b': 2}
        sage: _dict_update_check_duplicate(d1, d2)
        sage: d1 == {'a': 1, 'b': 2}
        True

    In this case, the variable ``a`` is substituted twice resulting in
    an error::

        sage: from sage.symbolic.expression import _dict_update_check_duplicate
        sage: d1 = {'a': 1}
        sage: d2 = {'a': 2}
        sage: _dict_update_check_duplicate(d1, d2)
        Traceback (most recent call last):
        ...
        ValueError: duplicate substitution for a, got values 1 and 2

    We report only the first conflict (according to the Python sort
    order)::

        sage: from sage.symbolic.expression import _dict_update_check_duplicate
        sage: d1 = {'b': 1, 'a': 1}
        sage: d2 = {'b': 2, 'a': 2}
        sage: _dict_update_check_duplicate(d1, d2)
        Traceback (most recent call last):
        ...
        ValueError: duplicate substitution for a, got values 1 and 2

    """
    # We need to check for duplicates in a predictable order so that
    # errors are reported reliably. We only need to sort one of the
    # dictionaries to achieve that, and we suspect that d2 will
    # generally be smaller than d1, so we sort d2. This gives us a
    # list of d2's keys.
    #
    # When sorting d2, we compare the string representations of its
    # keys rather than the keys themselves. This is because comparison
    # of symbolic expressions doesn't do what the sorted() function
    # needs: `x <= y` is a symbolic inequality, and we need a
    # True/False answer. The expression 'x' <= 'y' on the other hand
    # is unambiguous.
    #
    for k in sorted(d2, key=str):
        if k in d1:
            msg = "duplicate substitution for {}, got values {} and {}"
            raise ValueError(msg.format(k, d1[k], d2[k]))

    d1.update(d2)

def _subs_make_dict(s):
    r"""
    There are a few ways we can represent a substitution. The first is
    a symbolic equation. The second is a dictionary. The third would
    be a list/tuple whose entries are expressions, dictionaries, or
    lists/tuples themselves. This function converts all such
    representations to dictionaries.

    INPUT:

    -  ``s`` -- A representation of a substitution.

    OUTPUT:

    A dictionary of substitutions.

    EXAMPLES:

    An expression::

        sage: from sage.symbolic.expression import _subs_make_dict
        sage: _subs_make_dict(x == 1)
        {x: 1}

    And a dictionary (we just return it as-is)::

        sage: _subs_make_dict({x: 1})
        {x: 1}

    And finally, a tuple or a list containing one of everything::

        sage: w, x, y, z = SR.var('w, x, y, z')
        sage: actual = _subs_make_dict([w == 1, {x: 1}, [y == 1], (z == 1,)])
        sage: expected = {w: 1, y: 1, x: 1, z: 1}
        sage: actual == expected
        True

    Note that it recursively calls itself so that the following does work::

        sage: x, y, z = SR.var('x, y, z')
        sage: actual = _subs_make_dict([[x == 1], [[y == 2], [z == 3]]])
        sage: expected = {z: 3, y: 2, x: 1}
        sage: actual == expected
        True

    Check that a ``TypeError`` is raised if the input is not valid::

        sage: _subs_make_dict(1)
        Traceback (most recent call last):
        ...
        TypeError: not able to determine a substitution from 1
        sage: _subs_make_dict(x)
        Traceback (most recent call last):
        ...
        TypeError: not able to determine a substitution from x
        sage: _subs_make_dict(x <= 1)
        Traceback (most recent call last):
        ...
        TypeError: can only substitute equality, not inequalities; got x <= 1
    """
    if isinstance(s, dict):
        return s
    elif is_SymbolicEquation(s):
        if s.operator() is not operator.eq:
            msg = "can only substitute equality, not inequalities; got {}"
            raise TypeError(msg.format(s))
        return {s.lhs(): s.rhs()}
    elif isinstance(s, (tuple,list)):
        result = {}
        for d in s:
            _dict_update_check_duplicate(result, _subs_make_dict(d))
        return result
    else:
        msg = "not able to determine a substitution from {}"
        raise TypeError(msg.format(s))


cdef class Expression(CommutativeRingElement):
    cpdef object pyobject(self):
        """
        Get the underlying Python object.

        OUTPUT:

        The Python object corresponding to this expression, assuming
        this expression is a single numerical value or an infinity
        representable in Python. Otherwise, a ``TypeError`` is raised.

        EXAMPLES::

            sage: var('x')
            x
            sage: b = -17.3
            sage: a = SR(b)
            sage: a.pyobject()
            -17.3000000000000
            sage: a.pyobject() is b
            True

        Integers and Rationals are converted internally though, so you
        won't get back the same object::

            sage: b = -17/3
            sage: a = SR(b)
            sage: a.pyobject()
            -17/3
            sage: a.pyobject() is b
            False

        TESTS::

            sage: SR(oo).pyobject()
            +Infinity
            sage: SR(-oo).pyobject()
            -Infinity
            sage: SR(unsigned_infinity).pyobject()
            Infinity
            sage: SR(I*oo).pyobject()
            Traceback (most recent call last):
            ...
            TypeError: Python infinity cannot have complex phase.
        """
        cdef GConstant* c
        if is_a_constant(self._gobj):
            from sage.symbolic.constants import constants_name_table
            return constants_name_table[ccrepr(self._gobj)]

        if is_a_infinity(self._gobj):
            if (ex_to_infinity(self._gobj).is_unsigned_infinity()): return unsigned_infinity
            if (ex_to_infinity(self._gobj).is_plus_infinity()):     return infinity
            if (ex_to_infinity(self._gobj).is_minus_infinity()):    return minus_infinity
            raise TypeError('Python infinity cannot have complex phase.')

        if not is_a_numeric(self._gobj):
            raise TypeError("self must be a numeric expression")
        return py_object_from_numeric(self._gobj)

    def __init__(self, SR, x=0):
        """
        Nearly all expressions are created by calling new_Expression_from_*,
        but we need to make sure this at least does not leave self._gobj
        uninitialized and segfault.

        TESTS::

            sage: sage.symbolic.expression.Expression(SR)
            0
            sage: sage.symbolic.expression.Expression(SR, 5)
            5

        We test subclassing ``Expression``::

            sage: from sage.symbolic.expression import Expression
            sage: class exp_sub(Expression): pass
            sage: f = function('f')
            sage: t = f(x)
            sage: u = exp_sub(SR, t)
            sage: u.operator()
            f
        """
        self._parent = SR
        cdef Expression exp = self.coerce_in(x)
        self._gobj = GEx(exp._gobj)

    def __getstate__(self):
        """
        Return a tuple describing the state of this expression for pickling.

        This should return all information that will be required to unpickle
        the object. The functionality for unpickling is implemented in
        __setstate__().

        In order to pickle Expression objects, we return a tuple containing

         * 0  - as pickle version number
                in case we decide to change the pickle format in the feature
         * names of symbols of this expression
         * a string representation of self stored in a Pynac archive.

        TESTS::

            sage: var('x,y,z')
            (x, y, z)
            sage: t = 2*x*y^z+3
            sage: s = dumps(t)

            sage: t.__getstate__()
            (0,
             ['x', 'y', 'z'],
             ...)
        """
        cdef GArchive ar
        ar.archive_ex(self._gobj, "sage_ex")
        return (0, [repr(x) for x in self.variables()], ccrepr(ar))

    def _dbgprint(self):
        r"""
        Print pynac debug output to ``stderr``.

        EXAMPLES::

            sage: (1+x)._dbgprint()
            x + 1
        """
        sig_on()
        try:
            self._gobj.dbgprint()
        finally:
            sig_off()

    def _dbgprinttree(self):
        r"""
        Print pynac expression tree debug output to ``stderr``.

        EXAMPLES:

        The expression tree is composed of Ginac primitives
        and functions, organized by the tree, with various
        other memory and hash information which will vary::

            sage: (1+x+exp(x+1))._dbgprinttree()    # not tested
            add @0x65e5960, hash=0x4727e01a, flags=0x3, nops=3
                x (symbol) @0x6209150, serial=6, hash=0x2057b15e, flags=0xf, domain=0
                1 (numeric) @0x3474cf0, hash=0x0, flags=0x7
                -----
                function exp @0x24835d0, hash=0x765c2165, flags=0xb, nops=1
                    add @0x65df570, hash=0x420740d2, flags=0xb, nops=2
                        x (symbol) @0x6209150, serial=6, hash=0x2057b15e, flags=0xf, domain=0
                        1 (numeric) @0x3474cf0, hash=0x0, flags=0x7
                        -----
                        overall_coeff
                        1 (numeric) @0x65e4df0, hash=0x7fd3, flags=0x7
                        =====
                    =====
                1 (numeric) @0x3474cf0, hash=0x0, flags=0x7
                -----
                overall_coeff
                1 (numeric) @0x663cc40, hash=0x7fd3, flags=0x7
                =====

        TESTS:

        This test is just to make sure the function is working::

            sage: (1+x+exp(x+1))._dbgprinttree()
            add @...
                x (symbol) ...
                1 (numeric) ...
                ...
                overall_coeff
                1 (numeric) ...
                =====

        Check that user-defined functions get the same treatment (:trac:`19194`)::

            sage: f=function('f')(x)
            sage: f._dbgprinttree()
            function f ...
                x (symbol) ...
                =====
        """
        sig_on()
        try:
            self._gobj.dbgprinttree()
        finally:
            sig_off()

    def __setstate__(self, state):
        """
        Initialize the state of the object from data saved in a pickle.

        During unpickling __init__ methods of classes are not called, the saved
        data is passed to the class via this function instead.

        TESTS::

            sage: var('x,y,z')
            (x, y, z)
            sage: t = 2*x*y^z+3
            sage: u = loads(dumps(t)) # indirect doctest
            sage: u
            2*x*y^z + 3
            sage: bool(t == u)
            True
            sage: u.subs(x=z)
            2*y^z*z + 3

            sage: loads(dumps(x.parent()(2)))
            2
        """
        # check input
        if state[0] != 0 or len(state) != 3:
            raise ValueError("unknown state information")
        # set parent
        self._parent = ring.SR
        # get variables
        cdef GExList sym_lst
        for name in state[1]:
            sym_lst.append_sym(\
                    ex_to_symbol((<Expression>ring.SR.symbol(name))._gobj))

        # initialize archive
        cdef GArchive ar
        ccreadstr(ar, state[2])

        # extract the expression from the archive
        self._gobj = GEx(ar.unarchive_ex(sym_lst, <unsigned>0))

    def __copy__(self):
        """
        TESTS::

            sage: copy(x)
            x
        """
        return new_Expression_from_GEx(self._parent, self._gobj)

    def _repr_(self):
        """
        Return string representation of this symbolic expression.

        EXAMPLES::

            sage: var("x y")
            (x, y)
            sage: repr(x+y)
            'x + y'

        TESTS:

        Rational functions::

            sage: x/y
            x/y
            sage: x/2/y
            1/2*x/y
            sage: .5*x/y
            0.500000000000000*x/y
            sage: x^(-1)
            1/x
            sage: x^(-5)
            x^(-5)
            sage: x^(-y)
            1/(x^y)
            sage: 2*x^(-1)
            2/x
            sage: i*x
            I*x
            sage: -x.parent(i)
            -I
            sage: y + 3*(x^(-1))
            y + 3/x

        Printing the exp function::

            sage: x.parent(1).exp()
            e
            sage: x.exp()
            e^x

        Powers::

            sage: _ = var('A,B,n'); (A*B)^n
            (A*B)^n
            sage: (A/B)^n
            (A/B)^n
            sage: n*x^(n-1)
            n*x^(n - 1)
            sage: (A*B)^(n+1)
            (A*B)^(n + 1)
            sage: (A/B)^(n-1)
            (A/B)^(n - 1)
            sage: n*x^(n+1)
            n*x^(n + 1)
            sage: n*x^(n-1)
            n*x^(n - 1)
            sage: n*(A/B)^(n+1)
            n*(A/B)^(n + 1)
            sage: (n+A/B)^(n+1)
            (n + A/B)^(n + 1)

        Powers where the base or exponent is a Python object::

            sage: (2/3)^x
            (2/3)^x
            sage: x^CDF(1,2)
            x^(1.0 + 2.0*I)
            sage: (2/3)^(2/3)
            (2/3)^(2/3)
            sage: (-x)^(1/4)
            (-x)^(1/4)

        Check if :trac:`7876` is fixed::

            sage: (1/2-1/2*I )*sqrt(2)
            -(1/2*I - 1/2)*sqrt(2)
            sage: latex((1/2-1/2*I )*sqrt(2))
            -\left(\frac{1}{2} i - \frac{1}{2}\right) \, \sqrt{2}

        Check if :trac:`9632` is fixed::

            sage: zeta(x) + cos(x)
            cos(x) + zeta(x)
            sage: psi(1,1/3)*log(3)
            log(3)*psi(1, 1/3)
        """
        return self._parent._repr_element_(self)

    def _sympy_character_art(self, use_unicode):
        r"""
        Create character art using Sympy

        INPUT:

        - ``use_unicode`` -- boolean. Whether to allow unicode instead
          of 7-bit clean output.

        OUTPUT:

        String.

        EXAMPLES::

            sage: i = var('i')
            sage: integral(exp(x + x^2)/(x+1), x)._sympy_character_art(False)
            '  /          \n |           \n |   2       \n |  x  + x   \n | e...'
        """
        from sympy import pretty, sympify
        # FIXME:: when *sage* will use at least sympy >= 0.7.2
        # we could use a nice splitting with respect of the AsciiArt module.
        # from sage.typeset.ascii_art import AsciiArt, MAX_LENGTH ## for import
        #            num_columns = MAX_LENGTH  ## option of pretty
        try:
            return pretty(sympify(self, evaluate=False), use_unicode=use_unicode)
        except Exception:
            return str(self)

    def _ascii_art_(self):
        """
        Ascii art magic method.

        See :mod:`sage.typeset.ascii_art` for details.

        EXAMPLES::

            sage: i = var('i')
            sage: ascii_art(sum(i^2/pi*x^i, i, 0, oo))
                          2
                         x  + x
            -------------------------------
                  3         2
            - pi*x  + 3*pi*x  - 3*pi*x + pi
            sage: ascii_art(integral(exp(x + x^2)/(x+1), x))
              /
             |
             |   2
             |  x  + x
             | e
             | ------- dx
             |  x + 1
             |
            /
        """
        from sage.typeset.ascii_art import AsciiArt
        return AsciiArt(self._sympy_character_art(False).splitlines())

    def _unicode_art_(self):
        u"""
        Unicode art magic method.

        See :mod:`sage.typeset.unicode_art` for details.

        EXAMPLES::

            sage: i = var('i')
            sage: unicode_art(sum(i^2/pi*x^i, i, 0, oo))
                        2
                       x  + x
            ───────────────────────────
                 3        2
            - π⋅x  + 3⋅π⋅x  - 3⋅π⋅x + π
            sage: unicode_art(integral(exp(x + x^2)/(x+1), x))
            ⌠
            ⎮   2
            ⎮  x  + x
            ⎮ ℯ
            ⎮ ─────── dx
            ⎮  x + 1
            ⌡
        """
        from sage.typeset.unicode_art import UnicodeArt
        return UnicodeArt(self._sympy_character_art(True).splitlines())

    def _interface_(self, I):
        """
        EXAMPLES::

            sage: f = sin(e + 2)
            sage: f._interface_(sage.calculus.calculus.maxima)
            sin(%e+2)
        """
        if is_a_constant(self._gobj):
            return self.pyobject()._interface_(I)
        return super(Expression, self)._interface_(I)

    def _maxima_(self, session=None):
        """
        EXAMPLES::

            sage: f = sin(e + 2)
            sage: f._maxima_()
            sin(%e+2)
            sage: _.parent() is sage.calculus.calculus.maxima
            True
        """
        if session is None:
            # This chooses the Maxima interface used by calculus
            # Maybe not such a great idea because the "default" interface is another one
            from sage.calculus.calculus import maxima
            return super(Expression, self)._interface_(maxima)
        else:
            return super(Expression, self)._interface_(session)

    def _interface_init_(self, I):
        """
        EXAMPLES::

            sage: a = (pi + 2).sin()
            sage: a._maxima_init_()
            'sin((%pi)+(2))'

            sage: a = (pi + 2).sin()
            sage: a._maple_init_()
            'sin((pi)+(2))'

            sage: a = (pi + 2).sin()
            sage: a._mathematica_init_()
            'Sin[(Pi)+(2)]'

            sage: f = pi + I*e
            sage: f._pari_init_()
            '(Pi)+((exp(1))*(I))'

        TESTS:

        Check if complex numbers are converted to Maxima correctly
        :trac:`7557`::

            sage: SR(1.5*I)._maxima_init_()
            '1.5000000000000000*%i'
            sage: SR(CC.0)._maxima_init_()
            '1.0000000000000000*%i'
            sage: SR(CDF.0)._maxima_init_()
            '1.0000000000000000*%i'
        """
        from sage.symbolic.expression_conversions import InterfaceInit
        return InterfaceInit(I)(self)

    def _gap_init_(self):
        """
        Convert symbolic object to GAP string.

        EXAMPLES::

            sage: gap(e + pi^2 + x^3)
            x^3 + pi^2 + e
        """
        return '"%s"'%repr(self)

    def _singular_init_(self):
        """
        Conversion of a symbolic object to Singular string.

        EXAMPLES::

            sage: singular(e + pi^2 + x^3)
            x^3 + pi^2 + e
        """
        return '"%s"'%repr(self)

    def _magma_init_(self, magma):
        """
        Return string representation in Magma of this symbolic expression.

        Since Magma has no notation of symbolic calculus, this simply
        returns something that evaluates in Magma to a a Magma string.

        EXAMPLES::

            sage: x = var('x')
            sage: f = sin(cos(x^2) + log(x))
            sage: f._magma_init_(magma)
            '"sin(cos(x^2) + log(x))"'
            sage: magma(f)                         # optional - magma
            sin(cos(x^2) + log(x))
            sage: magma(f).Type()                  # optional - magma
            MonStgElt
        """
        return '"%s"'%repr(self)

    def _latex_(self):
        r"""
        Return string representation of this symbolic expression.

        TESTS::

            sage: var('x,y,z')
            (x, y, z)
            sage: latex(y + 3*(x^(-1)))
            y + \frac{3}{x}
            sage: latex(x^(y+z^(1/y)))
            x^{y + z^{\left(\frac{1}{y}\right)}}
            sage: latex(1/sqrt(x+y))
            \frac{1}{\sqrt{x + y}}
            sage: latex(sin(x*(z+y)^x))
            \sin\left(x {\left(y + z\right)}^{x}\right)
            sage: latex(3/2*(x+y)/z/y)
            \frac{3 \, {\left(x + y\right)}}{2 \, y z}
            sage: latex((2^(x^y)))
            2^{\left(x^{y}\right)}
            sage: latex(abs(x))
            {\left| x \right|}
            sage: latex((x*y).conjugate())
            \overline{x} \overline{y}
            sage: latex(x*(1/(x^2)+sqrt(x^7)))
            x {\left(\sqrt{x^{7}} + \frac{1}{x^{2}}\right)}

        Check spacing of coefficients of mul expressions (:trac:`3202` and
        :trac:`13356`)::

            sage: latex(2*3^x)
            2 \cdot 3^{x}
            sage: latex(1/2/3^x)
            \frac{1}{2 \cdot 3^{x}}
            sage: latex(1/2*3^x)
            \frac{1}{2} \cdot 3^{x}

        Powers::

            sage: _ = var('A,B,n')
            sage: latex((n+A/B)^(n+1))
            {\left(n + \frac{A}{B}\right)}^{n + 1}
            sage: latex((A*B)^n)
            \left(A B\right)^{n}
            sage: latex((A*B)^(n-1))
            \left(A B\right)^{n - 1}

        Powers where the base or exponent is a Python object::

            sage: latex((2/3)^x)
            \left(\frac{2}{3}\right)^{x}
            sage: latex(x^CDF(1,2))
            x^{1.0 + 2.0i}
            sage: latex((2/3)^(2/3))
            \left(\frac{2}{3}\right)^{\frac{2}{3}}
            sage: latex((-x)^(1/4))
            \left(-x\right)^{\frac{1}{4}}

        More powers (:trac:`7406`)::

            sage: latex((x^pi)^e)
            {\left(x^{\pi}\right)}^{e}
            sage: latex((x^(pi+1))^e)
            {\left(x^{\pi + 1}\right)}^{e}
            sage: a,b,c = var('a b c')
            sage: latex(a^(b^c))
            a^{\left(b^{c}\right)}
            sage: latex((a^b)^c)
            {\left(a^{b}\right)}^{c}

        Separate coefficients to numerator and denominator (:trac:`7363`)::

            sage: latex(2/(x+1))
            \frac{2}{x + 1}
            sage: latex(1/2/(x+1))
            \frac{1}{2 \, {\left(x + 1\right)}}

        Check if rational function coefficients without a ``numerator()`` method
        are printed correctly. :trac:`8491`::

            sage: latex(6.5/x)
            \frac{6.50000000000000}{x}

        Check if we avoid extra parenthesis in rational functions (:trac:`8688`)::

            sage: latex((x+2)/(x^3+1))
            \frac{x + 2}{x^{3} + 1}
            sage: latex((x+2)*(x+1)/(x^3+1))
            \frac{{\left(x + 2\right)} {\left(x + 1\right)}}{x^{3} + 1}
            sage: latex((x+2)/(x^3+1)/(x+1))
            \frac{x + 2}{{\left(x^{3} + 1\right)} {\left(x + 1\right)}}

        Check that the sign is correct (:trac:`9086`)::

            sage: latex(-1/x)
            -\frac{1}{x}
            sage: latex(1/-x)
            -\frac{1}{x}

        More tests for the sign (:trac:`9314`)::

            sage: latex(-2/x)
            -\frac{2}{x}
            sage: latex(-x/y)
            -\frac{x}{y}
            sage: latex(-x*z/y)
            -\frac{x z}{y}
            sage: latex(-x/z/y)
            -\frac{x}{y z}

        Check if :trac:`9394` is fixed::

            sage: var('n')
            n
            sage: latex( e^(2*I*pi*n*x - 2*I*pi*n) )
            e^{\left(2 i \, \pi n x - 2 i \, \pi n\right)}
            sage: latex( e^(2*I*pi*n*x - (2*I+1)*pi*n) )
            e^{\left(2 i \, \pi n x - \left(2 i + 1\right) \, \pi n\right)}
            sage: x+(1-2*I)*y
            x - (2*I - 1)*y
            sage: latex(x+(1-2*I)*y)
            x - \left(2 i - 1\right) \, y

        Check if complex coefficients with denominators are displayed
        correctly (:trac:`10769`)::

            sage: var('a x')
            (a, x)
            sage: latex(1/2*I/x)
            \frac{i}{2 \, x}
            sage: ratio = i/2* x^2/a
            sage: latex(ratio)
            \frac{i \, x^{2}}{2 \, a}

        Parenthesis in powers (:trac:`13262`)::

            sage: latex(1+x^(2/3)+x^(-2/3))
            x^{\frac{2}{3}} + \frac{1}{x^{\frac{2}{3}}} + 1
        """
        return self._parent._latex_element_(self)

    def _mathml_(self):
        """
        Return a MathML representation of this object.

        EXAMPLES::

            sage: mathml(pi)
            <mi>&pi;</mi>
            sage: mathml(pi+2)
            MATHML version of the string pi + 2

        """
        from sage.misc.all import mathml
        try:
            obj = self.pyobject()
        except TypeError:
            return mathml(repr(self))
        return mathml(obj)

    def _integer_(self, ZZ=None):
        """
        EXAMPLES::

            sage: f = x^3 + 17*x -3
            sage: ZZ(f.coefficient(x^3))
            1
            sage: ZZ(f.coefficient(x))
            17
            sage: ZZ(f.coefficient(x,0))
            -3
            sage: type(ZZ(f.coefficient(x,0)))
            <type 'sage.rings.integer.Integer'>

        Coercion is done if necessary::

            sage: f = x^3 + 17/1*x
            sage: ZZ(f.coefficient(x))
            17
            sage: type(ZZ(f.coefficient(x)))
            <type 'sage.rings.integer.Integer'>

        If the symbolic expression is just a wrapper around an integer,
        that very same integer is not preserved, but a new one returned::

            sage: n = 17; SR(n)._integer_() is n
            False
        """
        try:
            n = self.pyobject()
        except TypeError:
            raise TypeError("unable to convert %r to an integer" % self)
        if isinstance(n, sage.rings.integer.Integer):
            return n
        return sage.rings.integer.Integer(n)

    def __int__(self):
        """
        EXAMPLES::

            sage: int(log(8)/log(2))
            3
            sage: int(-log(8)/log(2))
            -3
            sage: int(sin(2)*100)
            90
            sage: int(-sin(2)*100)
            -90
            sage: int(SR(3^64)) == 3^64
            True
            sage: int(SR(10^100)) == 10^100
            True
            sage: int(SR(10^100-10^-100)) == 10^100 - 1
            True
            sage: int(sqrt(-3))
            Traceback (most recent call last):
            ...
            ValueError: cannot convert sqrt(-3) to int
        """
        from sage.functions.all import floor, ceil
        try:
            rif_self = sage.rings.all.RIF(self)
        except TypeError:
            raise ValueError("cannot convert %s to int" % self)
        if rif_self > 0 or (rif_self.contains_zero() and self > 0):
            result = floor(self)
        else:
            result = ceil(self)
        if not isinstance(result, sage.rings.integer.Integer):
            raise ValueError("cannot convert %s to int" % self)
        else:
            return int(result)

    def __long__(self):
        """
        EXAMPLES::

            sage: long(sin(2)*100)
            90L
        """
        return long(int(self))

    def _rational_(self):
        """
        EXAMPLES::

            sage: f = x^3 + 17/1*x - 3/8
            sage: QQ(f.coefficient(x^2))
            0
            sage: QQ(f.coefficient(x^3))
            1
            sage: a = QQ(f.coefficient(x)); a
            17
            sage: type(a)
            <type 'sage.rings.rational.Rational'>
            sage: QQ(f.coefficient(x,0))
            -3/8

        If the symbolic expression is just a wrapper around a rational,
        that very same rational is not preserved, but a new one returned::

            sage: n = 17/1; SR(n)._rational_() is n
            False
        """
        try:
            n = self.pyobject()
        except TypeError:
            raise TypeError("unable to convert %s to a rational" % self)
        if isinstance(n, sage.rings.rational.Rational):
            return n
        return sage.rings.rational.Rational(n)

    cpdef _eval_self(self, R):
        """
        Evaluate this expression numerically.

        This function is used to convert symbolic expressions to ``RR``,
        ``CC``, ``float``, ``complex``, ``CIF`` and ``RIF``.

        EXAMPLES::

            sage: var('x,y,z')
            (x, y, z)
            sage: sin(x).subs(x=5)._eval_self(RR)
            -0.958924274663138
            sage: gamma(x).subs(x=I)._eval_self(CC)
            -0.154949828301811 - 0.498015668118356*I
            sage: x._eval_self(CC)
            Traceback (most recent call last):
            ...
            TypeError: Cannot evaluate symbolic expression to a numeric value.

        Check if we can compute a real evaluation even if the expression
        contains complex coefficients::

            sage: RR((I - sqrt(2))*(I+sqrt(2)))
            -3.00000000000000
            sage: cos(I)._eval_self(RR)
            1.54308063481524
            sage: float(cos(I))  # abs tol 1e-15
            1.5430806348152437

        TESTS::

            sage: e = sqrt(2)/sqrt(abs(-(I - 1)*sqrt(2) - I - 1))
            sage: e._eval_self(float)
            0.9036020036...
        """
        try:
            res = self._convert({'parent':R})
        except TypeError as err:
            # try the evaluation again with the complex field
            # corresponding to the parent R
            if R in (float, complex):
                R_complex = complex
            else:
                try:
                    R_complex = R.complex_field()
                except (TypeError, AttributeError):
                    raise err
            res = self._convert({'parent':R_complex})

        if res.is_numeric():
            ans = res.pyobject()
            # Convert ans to R.
            if R is float and isinstance(ans, complex) and not ans.imag:
                # Python does not automatically convert "real" complex
                # numbers to floats, so we do this manually:
                ans = ans.real
            return R(ans)
        else:
            raise TypeError("Cannot evaluate symbolic expression to a numeric value.")

    cpdef _convert(self, kwds):
        """
        Convert all the numeric coefficients and constants in this expression
        to the given ring `R`. This results in an expression which contains
        only variables, and functions whose arguments contain a variable.

        EXAMPLES::

            sage: f = sqrt(2) * cos(3); f
            sqrt(2)*cos(3)
            sage: f._convert({'parent':RDF})
            -1.40006081533995
            sage: f._convert({'parent':float})
            -1.4000608153399503

        There is nothing to convert for variables::

            sage: x._convert({'parent':CC})
            x

        Note that the output is not meant to be in the in the given ring `R`.
        Since the results of some functions will still be  floating point
        approximations::

            sage: t = log(10); t
            log(10)
            sage: t._convert({'parent':ZZ})
            log(10)

        ::

            sage: (0.25 / (log(5.74 /x^0.9, 10))^2 / 4)._convert({'parent':QQ})
            1/16*log(10)^2/log(287/50/x^0.900000000000000)^2
            sage: (0.25 / (log(5.74 /x^0.9, 10))^2 / 4)._convert({'parent':CC})
            0.331368631904900/log(5.74000000000000/x^0.900000000000000)^2

        When converting to an exact domain, powers remain unevaluated::

            sage: f = sqrt(2) * cos(3); f
            sqrt(2)*cos(3)
            sage: (sqrt(2))._convert({'parent':int})
            sqrt(2)
            sage: f._convert({'parent':int})
            0
        """
        cdef GEx res
        sig_on()
        try:
            res = self._gobj.evalf(0, kwds)
        finally:
            sig_off()
        return new_Expression_from_GEx(self._parent, res)

    def _mpfr_(self, R):
        """
        Return a numerical approximation of this symbolic expression in the RealField R.

        The precision of the approximation is determined by the precision of
        the input R.

        EXAMPLES::

            0.090909090909090909090909090909090909090909090909090909090909

            sage: a = sin(3); a
            sin(3)
            sage: RealField(200)(a)
            0.14112000805986722210074480280811027984693326425226558415188
            sage: a._mpfr_(RealField(100))
            0.14112000805986722210074480281
        """
        return self._eval_self(R)

    def _real_mpfi_(self, R):
        """
        Return this expression as a real interval.

        EXAMPLES::

            sage: RIF(sqrt(2))
            1.414213562373095?
        """
        try:
            return self._eval_self(R)
        except TypeError:
            raise TypeError("unable to simplify to a real interval approximation")

    def _complex_mpfi_(self, R):
        """
        Return this expression as a complex interval.

        EXAMPLES::

            sage: CIF(pi)
            3.141592653589794?
        """
        try:
            return self._eval_self(R)
        except TypeError:
            raise TypeError("unable to simplify to a complex interval approximation")

    def _real_double_(self, R):
        """
        EXAMPLES::

            sage: RDF(sin(3))
            0.1411200080598672
        """
        return self._eval_self(R)

    def _complex_mpfr_field_(self, R):
        """
        Return a numerical approximation to this expression in the given
        ComplexField R.

        The precision of the approximation is determined by the precision of
        the input R.

        EXAMPLES::

            sage: ComplexField(200)(SR(1/11))
            0.090909090909090909090909090909090909090909090909090909090909
            sage: zeta(x).subs(x=I)._complex_mpfr_field_(ComplexField(70))
            0.0033002236853241028742 - 0.41815544914132167669*I
            sage: gamma(x).subs(x=I)._complex_mpfr_field_(ComplexField(60))
            -0.1549498283018106... - 0.49801566811835604*I
            sage: log(x).subs(x=I)._complex_mpfr_field_(ComplexField(50))
            1.5707963267949*I

            sage: CC(sqrt(2))
            1.41421356237309
            sage: a = sqrt(-2); a
            sqrt(-2)
            sage: CC(a).imag()
            1.41421356237309
            sage: ComplexField(200)(a).imag()
            1.4142135623730950488016887242096980785696718753769480731767
            sage: ComplexField(100)((-1)^(1/10))
            0.95105651629515357211643933338 + 0.30901699437494742410229341718*I
            sage: CC(x*sin(0))
            0.000000000000000
        """
        return self._eval_self(R)

    def _complex_double_(self, R):
        """
        Return a numerical approximation to this expression in the given
        Complex Double Field R.

        EXAMPLES::

            sage: CDF(SR(1/11))
            0.09090909090909091
            sage: zeta(x).subs(x=I)._complex_double_(CDF)  # rel tol 1e-16
            0.003300223685324103 - 0.4181554491413217*I
            sage: gamma(x).subs(x=I)._complex_double_(CDF)
            -0.15494982830181067 - 0.49801566811835607*I
            sage: log(x).subs(x=I)._complex_double_(CDF)
            1.5707963267948966*I
            sage: CDF((-1)^(1/3))
            0.5000000000000001 + 0.8660254037844386*I
        """
        return self._eval_self(R)

    def __float__(self):
        """
        Return float conversion of self, assuming self is constant.
        Otherwise, raise a TypeError.

        OUTPUT:

        A ``float``. Double precision evaluation of self.

        EXAMPLES::

            sage: float(SR(12))
            12.0
            sage: float(SR(2/3))
            0.6666666666666666
            sage: float(sqrt(SR(2)))
            1.4142135623730951
            sage: float(SR(RIF(2)))
            2.0
            sage: float(x^2 + 1)
            Traceback (most recent call last):
            ...
            TypeError: unable to simplify to float approximation

        TESTS::

            sage: float(sqrt(2)/sqrt(abs(-(I - 1)*sqrt(2) - I - 1)))
            0.9036020036...
        """
        from sage.functions.other import real, imag
        try:
            ret = float(self._eval_self(float))
        except TypeError:
            try:
                c = (self._eval_self(complex))
                if imag(c) == 0:
                    ret = real(c)
                else:
                    raise
            except TypeError:
                raise TypeError("unable to simplify to float approximation")
        return ret

    def __complex__(self):
        """
        EXAMPLES::

            sage: complex(I)
            1j
            sage: complex(erf(3*I))
            1629.9946226015657j
        """
        try:
            return self._eval_self(complex)
        except TypeError:
            raise TypeError("unable to simplify to complex approximation")

    def _sympy_(self):
        """
        Return a Sympy version of this object.

        EXAMPLES::

            sage: pi._sympy_()
            pi
            sage: type(_)
            <class 'sympy.core.numbers.Pi'>

        """
        from sage.symbolic.expression_conversions import sympy_converter
        return sympy_converter(self)

    def _fricas_init_(self):
        """
        Return a FriCAS version of this object.

        EXAMPLES::

            sage: pi._fricas_()                                                 # optional - fricas
            %pi

        """
        from sage.symbolic.expression_conversions import fricas_converter
        return fricas_converter(self)

    def _algebraic_(self, field):
        """
        Convert a symbolic expression to an algebraic number.

        EXAMPLES::

            sage: QQbar(sqrt(2) + sqrt(8))
            4.242640687119285?
            sage: AA(sqrt(2) ^ 4) == 4
            True
            sage: AA(-golden_ratio)
            -1.618033988749895?
            sage: QQbar((2*I)^(1/2))
            1 + 1*I
            sage: QQbar(e^(pi*I/3))
            0.50000000000000000? + 0.866025403784439?*I

            sage: QQbar(sqrt(2))
            1.414213562373095?
            sage: AA(abs(1+I))
            1.414213562373095?
            sage: golden_ratio._algebraic_(QQbar)
            1.618033988749895?
            sage: QQbar(golden_ratio)
            1.618033988749895?

            sage: AA(x*sin(0))
            0
            sage: QQbar(x*sin(0))
            0
        """
        from sage.symbolic.expression_conversions import algebraic
        return algebraic(self, field)

    def __hash__(self):
        """
        Return hash of this expression.

        EXAMPLES::

        The hash of an object in Python or its coerced version into
        the symbolic ring is usually the same::

            sage: hash(SR(3.1))
            2093862195
            sage: hash(SR(19.23))
            -1458111714  # 32-bit
            2836855582   # 64-bit
            sage: hash(SR(3/1))
            3
            sage: hash(SR(19/23)) == hash(19/23)
            True
            sage: hash(SR(2^32)) == hash(2^32)
            True
            sage: hash(SR(2^64-1)) == hash(2^64-1)
            True
            sage: hash(SR(1e100)) == hash(1e100)
            True

        The hash for symbolic expressions are unfortunately random. Here we
        only test that the hash() function returns without error, and that
        the return type is correct::

            sage: x, y = var("x y")
            sage: t = hash(x); type(t)
            <... 'int'>
            sage: t = hash(x^y); type(t)
            <... 'int'>
            sage: type(hash(x+y))
            <... 'int'>
            sage: d = {x+y: 5}
            sage: d
            {x + y: 5}

        In this example hashing is important otherwise the answer is
        wrong::

            sage: uniq([x-x, -x+x])
            [0]

        Test if exceptions during hashing are handled properly::

            sage: t = SR(matrix(2,2,range(4)))
            sage: hash(t)
            Traceback (most recent call last):
            ...
            RuntimeError: Python object not hashable

        TESTS:

        Test if hashes for fderivatives with different parameters collide.
        :trac:`6243`::

            sage: f = function('f'); t = f(x,y)
            sage: u = t.derivative(x); v = t.derivative(y)
            sage: hash(u) == hash(v)
            False
            sage: d = {u: 3, v: 5}; sorted(d.values())
            [3, 5]

        More checks for fderivative hashes :trac:`6851` ::

            sage: hash(f(x).derivative(x)) == hash(f(x).derivative(x,2))
            False
            sage: d = dict( (f(x).derivative(x, i), i) for i in range(1,6) )
            sage: len(d.keys())
            5

        We create a function with 10 arguments and test if there are
        hash collisions between any of its derivatives of order at
        most 7. :trac:`7508` ::

            sage: num_vars = 10; max_order=7
            sage: X = var(' '.join(['x'+str(i) for i in range(num_vars)]))
            sage: f = function('f')(*X)
            sage: hashes=set()
            sage: for length in range(1,max_order+1):  # long time (4s on sage.math, 2012)
            ....:     for s in UnorderedTuples(X, length):
            ....:         deriv = f.diff(*s)
            ....:         h = hash(deriv)
            ....:         if h in hashes:
            ....:             print("deriv: %s, hash:%s" % (deriv, h))
            ....:         else:
            ....:             hashes.add(n)

        Check whether `oo` keeps its hash in `SR` (:trac:`19928`)::

            sage: hash(oo) == hash(SR(oo))
            True
            sage: hash(oo) == hash((-x).subs(x=-oo))
            True
            sage: hash(-oo) == hash(SR(-oo))
            True
            sage: hash(-oo) == hash((-x).subs(x=oo))
            True
            sage: hash(unsigned_infinity) == hash(SR(unsigned_infinity))
            True
        """
        sig_on()
        try:
            return self._gobj.gethash()
        finally:
            sig_off()

    cdef bint _rel_equal1(Expression self, Expression other) except -1:
        """
        Internal helper function.
        """
        sig_on()
        try:
            return (self._gobj.lhs().is_equal(other._gobj.lhs())
                    and self._gobj.rhs().is_equal(other._gobj.rhs()))
        finally:
            sig_off()

    cdef bint _rel_equal2(Expression self, Expression other) except -1:
        """
        Internal helper function.
        """
        sig_on()
        try:
            return (self._gobj.lhs().is_equal(other._gobj.rhs())
                    and self._gobj.rhs().is_equal(other._gobj.lhs()))
        finally:
            sig_off()

    cpdef _richcmp_(left, right, int op):
        """
        Create a formal symbolic inequality or equality.

        EXAMPLES::

            sage: var('x, y')
            (x, y)
            sage: x + 2/3 < y^2
            x + 2/3 < y^2
            sage: x^3 -y <= y + x
            x^3 - y <= x + y
            sage: x^3 -y == y + x
            x^3 - y == x + y
            sage: x^3 - y^10 >= y + x^10
            -y^10 + x^3 >= x^10 + y
            sage: x^2 > x
            x^2 > x

        Testing :trac:`11309` which changes the behavior of comparison of
        comparisons::

            sage: (-x + y < 0) in [x - y < 0]
            False
            sage: (x - 1 < 0) in [x - 2 < 0]
            False
            sage: Set([-x + y < 0, x - y < 0])
            {-x + y < 0, x - y < 0}
            sage: (x < y) == (x > y)
            False
            sage: (x < 0) < (x < 1)
            False
            sage: (x < y) != (y > x)
            False
            sage: (x >= y) == (y <= x)
            True
            sage: (x > y) == (y <= x)
            False
            sage: (x < x) == (x < x)
            True
            sage: (y > y) != (y > y)
            False
            sage: (x < y) != x
            True
            sage: (x == y) == (y == x)
            True
            sage: (x != y) != (y != x)
            False
            sage: (x == y) != (x != y)
            True
            sage: (x == y) == (y != x)
            False
            sage: x == (x == x)
            False
        """
        cdef Expression l, r

        l = left
        r = right

        # If lhs or rhs is a relation, resolve the big relation
        # immediately UNLESS the lhs and rhs are flipped versions of
        # the same relation.
        if is_a_relational(l._gobj):
            if (op != Py_EQ and op != Py_NE):
                # relations aren't <, >, <=, or >= to other things
                return False
            if is_a_relational(r._gobj):
                # both lhs and rhs are relations, so we can get to work
                if l.operator() == r.operator():
                    e2 = ( # case: (x _ y) ?= (x _ y)
                           left._rel_equal1(right) or
                           # case: (x == y) ?= (y == x)
                           #       (x != y) ?= (y != x)
                           ( ( l.operator() == operator.eq or
                               l.operator() == operator.ne ) and
                             left._rel_equal2(right) ))
                else:
                    e2 = ( # case: (x < y)  ?= (y > x)  (or vice versa)
                           #       (x <= y) ?= (y >= x) (or vice versa)
                           ( ( l.operator() == operator.lt and
                               r.operator() == operator.gt ) or
                             ( l.operator() == operator.gt and
                               r.operator() == operator.lt ) or
                             ( l.operator() == operator.le and
                               r.operator() == operator.ge ) or
                             ( l.operator() == operator.ge and
                               r.operator() == operator.le ) ) and
                             left._rel_equal2(right) )
            else:
                e2 = False              # l is relational but r isn't.

            if op == Py_EQ:
                return e2
            else:                       # op == Py_NE, checked earlier.
                return not e2

        elif is_a_relational(r._gobj):  # l isn't relational but r is.
            # things aren't <, >, <=, >=, or == to relations; they
            # are, however, != to relations
            return op == Py_NE

        # neither was relational, so we can create a symbolic relation
        cdef GEx e
        if op == Py_LT:
            e = (l._gobj < r._gobj)
        elif op == Py_EQ:
            e = (l._gobj == r._gobj)
        elif op == Py_GT:
            e = (l._gobj > r._gobj)
        elif op == Py_LE:
            e = (l._gobj <= r._gobj)
        elif op == Py_NE:
            e = (l._gobj != r._gobj)
        elif op == Py_GE:
            e = (l._gobj >= r._gobj)
        else:
            raise TypeError
        return new_Expression_from_GEx(l._parent, e)

    def _test_nonzero_equal(self, **options):
        r"""
        Do not perform tests for the operators ``==`` and ``!=``.

        EXAMPLES:

        The operator ``==`` has a special meaning for a symbolic expression::

            sage: x == 0
            x == 0

        In particular, it does not return a bool, so the following check does
        not hold anymore::

            sage: (not x) == (x != 0)
            False

        TESTS::

            sage: x._test_nonzero_equal()

        """
        pass

    def assume(self):
        r"""
        Assume that this equation holds. This is relevant for symbolic
        integration, among other things.

        EXAMPLES: We call the assume method to assume that `x>2`::

            sage: (x > 2).assume()

        Bool returns True below if the inequality is *definitely* known to
        be True.

        ::

            sage: bool(x > 0)
            True
            sage: bool(x < 0)
            False

        This may or may not be True, so bool returns False::

            sage: bool(x > 3)
            False

        If you make inconsistent or meaningless assumptions,
        Sage will let you know::

            sage: forget()
            sage: assume(x<0)
            sage: assume(x>0)
            Traceback (most recent call last):
            ...
            ValueError: Assumption is inconsistent
            sage: assumptions()
            [x < 0]
            sage: forget()

        TESTS::

            sage: v,c = var('v,c')
            sage: assume(c != 0)
            sage: integral((1+v^2/c^2)^3/(1-v^2/c^2)^(3/2),v)
            -75/8*sqrt(c^2)*arcsin(sqrt(c^2)*v/c^2) + 83/8*v/sqrt(-v^2/c^2 + 1) - 17/8*v^3/(c^2*sqrt(-v^2/c^2 + 1)) - 1/4*v^5/(c^4*sqrt(-v^2/c^2 + 1))
            sage: forget()
        """
        from sage.symbolic.assumptions import _assumptions
        from sage.calculus.calculus import maxima
        if not self.is_relational():
            raise TypeError("self (=%s) must be a relational expression" % self)
        if not self in _assumptions:
            m = self._maxima_init_assume_()
            s = maxima.assume(m)
            pynac_assume_rel(self._gobj)
            if str(s._sage_()[0]) in ['meaningless','inconsistent','redundant']:
                raise ValueError("Assumption is %s" % str(s._sage_()[0]))
            _assumptions.append(self)

    def forget(self):
        """
        Forget the given constraint.

        EXAMPLES::

            sage: var('x,y')
            (x, y)
            sage: forget()
            sage: assume(x>0, y < 2)
            sage: assumptions()
            [x > 0, y < 2]
            sage: forget(y < 2)
            sage: assumptions()
            [x > 0]

        TESTS:

        Check if :trac:`7507` is fixed::

            sage: forget()
            sage: n = var('n')
            sage: foo=sin((-1)*n*pi)
            sage: foo.simplify()
            -sin(pi*n)
            sage: assume(n, 'odd')
            sage: assumptions()
            [n is odd]
            sage: foo.simplify()
            0
            sage: forget(n, 'odd')
            sage: assumptions()
            []
            sage: foo.simplify()
            -sin(pi*n)
        """
        from sage.symbolic.assumptions import _assumptions
        from sage.calculus.calculus import maxima
        if not self.is_relational():
            raise TypeError("self (=%s) must be a relational expression" % self)
        pynac_forget_rel(self._gobj)
        m = self._maxima_init_assume_()
        maxima.forget(m)
        try:
            _assumptions.remove(self)
        except ValueError:
            pass

    def _maxima_init_assume_(self):
        """
        Return string that when evaluated in Maxima defines the assumption
        determined by this expression.

        EXAMPLES::

            sage: f = x+2 > sqrt(3)
            sage: f._maxima_init_assume_()
            '((_SAGE_VAR_x)+(2))>((3)^(1/2))'
        """
        from sage.calculus.calculus import maxima

        l = self.lhs()._assume_str()
        r = self.rhs()._assume_str()
        op = self.operator()
        if  op is operator.eq:
            m = 'equal(%s, %s)'%(l, r)
        elif op is operator.ne:
            m = 'notequal(%s, %s)'%(l, r)
        else:
            m = '(%s)%s(%s)' % (l, maxima._relation_symbols()[op], r)
        return m

    def _assume_str(self):
        """
        TESTS::

            sage: x = var('x')
            sage: x._assume_str()
            '_SAGE_VAR_x'
            sage: y = function('y')(x)
            sage: y._assume_str()
            'y'
            sage: abs(x)._assume_str()
            'abs(_SAGE_VAR_x)'
        """
        # if this is a function with a single argument which is a symbol, i.e.
        # this is of the form f(x), we pass the string 'f > 0'
        if is_a_function(self._gobj) and self.nops() == 1 and \
                is_a_symbol(self._gobj.op(0)):
                    op = self.operator()
                    # check if op is a user defined function, for builtin
                    # functions like abs() we still need to pass 'abs(x) > 0'
                    if isinstance(op, SymbolicFunction):
                        return self.operator().name()
        return self._maxima_init_()

    def decl_assume(self, decl):
        """
        TESTS::

            sage: from sage.symbolic.assumptions import GenericDeclaration
            sage: decl = GenericDeclaration(x, 'real')
            sage: x.is_real()
            False
            sage: x.decl_assume(decl._assumption)
            sage: x.is_real()
            True
        """
        pynac_assume_gdecl(self._gobj, str_to_bytes(decl))

    def decl_forget(self, decl):
        """
        TESTS::

            sage: from sage.symbolic.assumptions import GenericDeclaration
            sage: decl = GenericDeclaration(x, 'integer')
            sage: x.is_integer()
            False
            sage: x.decl_assume(decl._assumption)
            sage: x.is_integer()
            True
            sage: x.decl_forget(decl._assumption)
            sage: x.is_integer()
            False
        """
        pynac_forget_gdecl(self._gobj, str_to_bytes(decl))

    def has_wild(self):
        """
        Return ``True`` if this expression contains a wildcard.

        EXAMPLES::

            sage: (1 + x^2).has_wild()
            False
            sage: (SR.wild(0) + x^2).has_wild()
            True
            sage: SR.wild(0).has_wild()
            True
        """
        return haswild(self._gobj)

    def is_algebraic(self):
        """
        Return True if this expression is known to be algebraic.

        EXAMPLES::

            sage: sqrt(2).is_algebraic()
            True
            sage: (5*sqrt(2)).is_algebraic()
            True
            sage: (sqrt(2) + 2^(1/3) - 1).is_algebraic()
            True
            sage: (I*golden_ratio + sqrt(2)).is_algebraic()
            True
            sage: (sqrt(2) + pi).is_algebraic()
            False
            sage: SR(QQ(2/3)).is_algebraic()
            True
            sage: SR(1.2).is_algebraic()
            False
        """
        try:
            ex = sage.rings.all.QQbar(self)
        except (TypeError, ValueError, NotImplementedError):
            return False
        return True

    def is_real(self):
        """
        Return True if this expression is known to be a real number.

        EXAMPLES::

            sage: t0 = SR.symbol("t0", domain='real')
            sage: t0.is_real()
            True
            sage: t0.is_positive()
            False
            sage: t1 = SR.symbol("t1", domain='positive')
            sage: (t0+t1).is_real()
            True
            sage: (t0+x).is_real()
            False
            sage: (t0*t1).is_real()
            True
            sage: t2 = SR.symbol("t2", domain='positive')
            sage: (t1**t2).is_real()
            True
            sage: (t0*x).is_real()
            False
            sage: (t0^t1).is_real()
            False
            sage: (t1^t2).is_real()
            True
            sage: gamma(pi).is_real()
            True
            sage: cosh(-3).is_real()
            True
            sage: cos(exp(-3) + log(2)).is_real()
            True
            sage: gamma(t1).is_real()
            True
            sage: (x^pi).is_real()
            False
            sage: (cos(exp(t0) + log(t1))^8).is_real()
            True
            sage: cos(I + 1).is_real()
            False
            sage: sin(2 - I).is_real()
            False
            sage: (2^t0).is_real()
            True

        The following is real, but we cannot deduce that.::

            sage: (x*x.conjugate()).is_real()
            False

        Assumption of real has the same effect as setting the domain::

            sage: forget()
            sage: assume(x, 'real')
            sage: x.is_real()
            True
            sage: cosh(x).is_real()
            True
            sage: forget()

        The real domain is also set with the integer domain::

            sage: SR.var('x', domain='integer').is_real()
            True

        TESTS:

        Check that :trac:`23093` is fixed::

            sage: sqrt(-2).is_real()
            False
        """
        return self._gobj.info(info_real)

    def is_positive(self):
        """
        Return True if this expression is known to be positive.

        EXAMPLES::

            sage: t0 = SR.symbol("t0", domain='positive')
            sage: t0.is_positive()
            True
            sage: t0.is_negative()
            False
            sage: t0.is_real()
            True
            sage: t1 = SR.symbol("t1", domain='positive')
            sage: (t0*t1).is_positive()
            True
            sage: (t0 + t1).is_positive()
            True
            sage: (t0*x).is_positive()
            False

        ::

            sage: forget()
            sage: assume(x>0)
            sage: x.is_positive()
            True
            sage: cosh(x).is_positive()
            True
            sage: f = function('f')(x)
            sage: assume(f>0)
            sage: f.is_positive()
            True
            sage: forget()

        ::

            sage: cosh(x).is_positive()
            False
            sage: cosh(real(x)).is_positive()
            True
            sage: (cosh(real(x))^2).is_positive()
            True
            sage: ((real(x))^2).is_positive()
            False
            sage: gamma(x^2).is_positive()
            False
            sage: gamma(x^2+1).is_positive()
            False
            sage: gamma(cosh(real(x))).is_positive()
            True
            sage: (real(x)^2).is_positive()
            False
            sage: (real(x)^2+1).is_positive()
            True
            sage: (abs(x)^2+1).is_positive()
            True
            sage: gamma(real(x)^2+1).is_positive()
            True
            sage: cos(I + 1).is_positive()
            False
            sage: sin(2 - I).is_positive()
            False
        """
        return self._gobj.info(info_positive)

    def is_negative(self):
        """
        Return True if this expression is known to be negative.

        EXAMPLES::

            sage: SR(-5).is_negative()
            True

        Check if we can correctly deduce negativity of mul objects::

            sage: t0 = SR.symbol("t0", domain='positive')
            sage: t0.is_negative()
            False
            sage: (-t0).is_negative()
            True
            sage: (-pi).is_negative()
            True

        Assumptions on symbols are handled correctly::

            sage: y = var('y')
            sage: assume(y < 0)
            sage: y.is_positive()
            False
            sage: y.is_negative()
            True
            sage: forget()
        """
        return self._gobj.info(info_negative)

    def is_integer(self):
        """
        Return True if this expression is known to be an integer.

        EXAMPLES::

            sage: SR(5).is_integer()
            True

        TESTS:

        Check that integer variables are recognized (:trac:`18921`)::

            sage: _ = var('n', domain='integer')
            sage: n.is_integer()
            True

        Assumption of integer has the same effect as setting the domain::

            sage: forget()
            sage: assume(x, 'integer')
            sage: x.is_integer()
            True
            sage: forget()
        """
        return self._gobj.info(info_integer)

    def is_symbol(self):
        """
        Return True if this symbolic expression consists of only a symbol, i.e.,
        a symbolic variable.

        EXAMPLES::

            sage: x.is_symbol()
            True
            sage: var('y')
            y
            sage: y.is_symbol()
            True
            sage: (x*y).is_symbol()
            False
            sage: pi.is_symbol()
            False

        ::

            sage: ((x*y)/y).is_symbol()
            True
            sage: (x^y).is_symbol()
            False
        """
        return is_a_symbol(self._gobj)

    def _is_registered_constant_(self):
        """
        Return True if this symbolic expression is internally represented as
        a constant.

        This function is intended to provide an interface to query the internal
        representation of the expression. In this sense, the word ``constant``
        does not reflect the mathematical properties of the expression.
        Expressions which have no variables may return ``False``.

        EXAMPLES::

            sage: pi._is_registered_constant_()
            True
            sage: x._is_registered_constant_()
            False
            sage: SR(1)._is_registered_constant_()
            False

        Note that the complex I is not a constant::

            sage: I._is_registered_constant_()
            False
            sage: I.is_numeric()
            True
        """
        return is_a_constant(self._gobj)

    def is_constant(self):
        """
        Return whether this symbolic expression is a constant.

        A symbolic expression is constant if it does not contain
        any variables.

        EXAMPLES::

            sage: pi.is_constant()
            True
            sage: SR(1).is_constant()
            True
            sage: SR(2).is_constant()
            True
            sage: log(2).is_constant()
            True
            sage: I.is_constant()
            True
            sage: x.is_constant()
            False

        TESTS::

            sage: P.<p> = ZZ[]
            sage: SR(42).is_constant() == P(2).is_constant()
            True
        """
        return not self.variables()

    def is_numeric(self):
        """
        A Pynac numeric is an object you can do arithmetic with
        that is not a symbolic variable, function, or constant.
        Return True if this expression only consists of a numeric object.

        EXAMPLES::

            sage: SR(1).is_numeric()
            True
            sage: x.is_numeric()
            False
            sage: pi.is_numeric()
            False
            sage: sin(x).is_numeric()
            False
        """
        return is_a_numeric(self._gobj)

    def is_series(self):
        """
        TESTS::

            sage: x.is_series()
            doctest:...: DeprecationWarning: ex.is_series() is deprecated. Use isinstance(ex, sage.symbolic.series.SymbolicSeries) instead
            See http://trac.sagemath.org/17659 for details.
            False
        """
        from sage.misc.superseded import deprecation
        deprecation(17659, "ex.is_series() is deprecated. Use isinstance(ex, sage.symbolic.series.SymbolicSeries) instead")
        return False

    def is_terminating_series(self):
        """
        Return True if ``self`` is a series without order term.

        A series is terminating if it can be represented exactly,
        without requiring an order term. You can explicitly
        request terminating series by setting the order to
        positive infinity.

        OUTPUT:

        Boolean. Whether ``self`` was constructed by :meth:`series`
        and has no order term.

        EXAMPLES::

            sage: (x^5+x^2+1).series(x, +oo)
            1 + 1*x^2 + 1*x^5
            sage: (x^5+x^2+1).series(x,+oo).is_terminating_series()
            True
            sage: SR(5).is_terminating_series()
            False
            sage: var('x')
            x
            sage: x.is_terminating_series()
            False
            sage: exp(x).series(x,10).is_terminating_series()
            False
        """
        return False

    cpdef bint is_polynomial(self, var):
        """
        Return True if self is a polynomial in the given variable.

        EXAMPLES::

            sage: var('x,y,z')
            (x, y, z)
            sage: t = x^2 + y; t
            x^2 + y
            sage: t.is_polynomial(x)
            True
            sage: t.is_polynomial(y)
            True
            sage: t.is_polynomial(z)
            True

            sage: t = sin(x) + y; t
            y + sin(x)
            sage: t.is_polynomial(x)
            False
            sage: t.is_polynomial(y)
            True
            sage: t.is_polynomial(sin(x))
            True

        TESTS:

        Check if we can handle derivatives. :trac:`6523`::

            sage: f(x) = function('f')(x)
            sage: f(x).diff(x).is_zero()
            False

        Check if :trac:`11352` is fixed::

            sage: el = -1/2*(2*x^2 - sqrt(2*x - 1)*sqrt(2*x + 1) - 1)
            sage: el.is_polynomial(x)
            False

        Check that negative exponents are handled (:trac:`15304`)::

            sage: y = var('y')
            sage: (y/x).is_polynomial(x)
            False
        """
        cdef Expression symbol0 = self.coerce_in(var)
        sig_on()
        try:
            return self._gobj.is_polynomial(symbol0._gobj)
        finally:
            sig_off()

    cpdef bint is_relational(self):
        """
        Return True if self is a relational expression.

        EXAMPLES::

            sage: x = var('x')
            sage: eqn = (x-1)^2 == x^2 - 2*x + 3
            sage: eqn.is_relational()
            True
            sage: sin(x).is_relational()
            False
        """
        return is_a_relational(self._gobj)

    def is_exact(self):
        """
        Return True if this expression only contains exact numerical coefficients.

        EXAMPLES::

            sage: x, y = var('x, y')
            sage: (x+y-1).is_exact()
            True
            sage: (x+y-1.9).is_exact()
            False
            sage: x.is_exact()
            True
            sage: pi.is_exact()
            True
            sage: (sqrt(x-y) - 2*x + 1).is_exact()
            True
            sage: ((x-y)^0.5 - 2*x + 1).is_exact()
            False

        TESTS::

            sage: (sin(x*cos(2*x*pi)) - 10*y^3 - 1/(x+4)).is_exact()
            True
            sage: (sin(x*cos(2.0*x*pi)) - 10*y^3 - 1/(x+4)).is_exact()
            False
            sage: SR(42).is_exact()
            True
            sage: SR(42.01).is_exact()
            False
            sage: SR(I).is_exact()
            True
            sage: (x-I).is_exact()
            True
            sage: (x-CC(0,1)).is_exact()
            False
        """
        # generator over all numerical elements in the subexpression tree of expr
        def numelems_gen(expr):
            if expr.is_numeric():
                yield expr
            elif expr.operator() is not None:
                for op in expr.operands():
                    if op.is_numeric():
                        yield op
                    else:
                        for opp in numelems_gen(op):
                            yield opp
        # stop at the first inexact number in the subexpression tree of self,
        # and if there is no such element, then self is exact
        for nelem in numelems_gen(self):
            if not nelem.pyobject().base_ring().is_exact():
                return False
        return True

    cpdef bint is_infinity(self):
        """
        Return True if self is an infinite expression.

        EXAMPLES::

            sage: SR(oo).is_infinity()
            True
            sage: x.is_infinity()
            False
        """
        return is_a_infinity(self._gobj)

    cpdef bint is_positive_infinity(self):
        """
        Return True if self is a positive infinite expression.

        EXAMPLES::

            sage: SR(oo).is_positive_infinity()
            True
            sage: SR(-oo).is_positive_infinity()
            False
            sage: x.is_infinity()
            False
        """
        return is_a_infinity(self._gobj) and self._gobj.info(info_positive)

    cpdef bint is_negative_infinity(self):
        """
        Return True if self is a negative infinite expression.

        EXAMPLES::

            sage: SR(oo).is_negative_infinity()
            False
            sage: SR(-oo).is_negative_infinity()
            True
            sage: x.is_negative_infinity()
            False
        """
        return is_a_infinity(self._gobj) and self._gobj.info(info_negative)


    def is_square(self):
        """
        Returns ``True`` if ``self`` is a perfect square.

        EXAMPLES::

            sage: f(n,m) = n*2 + m
            sage: f(2,1).is_square()
            False
            sage: f(3,3).is_square()
            True
            sage: f(n,m).is_square()
            Traceback (most recent call last):
            ...
            NotImplementedError: is_square() not implemented for non numeric elements of Symbolic Ring
            sage: SR(42).is_square()
            False
            sage: SR(4).is_square()
            True
        """
        try:
            obj = self.pyobject()
        except TypeError as e:
            raise NotImplementedError("is_square() not implemented for non numeric elements of Symbolic Ring")

        return obj.is_square()


    def left_hand_side(self):
        """
        If self is a relational expression, return the left hand side
        of the relation.  Otherwise, raise a ValueError.

        EXAMPLES::

            sage: x = var('x')
            sage: eqn = (x-1)^2 == x^2 - 2*x + 3
            sage: eqn.left_hand_side()
            (x - 1)^2
            sage: eqn.lhs()
            (x - 1)^2
            sage: eqn.left()
            (x - 1)^2
        """
        if not self.is_relational():
            raise ValueError("self must be a relational expression")
        return new_Expression_from_GEx(self._parent, self._gobj.lhs())

    lhs = left = left_hand_side

    def right_hand_side(self):
        """
        If self is a relational expression, return the right hand side
        of the relation.  Otherwise, raise a ValueError.

        EXAMPLES::

            sage: x = var('x')
            sage: eqn = (x-1)^2 <= x^2 - 2*x + 3
            sage: eqn.right_hand_side()
            x^2 - 2*x + 3
            sage: eqn.rhs()
            x^2 - 2*x + 3
            sage: eqn.right()
            x^2 - 2*x + 3
        """
        if not self.is_relational():
            raise ValueError("self must be a relation")
        return new_Expression_from_GEx(self._parent, self._gobj.rhs())

    rhs = right = right_hand_side

    def is_trivially_equal(self, other):
        """
        Check if this expression is trivially equal to the argument
        expression, without any simplification.

        Note that the expressions may still be subject to immediate
        evaluation.

        This method is intended to be used in library code where trying to
        obtain a mathematically correct result by applying potentially
        expensive rewrite rules is not desirable.

        EXAMPLES::

            sage: (x^2).is_trivially_equal(x^2)
            True
            sage: ((x+1)^2 - 2*x - 1).is_trivially_equal(x^2)
            False
            sage: (x*(x+1)).is_trivially_equal((x+1)*x)
            True
            sage: (x^2 + x).is_trivially_equal((x+1)*x)
            False
            sage: ((x+1)*(x+1)).is_trivially_equal((x+1)^2)
            True
            sage: (x^2 + 2*x + 1).is_trivially_equal((x+1)^2)
            False
            sage: (x^-1).is_trivially_equal(1/x)
            True
            sage: (x/x^2).is_trivially_equal(1/x)
            True
            sage: ((x^2+x) / (x+1)).is_trivially_equal(1/x)
            False

        TESTS:

        Make sure Python objects work as argument too::

            sage: x = SR(1/2)
            sage: x.is_trivially_equal(QQbar(1/2))
            True
        """
        from .ring import SR
        cdef Expression _other = <Expression>(SR(other))
        sig_on()
        try:
            return self._gobj.is_equal(_other._gobj)
        finally:
            sig_off()

    def is_trivial_zero(self):
        """
        Check if this expression is trivially equal to zero without any
        simplification.

        This method is intended to be used in library code where trying to
        obtain a mathematically correct result by applying potentially
        expensive rewrite rules is not desirable.

        EXAMPLES::

            sage: SR(0).is_trivial_zero()
            True
            sage: SR(0.0).is_trivial_zero()
            True
            sage: SR(float(0.0)).is_trivial_zero()
            True

            sage: (SR(1)/2^1000).is_trivial_zero()
            False
            sage: SR(1./2^10000).is_trivial_zero()
            False

        The :meth:`~sage.structure.element.Element.is_zero` method
        is more capable::

            sage: t = pi + (pi - 1)*pi - pi^2
            sage: t.is_trivial_zero()
            False
            sage: t.is_zero()
            True
            sage: u = sin(x)^2 + cos(x)^2 - 1
            sage: u.is_trivial_zero()
            False
            sage: u.is_zero()
            True
        """
        return self._gobj.is_zero()

    def __nonzero__(self):
        """
        Return True unless this symbolic expression can be shown by Sage
        to be zero.  Note that deciding if an expression is zero is
        undecidable in general.

        EXAMPLES::

            sage: x = var('x')
            sage: forget()
            sage: SR(0).__nonzero__()
            False
            sage: SR(1).__nonzero__()
            True
            sage: assert(abs(x))
            sage: assert(not x/x - 1)

        This is called by :meth:`is_zero`::

            sage: k = var('k')
            sage: pol = 1/(k-1) - 1/k - 1/k/(k-1)
            sage: pol.is_zero()
            True

            sage: f = sin(x)^2 + cos(x)^2 - 1
            sage: f.is_zero()
            True

        TESTS:

        First, a bunch of tests of nonzero (which is called by bool)
        for symbolic relations::

            sage: x = var('x')
            sage: assert((x-1)^2 == x^2 - 2*x + 1)
            sage: assert(((x-1)^2 == x^2 - 2*x + 1).expand())
            sage: assert(not ((x-1)^2 == x^2 - 2*x + 3).expand())
            sage: assert(2 + x < 3 + x)
            sage: assert(not 2 + x < 1 + x)
            sage: assert(2 + x > 1 + x)
            sage: assert(not 1 + x > 1 + x)
            sage: assert(1 + x >= 1 + x)
            sage: assert(not 1 + x < 1 + x)
            sage: assert(1 + x <= 1 + x)
            sage: assert(not 1 + x^2 != 1 + x*x)
            sage: assert(1 + x^2 != 2 + x*x)
            sage: assert(SR(oo) == SR(oo))
            sage: assert(not -SR(oo) == SR(oo))
            sage: assert(-SR(oo) != SR(oo))

        Next, tests to ensure assumptions are correctly used::

            sage: x, y, z = var('x, y, z')
            sage: assume(x >= y, y >= z, z >= x)
            sage: assert(x == z)
            sage: assert(not z < x)
            sage: assert(not z > y)
            sage: assert(y == z)
            sage: assert(y <= z)
            sage: forget()
            sage: assume(x >= 1, x <= 1)
            sage: assert(x == 1)
            sage: assert(not x != 1)
            sage: assert(not x > 1)
            sage: forget()
            sage: assume(x > 0)
            sage: assert(not x == 0)
            sage: assert(x != 0)

        We cannot return undecidable or throw an exception
        at the moment so ``False`` is returned for unknown
        outcomes.

        ::

            sage: assert(not x == 1)
            sage: assert(not x != 1)
            sage: forget()
            sage: assume(x>y)
            sage: assert(not x==y)
            sage: assert(x != y) # The same comment as above applies here as well
            sage: forget()

        Comparisons of infinities::

            sage: assert( (1+I)*oo == (2+2*I)*oo )
            sage: assert( SR(unsigned_infinity) == SR(unsigned_infinity) )
            sage: assert( SR(I*oo) == I*oo )
            sage: assert( SR(-oo) <= SR(oo) )
            sage: assert( SR(oo) >= SR(-oo) )
            sage: assert( SR(oo) != SR(-oo) )
            sage: assert( sqrt(2)*oo != I*oo )

        The expression may be zero with integers but is not
        when in the complex domain (:trac:`15571`)::

            sage: a,x = var('a,x')
            sage: assume(a, 'integer')
            sage: assume(x, 'integer')
            sage: expr = a^(4*x) - (a^4)^x
            sage: expr.is_zero()
            True
            sage: forget()
            sage: assume(a, 'complex')
            sage: assume(x, 'complex')
            sage: expr.is_zero()
            False
            sage: forget()

        Check that :trac:`13326` is fixed::

            sage: assert(log(2)*Infinity == Infinity)

        More checks for comparisons with infinity (see :trac:`12967`)::

            sage: assert(SR(oo) > 5)
            sage: assert(5 < SR(oo))
            sage: assert(SR(2) < Infinity)
            sage: assert(pi < Infinity)
            sage: assert(not pi>Infinity)
            sage: assert(2*pi < Infinity)
            sage: assert(SR(pi) < SR(Infinity))
            sage: assert(sqrt(2) < oo)
            sage: assert(log(2) < oo)
            sage: assert(e < oo)
            sage: assert(e+pi < oo)
            sage: assert(e^pi < oo)
            sage: assert(not SR(2) < -oo)
            sage: assert(SR(2) > -oo)
            sage: assert(exp(2) > -oo)
            sage: assert(SR(oo) > sqrt(2))
            sage: assert(sqrt(2) < SR(oo))
            sage: assert(SR(-oo) < sqrt(2))
            sage: assert(sqrt(2) > SR(-oo))

        Check that :trac:`18360` is fixed::

            sage: f(x) = matrix()
            sage: bool(f(x) - f(x) == 0)
            True

        Check that we catch exceptions from Pynac (:trac:`19904`)::

            sage: bool(SR(QQbar(I)) == I)
            Traceback (most recent call last):
            ...
            TypeError: unsupported operand parent(s)...
        """
        if self.is_relational():
            # constants are wrappers around Sage objects, compare directly
            if is_a_constant(self._gobj.lhs()) and is_a_constant(self._gobj.rhs()):
                return self.operator()(self.lhs().pyobject(), self.rhs().pyobject())
            sig_on()
            try:
                pynac_result = decide_relational(self._gobj)
            finally:
                sig_off()
            if pynac_result == relational_undecidable:
                raise ValueError('undecidable relation: ' + repr(self))

            # pynac is guaranteed to give the correct answer for comparing infinities
            if is_a_infinity(self._gobj.lhs()) or is_a_infinity(self._gobj.rhs()):
                return pynac_result == relational_true

            if pynac_result == relational_true:
                if self.operator() == operator.ne: # this hack is necessary to catch the case where the operator is != but is False because of assumptions made
                    m = self._maxima_()
                    s = m.parent()._eval_line('is (notequal(%s,%s))'%(repr(m.lhs()),repr(m.rhs())))
                    if s == 'false':
                        return False
                    else:
                        return True
                else:
                    return True

            # If assumptions are involved, falsification is more complicated...
            need_assumptions = False
            from sage.symbolic.assumptions import assumptions
            assumption_list = assumptions()
            if assumption_list:
                vars = self.variables()
                if vars:
                    assumption_var_list = []
                    for eqn in assumption_list:
                        try:
                            assumption_var_list.append(eqn.variables())
                        except AttributeError: # if we have a GenericDeclaration
                            assumption_var_list.append((eqn._var,))
                    assumption_vars = set(sum(assumption_var_list, ()))
                    if set(vars).intersection(assumption_vars):
                        need_assumptions = True

            # Use interval fields to try and falsify the relation
            if not need_assumptions:
                if pynac_result == relational_notimplemented and self.operator()==operator.ne:
                    return not (self.lhs()-self.rhs()).is_trivial_zero()
                res = self.test_relation()
                if res is True:
                    return True
                elif res is False:
                    return False

            # we really have to do some work here...
            # I really don't like calling Maxima to test equality.  It
            # is SUPER SUPER SLOW, and it has all the problem
            # associated with different semantics, different
            # precision, etc., that can lead to subtle bugs.  Also, a
            # lot of basic Sage objects can't be put into maxima.
            from sage.symbolic.relation import test_relation_maxima
            return test_relation_maxima(self)

        self_is_zero = self._gobj.is_zero()
        if self_is_zero:
            return False
        else:
            return not bool(self == self._parent.zero())

    def test_relation(self, int ntests=20, domain=None, proof=True):
        """
        Test this relation at several random values, attempting to find
        a contradiction. If this relation has no variables, it will also
        test this relation after casting into the domain.

        Because the interval fields never return false positives, we can be
        assured that if True or False is returned (and proof is False) then
        the answer is correct.

        INPUT:

        - ``ntests`` -- (default ``20``) the number of iterations to run
        - ``domain`` -- (optional) the domain from which to draw the random
          values defaults to ``CIF`` for equality testing and ``RIF`` for
          order testing
        - ``proof`` -- (default ``True``) if ``False`` and the domain is an
          interval field, regard overlapping (potentially equal) intervals as
          equal, and return ``True`` if all tests succeeded.

        OUTPUT:

        Boolean or ``NotImplemented``, meaning

        - ``True`` -- this relation holds in the domain and has no variables.

        - ``False`` -- a contradiction was found.

        - ``NotImplemented`` -- no contradiction found.

        EXAMPLES::

            sage: (3 < pi).test_relation()
            True
            sage: (0 >= pi).test_relation()
            False
            sage: (exp(pi) - pi).n()
            19.9990999791895
            sage: (exp(pi) - pi == 20).test_relation()
            False
            sage: (sin(x)^2 + cos(x)^2 == 1).test_relation()
            NotImplemented
            sage: (sin(x)^2 + cos(x)^2 == 1).test_relation(proof=False)
            True
            sage: (x == 1).test_relation()
            False
            sage: var('x,y')
            (x, y)
            sage: (x < y).test_relation()
            False

        TESTS::

            sage: all_relations = [op for name, op in sorted(operator.__dict__.items()) if len(name) == 2]
            sage: all_relations
            [<built-in function eq>, <built-in function ge>, <built-in function gt>, <built-in function le>, <built-in function lt>, <built-in function ne>]
            sage: [op(3, pi).test_relation() for op in all_relations]
            [False, False, False, True, True, True]
            sage: [op(pi, pi).test_relation() for op in all_relations]
            [True, True, False, True, False, False]

            sage: s = 'some_very_long_variable_name_which_will_definitely_collide_if_we_use_a_reasonable_length_bound_for_a_hash_that_respects_lexicographic_order'
            sage: t1, t2 = var(','.join([s+'1',s+'2']))
            sage: (t1 == t2).test_relation()
            False
            sage: (cot(-x) == -cot(x)).test_relation()
            NotImplemented

        Check that :trac:`18896` is fixed::

            sage: m=540579833922455191419978421211010409605356811833049025*sqrt(1/2)
            sage: m1=382247666339265723780973363167714496025733124557617743
            sage: (m==m1).test_relation(domain=QQbar)
            False
            sage: (m==m1).test_relation()
            False
        """
        cdef int k, eq_count = 0
        cdef bint is_interval
        if not self.is_relational():
            raise ValueError("self must be a relation")
        cdef operators op = relational_operator(self._gobj)
        from sage.rings.real_mpfi import is_RealIntervalField
        from sage.rings.complex_interval_field import is_ComplexIntervalField
        from sage.rings.all import RIF, CIF
        from sage.rings.qqbar import is_AlgebraicField, is_AlgebraicRealField, AA, QQbar
        if domain is None:
            is_interval = True
            if self.lhs().is_algebraic() and self.rhs().is_algebraic():
                if op == equal or op == not_equal:
                    domain = QQbar
                else:
                    domain = AA
            else:
                if op == equal or op == not_equal:
                    domain = CIF
                else:
                    domain = RIF
        else:
            is_interval = (is_RealIntervalField(domain)
                           or is_ComplexIntervalField(domain)
                           or is_AlgebraicField(domain)
                           or is_AlgebraicRealField(domain))
        zero = domain(0)
        diff = self.lhs() - self.rhs()
        vars = diff.variables()
        if op == equal:
            falsify = operator.ne
        elif op == not_equal:
            falsify = operator.eq
        elif op == less:
            falsify = operator.ge
        elif op == less_or_equal:
            falsify = operator.gt
        elif op == greater:
            falsify = operator.le
        elif op == greater_or_equal:
            falsify = operator.lt
        cdef bint equality_ok = op in [equal, less_or_equal, greater_or_equal]
        cdef int errors = 0
        val = None
        if len(vars) == 0:
            try:
                val = domain(diff)
            except (TypeError, ValueError, ArithmeticError) as ex:
                pass
            else:
                if self.operator()(val, zero):
                    return True
                elif falsify(val, zero):
                    return False
                if is_interval and not proof:
                    if val.contains_zero():
                        return equality_ok
                    else:
                        return not equality_ok
        else:
            for k in range(ntests):
                try:
                    if is_interval:
                        # Let's up the prec
                        if val and k > 4 and val.contains_zero() and domain.prec() < 1000:
                            domain = domain.to_prec(int(domain.prec() * 1.5))
                        # Uniform [-1,1] isn't the best distribution to use...
                        var_dict = dict([(v, domain.random_element() * domain.random_element(-2,6).exp()) for v in vars])
                    else:
                        var_dict = dict([(v, domain.random_element()) for v in vars])
                    val = domain(diff.subs(var_dict))
                    if falsify(val, zero):
                        return False
                    if is_interval:
                        eq_count += <bint>val.contains_zero()
                except (TypeError, ValueError, ArithmeticError, AttributeError) as ex:
                    errors += 1
                    if k == errors > 3 and is_ComplexIntervalField(domain):
                        domain = RIF.to_prec(domain.prec())
                    # we are plugging in random values above, don't be surprised
                    # if something goes wrong...
                    eq_count += equality_ok

        if not proof:
            if not equality_ok:
                return eq_count == 0
            elif op == equal and is_interval:
                return eq_count == ntests
            else:
                return True
        # Nothing failed, so it *may* be True, but this method doesn't wasn't
        # able to find anything.
        return NotImplemented

    def negation(self):
        """
        Return the negated version of self, that is the relation that is
        False iff self is True.

        EXAMPLES::

            sage: (x < 5).negation()
            x >= 5
            sage: (x == sin(3)).negation()
            x != sin(3)
            sage: (2*x >= sqrt(2)).negation()
            2*x < sqrt(2)
        """
        if not self.is_relational():
            raise ValueError("self must be a relation")
        cdef operators op = relational_operator(self._gobj)
        if op == equal:
            falsify = operator.ne
        elif op == not_equal:
            falsify = operator.eq
        elif op == less:
            falsify = operator.ge
        elif op == less_or_equal:
            falsify = operator.gt
        elif op == greater:
            falsify = operator.le
        elif op == greater_or_equal:
            falsify = operator.lt
        return falsify(self.lhs(), self.rhs())

    def contradicts(self, soln):
        """
        Return ``True`` if this relation is violated by the given variable assignment(s).

        EXAMPLES::

            sage: (x<3).contradicts(x==0)
            False
            sage: (x<3).contradicts(x==3)
            True
            sage: (x<=3).contradicts(x==3)
            False
            sage: y = var('y')
            sage: (x<y).contradicts(x==30)
            False
            sage: (x<y).contradicts({x: 30, y: 20})
            True
        """
        return bool(self.negation().subs(soln))

    def is_unit(self):
        """
        Return True if this expression is a unit of the symbolic ring.

        Note that a proof may be attempted to get the result. To avoid
        this use ``(ex-1).is_trivial_zero()``.

        EXAMPLES::

            sage: SR(1).is_unit()
            True
            sage: SR(-1).is_unit()
            True
            sage: SR(0).is_unit()
            False
        """
        if not not self:
            return True
        if self == 0:
            return False
        raise NotImplementedError

    cdef Expression coerce_in(self, z):
        """
        Quickly coerce z to be an Expression.
        """
        try:
            return <Expression?>z
        except TypeError:
            return self._parent._coerce_(z)

    cpdef _add_(left, right):
        """
        Add left and right.

        EXAMPLES::

            sage: var("x y")
            (x, y)
            sage: x + y + y + x
            2*x + 2*y

            # adding relational expressions
            sage: ( (x+y) > x ) + ( x > y )
            2*x + y > x + y

            sage: ( (x+y) > x ) + x
            2*x + y > 2*x

        TESTS::

            sage: x + ( (x+y) > x )
            2*x + y > 2*x

            sage: ( x > y) + (y < x)
            Traceback (most recent call last):
            ...
            TypeError: incompatible relations

            sage: (x < 1) + (y <= 2)
            x + y < 3

            sage: x + oo
            +Infinity
            sage: x - oo
            -Infinity
            sage: x + unsigned_infinity
            Infinity
            sage: x - unsigned_infinity
            Infinity

            sage: nsr = x.parent()
            sage: nsr(oo) + nsr(oo)
            +Infinity
            sage: nsr(-oo) + nsr(-oo)
            -Infinity
            sage: nsr(oo) - nsr(oo)
            Traceback (most recent call last):
            ...
            RuntimeError: indeterminate expression: infinity - infinity encountered.
            sage: nsr(-oo) - nsr(-oo)
            Traceback (most recent call last):
            ...
            RuntimeError: indeterminate expression: infinity - infinity encountered.

            sage: nsr(unsigned_infinity) + nsr(oo)
            Traceback (most recent call last):
            ...
            RuntimeError: indeterminate expression: unsigned_infinity +- infinity encountered.
            sage: nsr(unsigned_infinity) - nsr(oo)
            Traceback (most recent call last):
            ...
            RuntimeError: indeterminate expression: unsigned_infinity +- infinity encountered.
            sage: nsr(oo) + nsr(unsigned_infinity)
            Traceback (most recent call last):
            ...
            RuntimeError: indeterminate expression: unsigned_infinity +- infinity encountered.
            sage: nsr(oo) - nsr(unsigned_infinity)
            Traceback (most recent call last):
            ...
            RuntimeError: indeterminate expression: unsigned_infinity +- infinity encountered.
            sage: nsr(unsigned_infinity) + nsr(unsigned_infinity)
            Infinity
        """
        cdef GEx x
        cdef Expression _right = <Expression>right
        cdef operators op
        sig_on()
        try:
            if is_a_relational(left._gobj):
                if is_a_relational(_right._gobj):
                    op = compatible_relation(relational_operator(left._gobj),
                                             relational_operator(_right._gobj))
                    x = relational(left._gobj.lhs() + _right._gobj.lhs(),
                                   left._gobj.rhs() + _right._gobj.rhs(),
                                   op)
                else:
                    x = relational(left._gobj.lhs() + _right._gobj,
                                   left._gobj.rhs() + _right._gobj,
                                   relational_operator(left._gobj))
            elif is_a_relational(_right._gobj):
                x = relational(left._gobj + _right._gobj.lhs(),
                               left._gobj + _right._gobj.rhs(),
                               relational_operator(_right._gobj))
            else:
                x = left._gobj + _right._gobj
        finally:
            sig_off()
        return new_Expression_from_GEx(left._parent, x)

    cpdef _sub_(left, right):
        """
        EXAMPLES::

            sage: var("x y")
            (x, y)
            sage: x - y
            x - y

            # subtracting relational expressions
            sage: ( (x+y) > x ) - ( x > y )
            y > x - y

            sage: ( (x+y) > x ) - x
            y > 0

        TESTS::

            sage: x - ( (x+y) > x )
            -y > 0

            sage: ( x > y) - (y < x)
            Traceback (most recent call last):
            ...
            TypeError: incompatible relations

            sage: x - oo
            -Infinity
            sage: oo - x
            +Infinity
        """
        cdef GEx x
        cdef Expression _right = <Expression>right
        sig_on()
        try:
            if is_a_relational(left._gobj):
                if is_a_relational(_right._gobj):
                    op = compatible_relation(relational_operator(left._gobj),
                                             relational_operator(_right._gobj))
                    x = relational(left._gobj.lhs() - _right._gobj.lhs(),
                                   left._gobj.rhs() - _right._gobj.rhs(),
                                   op)
                else:
                    x = relational(left._gobj.lhs() - _right._gobj,
                                   left._gobj.rhs() - _right._gobj,
                                   relational_operator(left._gobj))
            elif is_a_relational(_right._gobj):
                x = relational(left._gobj - _right._gobj.lhs(),
                               left._gobj - _right._gobj.rhs(),
                               relational_operator(_right._gobj))
            else:
                x = left._gobj - _right._gobj
        finally:
            sig_off()
        return new_Expression_from_GEx(left._parent, x)

    cpdef _mul_(left, right):
        """
        Multiply left and right.

        EXAMPLES::

            sage: var("x y")
            (x, y)
            sage: x*y*y
            x*y^2

            # multiplying relational expressions
            sage: ( (x+y) > x ) * ( x > y )
            (x + y)*x > x*y

            sage: ( (x+y) > x ) * x
            (x + y)*x > x^2

            sage: ( (x+y) > x ) * -1
            -x - y > -x

        TESTS::

            sage: x * ( (x+y) > x )
            (x + y)*x > x^2

            sage: ( x > y) * (y < x)
            Traceback (most recent call last):
            ...
            TypeError: incompatible relations

            sage: var('z')
            z
            sage: 3*(x+y)/z
            3*(x + y)/z
            sage: (-x+z)*(3*x-3*z)
            -3*(x - z)^2

            # check if comparison of constant terms in Pynac add objects work
            sage: (y-1)*(y-2)
            (y - 1)*(y - 2)

        Check if Pynac can compute inverses of Python longs (:trac:`13107`)::

            sage: SR(4L)*SR(2L)^(-1)
            2

        Check for simplifications when multiplying instances of exp::

            sage: exp(x)*exp(y)
            e^(x + y)
            sage: exp(x)^2*exp(y)
            e^(2*x + y)
            sage: x^y*exp(x+y)*exp(-y)
            x^y*e^x
            sage: x^y*exp(x+y)*(x+y)*(2*x+2*y)*exp(-y)
            2*(x + y)^2*x^y*e^x
            sage: x^y*exp(x+y)*(x+y)*(2*x+2*y)*exp(-y)*exp(z)^2
            2*(x + y)^2*x^y*e^(x + 2*z)
            sage: 1/exp(x)
            e^(-x)
            sage: exp(x)/exp(y)
            e^(x - y)
            sage: A = exp(I*pi/5, hold=True)
            sage: t = A*A; t
            1/4*sqrt(5) + 1/4*I*sqrt(2*sqrt(5) + 10) - 1/4
            sage: A^5
            -1
            sage: b = -x*A; c = b*b; c
            1/4*x^2*(sqrt(5) + I*sqrt(2*sqrt(5) + 10) - 1)
            sage: exp(x)^I*exp(z)^(2.5)
            e^(I*x + 2.50000000000000*z)

        ::

            sage: x*oo
            Traceback (most recent call last):
            ...
            RuntimeError: indeterminate expression: infinity * f(x) encountered.
            sage: x*unsigned_infinity
            Traceback (most recent call last):
            ...
            RuntimeError: indeterminate expression: infinity * f(x) encountered.

            sage: SR(oo)*SR(oo)
            +Infinity
            sage: SR(-oo)*SR(oo)
            -Infinity
            sage: SR(oo)*SR(-oo)
            -Infinity
            sage: SR(unsigned_infinity)*SR(oo)
            Infinity

        Check if we are returning informative error messages in case of
        nonsensical arithmetic (:trac:`10960`:, :trac:`13739` and
        :trac:`24072`)::

            sage: GF(5)(3) * SR.var('x')
            Traceback (most recent call last):
            ...
            TypeError: unsupported operand parent(s) for *: 'Finite Field of size 5' and 'Symbolic Ring'

            sage: b = polygen(FiniteField(9), 'b')
            sage: SR('I') * b
            Traceback (most recent call last):
            ...
            TypeError: positive characteristic not allowed in symbolic computations

        Check that :trac:`18360` is fixed::

            sage: f(x) = matrix()
            sage: f(x)*1
            []

        Check that floating point numbers +/- 1.0 are treated
        differently from integers +/- 1 (:trac:`12257`)::

            sage: (1*x).operator()
            sage: (1.0*x).operator()
            <function mul_vararg...
            sage: 1.0 * pi
            1.00000000000000*pi
            sage: 1.000000*(x+2)
            1.00000000000000*x + 2.00000000000000
            sage: -1.0*x
            -1.00000000000000*x
            sage: -1.0/x
            -1.00000000000000/x
            sage: (-1.0*x)*(1.0/x)
            -1.00000000000000
            sage: sin(1.0*pi)
            sin(1.00000000000000*pi)

        Check that infinities multiply correctly (:trac:`23427`)::

            sage: SR(-oo) * SR(-oo)
            +Infinity
            sage: SR(-oo) * SR(oo)
            -Infinity
            sage: SR(-oo) * SR(unsigned_infinity)
            Infinity
        """
        cdef GEx x
        cdef Expression _right = <Expression>right
        cdef operators o
        sig_on()
        try:
            if is_a_relational(left._gobj):
                if is_a_relational(_right._gobj):
                    op = compatible_relation(relational_operator(left._gobj),
                                             relational_operator(_right._gobj))
                    x = relational(left._gobj.lhs() * _right._gobj.lhs(),
                                   left._gobj.rhs() * _right._gobj.rhs(),
                                   op)
                else:
                    o = relational_operator(left._gobj)
                    x = relational(left._gobj.lhs() * _right._gobj,
                                   left._gobj.rhs() * _right._gobj,
                                   o)
            elif is_a_relational(_right._gobj):
                o = relational_operator(_right._gobj)
                x = relational(left._gobj * _right._gobj.lhs(),
                               left._gobj * _right._gobj.rhs(),
                               o)
            else:
                x = left._gobj * _right._gobj
        finally:
            sig_off()
        return new_Expression_from_GEx(left._parent, x)

    cpdef _div_(left, right):
        """
        Divide left and right.

        EXAMPLES::

            sage: var("x y")
            (x, y)
            sage: x/y/y
            x/y^2

            # dividing relational expressions
            sage: ( (x+y) > x ) / ( x > y )
            (x + y)/x > x/y

            sage: ( (x+y) > x ) / x
            (x + y)/x > 1

            sage: ( (x+y) > x ) / -1
            -x - y > -x

        TESTS::

            sage: x / ( (x+y) > x )
            x/(x + y) > 1

            sage: ( x > y) / (y < x)
            Traceback (most recent call last):
            ...
            TypeError: incompatible relations
            sage: x/oo
            0
            sage: oo/x
            Traceback (most recent call last):
            ...
            RuntimeError: indeterminate expression: infinity * f(x) encountered.

            sage: SR(oo)/SR(oo)
            Traceback (most recent call last):
            ...
            RuntimeError: indeterminate expression: 0 * infinity encountered.

            sage: SR(-oo)/SR(oo)
            Traceback (most recent call last):
            ...
            RuntimeError: indeterminate expression: 0 * infinity encountered.

            sage: SR(oo)/SR(-oo)
            Traceback (most recent call last):
            ...
            RuntimeError: indeterminate expression: 0 * infinity encountered.

            sage: SR(oo)/SR(unsigned_infinity)
            Traceback (most recent call last):
            ...
            RuntimeError: indeterminate expression: 0 * infinity encountered.

            sage: SR(unsigned_infinity)/SR(oo)
            Traceback (most recent call last):
            ...
            RuntimeError: indeterminate expression: 0 * infinity encountered.

            sage: SR(0)/SR(oo)
            0

            sage: SR(0)/SR(unsigned_infinity)
            0

            sage: x/0
            Traceback (most recent call last):
            ...
            ZeroDivisionError: Symbolic division by zero

        Check if Pynac can compute divisions of Python longs (:trac:`13107`)::

            sage: SR(1L)/SR(2L)
            1/2
        """
        cdef GEx x
        cdef Expression _right = <Expression>right
        cdef operators o
        sig_on()
        try:
            if is_a_relational(left._gobj):
                if is_a_relational(_right._gobj):
                    op = compatible_relation(relational_operator(left._gobj),
                                             relational_operator(_right._gobj))
                    x = relational(left._gobj.lhs() / _right._gobj.lhs(),
                                   left._gobj.rhs() / _right._gobj.rhs(),
                                   op)
                else:
                    o = relational_operator(left._gobj)
                    x = relational(left._gobj.lhs() / _right._gobj,
                                   left._gobj.rhs() / _right._gobj,
                                   o)
            elif is_a_relational(_right._gobj):
                o = relational_operator(_right._gobj)
                x = relational(left._gobj / _right._gobj.lhs(),
                               left._gobj / _right._gobj.rhs(),
                               o)
            else:
                x = left._gobj / _right._gobj
            return new_Expression_from_GEx(left._parent, x)
        except Exception as msg:
            # TODO: change this to maybe cleverly do something involving Cython C++ exception handling.
            # See http://docs.cython.org/docs/wrapping_CPlusPlus.html
            if 'division by zero' in str(msg):
                raise ZeroDivisionError("Symbolic division by zero")
            else:
                raise
        finally:
            sig_off()

    def __invert__(self):
        """
        Return the inverse of this symbolic expression.

        EXAMPLES::

            sage: ~x
            1/x
            sage: ~SR(3)
            1/3
            sage: v1=var('v1'); a = (2*erf(2*v1*arcsech(1/2))/v1); ~a
            1/2*v1/erf(2*v1*arcsech(1/2))
        """
        return 1/self

    cpdef int _cmp_(left, right) except -2:
        """
        Compare self and right, returning -1, 0, or 1, depending on if
        self < right, self == right, or self > right, respectively.

        This is deprecated by :trac:`23273`

        Use :func:`sage.symbolic.comparison.mixed_order`` instead of
        the operators <=, <, etc. to compare symbolic expressions when
        you do not want to get a formal inequality back.

        INPUT:

        - ``right`` -- A :class:`Expression` instance.

        OUTPUT: -1, 0 or 1

        EXAMPLES:

        Using ``cmp`` to compare symbolic expressions should be avoided::

            sage: SR(0)._cmp_(SR(1))
            doctest:...: DeprecationWarning: to compare symbolic expressions,
            use mixed_order(a, b) or bool(a <= b)
            See http://trac.sagemath.org/23273 for details.
            -1

        Instead, you can do the following::

            sage: from sage.symbolic.comparison import mixed_order

            sage: a = sqrt(3)
            sage: b = x^2+1
            sage: mixed_order(a, b)   # indirect doctest
            -1

            sage: x,y = var('x,y')
            sage: x < y
            x < y
            sage: mixed_order(x, y)
            1

            sage: mixed_order(SR(0.5), SR(0.7))
            -1
            sage: SR(0.5) < SR(0.7)
            0.500000000000000 < 0.700000000000000
            sage: mixed_order(SR(0.5), 0.7)
            -1

            sage: mixed_order(sin(SR(2)), sin(SR(1)))
            1
            sage: float(sin(SR(2)))
            0.9092974268256817
            sage: float(sin(SR(1)))
            0.8414709848078965

        TESTS:

        Check that :trac:`9880` is fixed::

            sage: b = [var('b_%s'%i) for i in range(4)]
            sage: precomp = (2^b_2 + 2)*(2^b_1 + 2^(-b_1) + 2^b_1*2^b_0 - \
                        2^b_1*2^(-b_0) - 2^(-b_1)*2^b_0 - 2^(-b_1)*2^(-b_0) + \
                        2^b_0 + 2^(-b_0) - 9) + (2^b_1 + 2^(-b_1) + \
                        2^b_1*2^b_0 - 2^b_1*2^(-b_0) - 2^(-b_1)*2^b_0 - \
                         2^(-b_1)*2^(-b_0) + 2^b_0 + 2^(-b_0) - 9)/2^b_2
            sage: repl_dict = {b_0: b_0, b_3: b_1, b_2: b_3, b_1: b_2}
            sage: P = precomp.substitute(repl_dict)
            sage: P.expand()
            2^b_0*2^b_2*2^b_3 + 2*2^b_0*2^b_2 + 2^b_0*2^b_3 + 2^b_2*2^b_3 +
            2*2^b_0 + 2*2^b_2 - 9*2^b_3 + 2^b_0*2^b_2/2^b_3 -
            2^b_0*2^b_3/2^b_2 - 2^b_2*2^b_3/2^b_0 - 2*2^b_0/2^b_2 -
            2*2^b_2/2^b_0 + 2^b_0/2^b_3 + 2^b_2/2^b_3 + 2^b_3/2^b_0 +
            2^b_3/2^b_2 + 2/2^b_0 + 2/2^b_2 - 2^b_0/(2^b_2*2^b_3) -
            2^b_2/(2^b_0*2^b_3) - 9/2^b_3 - 2^b_3/(2^b_0*2^b_2) -
            2/(2^b_0*2^b_2) + 1/(2^b_0*2^b_3) + 1/(2^b_2*2^b_3) -
            1/(2^b_0*2^b_2*2^b_3) - 18

            sage: _0,b_1,b_2=var('b_0,b_1,b_2')
            sage: f = 1/27*b_2^2/(2^b_2)^2 + 1/27*b_1^2/(2^b_1)^2 + \
            1/27*b_0^2/(2^b_0)^2 + 1/27*b_2/(2^b_2)^2 - 2/81/(2^b_2)^2 + \
            1/27*b_1/(2^b_1)^2 + 8/243/(2^b_2)^2 - 1/81*b_0/(2^b_0)^2 - \
            1/27*b_1^2/((2^b_2)^2*(2^b_1)^2) - \
            1/27*b_0^2/((2^b_2)^2*(2^b_0)^2) - 20/243/(2^b_1)^2 + 1/9/2^b_0 \
            + 4/81*b_0/(2^b_0)^2 - 8/243/(2^b_2)^2 - 2/9/(2^b_2*2^b_1) - \
            2/9/(2^b_2*2^b_0) + 8/243/(2^b_1)^2 - 1/9/2^b_0 + \
            2/9/(2^b_2*2^b_1) + 2/9/(2^b_2*2^b_0) - \
            2/27*b_1*b_2/((2^b_2)^2*(2^b_1)^2) - \
            1/27*b_2^2/((2^b_2)^2*(2^b_1)^2) - \
            2/27*b_0*b_2/((2^b_2)^2*(2^b_0)^2) - \
            1/27*b_2^2/((2^b_2)^2*(2^b_0)^2) + 2/81/(2^b_1)^2 - \
            1/27*b_0^2/((2^b_1)^2*(2^b_0)^2) - \
            2/27*b_0*b_1/((2^b_1)^2*(2^b_0)^2) - \
            1/27*b_1^2/((2^b_1)^2*(2^b_0)^2) - 2/81/(2^b_0)^2 + \
            5/27*b_1/((2^b_2)^2*(2^b_1)^2) + 5/27*b_2/((2^b_2)^2*(2^b_1)^2) \
            + 5/27*b_0/((2^b_2)^2*(2^b_0)^2) + \
            5/27*b_2/((2^b_2)^2*(2^b_0)^2) + 5/27*b_0/((2^b_1)^2*(2^b_0)^2) \
            + 5/27*b_1/((2^b_1)^2*(2^b_0)^2) - 4/81/((2^b_2)^2*(2^b_1)^2) + \
            1/27*b_0^2/((2^b_2)^2*(2^b_1)^2*(2^b_0)^2) + \
            2/27*b_0*b_1/((2^b_2)^2*(2^b_1)^2*(2^b_0)^2) + \
            2/27*b_0*b_2/((2^b_2)^2*(2^b_1)^2*(2^b_0)^2) + \
            1/27*b_1^2/((2^b_2)^2*(2^b_1)^2*(2^b_0)^2) + \
            2/27*b_1*b_2/((2^b_2)^2*(2^b_1)^2*(2^b_0)^2) + \
            1/27*b_2^2/((2^b_2)^2*(2^b_1)^2*(2^b_0)^2) - \
            4/81/((2^b_2)^2*(2^b_0)^2) - 4/81/((2^b_1)^2*(2^b_0)^2) - \
            11/27*b_0/((2^b_2)^2*(2^b_1)^2*(2^b_0)^2) - \
            11/27*b_1/((2^b_2)^2*(2^b_1)^2*(2^b_0)^2) - \
            11/27*b_2/((2^b_2)^2*(2^b_1)^2*(2^b_0)^2) + \
            64/81/((2^b_2)^2*(2^b_1)^2*(2^b_0)^2) + 35/81 \
            sage: f.nops()
            38

            sage: x,y,z = var('x y z')
            sage: print((-x+z)*(3*x-3*z))
            -3*(x - z)^2

            sage: t = var('t')
            sage: (x-t)^3
            -(t - x)^3
            sage: (-t+x)^3
            -(t - x)^3
            sage: (-x+t)^3
            (t - x)^3

        This example is from :trac:`10833`::

            sage: R.<x,c> = PolynomialRing(QQ,2)
            sage: phi(x) = x^2 + c
            sage: def iterkate(n):
            ....:     pol = x
            ....:     for i in range(1,n):
            ....:         pol = phi(pol)
            ....:     return pol
            ....:
            sage: g = expand(iterkate(7))
            sage: g.nops()
            480

        Check if :trac:`10849` is fixed::

            sage: t = I.pyobject().parent()(-1/2)
            sage: t > 0
            False
            sage: t = I*x-1/2; t
            I*x - 1/2
            sage: t.subs(x=I*x).subs(x=0).is_positive()
            False

        Check if :trac:`16397` is fixed:

            sage: mixed_order(1, sqrt(2))
            -1
            sage: mixed_order(SR(1), sqrt(2))
            -1
            sage: mixed_order(log(8), 3*log(2))
            0
            sage: bool(RLF(1) < RLF(sqrt(2)))
            True
            sage: RealSet((0, pi),[pi, pi],(pi,4))
            (0, 4)
            sage: RealSet((0, pi),[0, pi],(pi,4))
            [0, 4)
            sage: RealSet((0, pi),[0, 3.5],(pi,4))
            [0, 4)

        More sanity tests::

            sage: bool(pi < pi)
            False
            sage: bool(e < e)
            False
            sage: bool(sqrt(2) < sqrt(2))
            False
            sage: bool(pi < SR.zero())
            False
        """
        deprecation(23273, 'to compare symbolic expressions, '
                    'use mixed_order(a, b) or bool(a <= b)')
        return mixed_order(left, right)

    cpdef int _cmp_add(Expression left, Expression right) except -2:
        """
        Compare ``left`` and ``right`` in the print order.

        INPUT:

        - ``right`` -- A :class:`Expression` instance.

        OUTPUT:

        Boolean.

        EXAMPLES::

            sage: a = sqrt(3)
            sage: b = x^2+1
            sage: a._cmp_add(b)
            -1
            sage: b._cmp_add(a)
            1
            sage: b._cmp_add(1)
            Traceback (most recent call last):
            ...
            TypeError: Argument 'right' has incorrect type (expected
            sage.symbolic.expression.Expression, got sage.rings.integer.Integer)
        """
        return print_order_compare(left._gobj, right._gobj)

    cpdef int _cmp_mul(Expression left, Expression right) except -2:
        """
        Compare ``left`` and ``right`` in the print order for products.

        INPUT:

        - ``right`` -- A :class:`Expression` instance.

        OUTPUT:

        Boolean.

        EXAMPLES::

            sage: a = sqrt(3)
            sage: b = x^2+1
            sage: a._cmp_mul(b)
            -1
            sage: b._cmp_mul(a)
            1
            sage: b._cmp_mul(1)
            Traceback (most recent call last):
            ...
            TypeError: Argument 'right' has incorrect type (expected
            sage.symbolic.expression.Expression, got sage.rings.integer.Integer)
        """
        return print_order_compare_mul(left._gobj, right._gobj)

    cpdef _pow_(self, other):
        """
        Return ``self`` raised to the power ``other``.

        OUTPUT: a symbolic expression

        EXAMPLES::

            sage: var('x,y')
            (x, y)
            sage: x._pow_(y)
            x^y
            sage: x^(3/5)
            x^(3/5)
            sage: x^sin(x)^cos(y)
            x^(sin(x)^cos(y))

        Immediate simplifications are applied::

            sage: x = SR.symbol('x', domain='real')
            sage: (x^3)^(1/3)
            x
            sage: (x^4)^(1/4)
            abs(x)
            sage: (x^8)^(1/4)
            x^2
            sage: (x^-4)^(1/4)
            1/abs(x)
            sage: (x^-8)^(1/4)
            x^(-2)
            sage: forget()

        TESTS::

            sage: (Mod(2,7)*x^2 + Mod(2,7))^7
            Traceback (most recent call last):
            ...
            TypeError: unsupported operand parent(s) for *: 'Ring of integers modulo 7' and 'Symbolic Ring'

        The leading coefficient in the result above is 1 since::

            sage: t = Mod(2,7); gcd(t, t)^7
            1
            sage: gcd(t,t).parent()
            Ring of integers modulo 7

        ::

            sage: k = GF(7)
            sage: f = expand((k(1)*x^5 + k(1)*x^2 + k(2))^7); f # known bug
            x^35 + x^14 + 2

            sage: x^oo
            Traceback (most recent call last):
            ...
            ValueError: power::eval(): pow(f(x), infinity) is not defined.
            sage: SR(oo)^2
            +Infinity
            sage: SR(-oo)^2
            +Infinity
            sage: SR(-oo)^3
            -Infinity
            sage: SR(unsigned_infinity)^2
            Infinity

        Test powers of exp::

            sage: exp(2)^5
            e^10
            sage: exp(x)^5
            e^(5*x)
            sage: ex = exp(sqrt(x))^x; ex
            (e^sqrt(x))^x
            sage: latex(ex)
            \left(e^{\sqrt{x}}\right)^{x}

        Test simplification of powers involving the reciprocal
        logarithm of the (positive) base::

            sage: 2^(1/log(2))
            e
            sage: 2^(x/log(2))
            e^x
            sage: 2^(-x^2/2/log(2))
            1/e^(1/2*x^2)
            sage: x^(x/log(x))
            x^(x/log(x))
            sage: assume(x > 0)
            sage: x^(x/log(x))
            e^x
            sage: forget()

        Test base a Python numeric type::

            sage: int(2)^x
            2^x
            sage: float(2.3)^(x^3 - x^2 + 1/3)
            2.3^(x^3 - x^2 + 1/3)
            sage: complex(1,3)^(sqrt(2))
            (1+3j)^sqrt(2)

        Test complex numeric powers::

            sage: I^0.5
            0.707106781186548 + 0.707106781186547*I
            sage: (I + 1) ^ (0.5 + I)
            0.400667052375828 + 0.365310866736929*I
            sage: I^I
            I^I
            sage: I^x
            I^x
            sage: I^(1/2)
            sqrt(I)
            sage: I^(2/3)
            I^(2/3)
            sage: 2^(1/2)
            sqrt(2)
            sage: (2*I)^(1/2)
            sqrt(2*I)

        Test if we can take powers of elements of `\QQ(i)` (:trac:`8659`)::

            sage: t = QuadraticField(-1, 'I')(8)
            sage: t^(1/2)
            2*sqrt(2)
            sage: (t^2)^(1/4)
            2*4^(1/4)

        Test if we can compute inverses of Python longs (:trac:`13107`)::

            sage: SR(2L)^(-1)
            1/2

        Symbolic powers with ``None`` shouldn't crash (:trac:`17523`)::

            sage: None^pi
            Traceback (most recent call last):
            ...
            TypeError: unsupported operand type(s) for ** or pow(): 'NoneType' and 'sage.symbolic.expression.Expression'
            sage: sin(x)^None
            Traceback (most recent call last):
            ...
            TypeError: unsupported operand type(s) for ** or pow(): 'sage.symbolic.expression.Expression' and 'NoneType'

        Check that :trac:`18088` is fixed::

            sage: SR(0)^SR(0)
            1

        Check that floating point numbers +/- 1.0 are treated
        differently from integers +/- 1 (:trac:`12257`)::

            sage: (x^1).operator()
            sage: (x^1.0).operator()
            <built-in function pow>
            sage: x^1.0
            x^1.00000000000000
            sage: x^-1.0
            x^(-1.00000000000000)
            sage: 0^1.0
            0.000000000000000
            sage: exp(x)^1.0
            e^(1.00000000000000*x)

        Check that :trac:`23921` is resolved::

            sage: A.<n> = AsymptoticRing('SR^n * n^SR', SR)
            sage: elem = SR(2)^n
            sage: (elem, elem.parent())
            (2^n, Asymptotic Ring <SR^n * n^SR> over Symbolic Ring)
        """
        cdef Expression nexp = <Expression>other
        cdef GEx x
        if is_a_relational(self._gobj):
            x = relational(g_pow(self._gobj.lhs(), nexp._gobj),
                           g_pow(self._gobj.rhs(), nexp._gobj),
                           relational_operator(self._gobj))
        else:
            x = g_pow(self._gobj, nexp._gobj)
        return new_Expression_from_GEx(self._parent, x)

    cpdef _pow_int(self, other):
        """
        TESTS::

            sage: var('x')
            x
            sage: cos(x)._pow_int(-3)
            cos(x)^(-3)
            sage: SR(-oo)._pow_int(2)
            +Infinity
            sage: pi._pow_int(4)
            pi^4
        """
        return self._pow_(self._parent(other))

    def derivative(self, *args):
        """
        Return the derivative of this expressions with respect to the
        variables supplied in args.

        Multiple variables and iteration counts may be supplied; see
        documentation for the global
        :meth:`~sage.calculus.functional.derivative` function for more
        details.

        .. SEEALSO::

            This is implemented in the ``_derivative`` method (see the
            source code).

        EXAMPLES::

            sage: var("x y")
            (x, y)
            sage: t = (x^2+y)^2
            sage: t.derivative(x)
            4*(x^2 + y)*x
            sage: t.derivative(x, 2)
            12*x^2 + 4*y
            sage: t.derivative(x, 2, y)
            4
            sage: t.derivative(y)
            2*x^2 + 2*y

        If the function depends on only one variable, you may omit the
        variable. Giving just a number (for the order of the derivative)
        also works::

            sage: f(x) = x^3 + sin(x)
            sage: f.derivative()
            x |--> 3*x^2 + cos(x)
            sage: f.derivative(2)
            x |--> 6*x - sin(x)

        Some expressions can't be cleanly differentiated by the
        chain rule::

            sage: _ = var('x', domain='real')
            sage: _ = var('w z')
            sage: (x^z).conjugate().diff(x)
            conjugate(x^(z - 1))*conjugate(z)
            sage: (w^z).conjugate().diff(w)
            w^(z - 1)*z*D[0](conjugate)(w^z)
            sage: atanh(x).real_part().diff(x)
            -1/(x^2 - 1)
            sage: atanh(x).imag_part().diff(x)
            0
            sage: atanh(w).real_part().diff(w)
            -D[0](real_part)(arctanh(w))/(w^2 - 1)
            sage: atanh(w).imag_part().diff(w)
            -D[0](imag_part)(arctanh(w))/(w^2 - 1)
            sage: abs(log(x)).diff(x)
            1/2*(conjugate(log(x))/x + log(x)/x)/abs(log(x))
            sage: abs(log(z)).diff(z)
            1/2*(conjugate(log(z))/z + log(z)/conjugate(z))/abs(log(z))
            sage: forget()

            sage: t = sin(x+y^2)*tan(x*y)
            sage: t.derivative(x)
            (tan(x*y)^2 + 1)*y*sin(y^2 + x) + cos(y^2 + x)*tan(x*y)
            sage: t.derivative(y)
            (tan(x*y)^2 + 1)*x*sin(y^2 + x) + 2*y*cos(y^2 + x)*tan(x*y)

        ::

            sage: h = sin(x)/cos(x)
            sage: derivative(h,x,x,x)
            8*sin(x)^2/cos(x)^2 + 6*sin(x)^4/cos(x)^4 + 2
            sage: derivative(h,x,3)
            8*sin(x)^2/cos(x)^2 + 6*sin(x)^4/cos(x)^4 + 2

        ::

            sage: var('x, y')
            (x, y)
            sage: u = (sin(x) + cos(y))*(cos(x) - sin(y))
            sage: derivative(u,x,y)
            -cos(x)*cos(y) + sin(x)*sin(y)
            sage: f = ((x^2+1)/(x^2-1))^(1/4)
            sage: g = derivative(f, x); g # this is a complex expression
            -1/2*((x^2 + 1)*x/(x^2 - 1)^2 - x/(x^2 - 1))/((x^2 + 1)/(x^2 - 1))^(3/4)
            sage: g.factor()
            -x/((x + 1)^2*(x - 1)^2*((x^2 + 1)/((x + 1)*(x - 1)))^(3/4))

        ::

            sage: y = var('y')
            sage: f = y^(sin(x))
            sage: derivative(f, x)
            y^sin(x)*cos(x)*log(y)

        ::

            sage: g(x) = sqrt(5-2*x)
            sage: g_3 = derivative(g, x, 3); g_3(2)
            -3

        ::

            sage: f = x*e^(-x)
            sage: derivative(f, 100)
            x*e^(-x) - 100*e^(-x)

        ::

            sage: g = 1/(sqrt((x^2-1)*(x+5)^6))
            sage: derivative(g, x)
            -((x + 5)^6*x + 3*(x^2 - 1)*(x + 5)^5)/((x^2 - 1)*(x + 5)^6)^(3/2)

        TESTS::

            sage: t.derivative()
            Traceback (most recent call last):
            ...
            ValueError: No differentiation variable specified.
        """
        return multi_derivative(self, args)

    diff = differentiate = derivative

    def _derivative(self, symb=None, deg=1):
        """
        Return the deg-th (partial) derivative of self with respect to symb.

        EXAMPLES::

            sage: var("x y")
            (x, y)
            sage: b = (x+y)^5
            sage: b._derivative(x, 2)
            20*(x + y)^3

            sage: foo = function('foo',nargs=2)
            sage: foo(x^2,x^2)._derivative(x)
            2*x*D[0](foo)(x^2, x^2) + 2*x*D[1](foo)(x^2, x^2)

            sage: SR(1)._derivative()
            0

        If the expression is a callable symbolic expression, and no
        variables are specified, then calculate the gradient::

            sage: f(x,y)=x^2+y
            sage: f.diff() # gradient
            (x, y) |--> (2*x, 1)

        TESTS:

        Raise error if no variable is specified and there are multiple
        variables::

            sage: b._derivative()
            Traceback (most recent call last):
            ...
            ValueError: No differentiation variable specified.

        Check if :trac:`6524` is fixed::

            sage: f = function('f')
            sage: f(x)*f(x).derivative(x)*f(x).derivative(x,2)
            f(x)*diff(f(x), x)*diff(f(x), x, x)
            sage: g = f(x).diff(x)
            sage: h = f(x).diff(x)*sin(x)
            sage: h/g
            sin(x)
        """
        if symb is None:
            # we specify a default value of None for symb and check for it here
            # to return more helpful error messages when no variable is
            # given by the multi_derivative framework
            vars = self.variables()
            if len(vars) == 1:
                symb = vars[0]
            elif len(vars) == 0:
                return self._parent(0)
            elif sage.symbolic.callable.is_CallableSymbolicExpression(self):
                return self.gradient()
            else:
                raise ValueError("No differentiation variable specified.")
        if not isinstance(deg, (int, long, sage.rings.integer.Integer)) \
                or deg < 1:
            raise TypeError("argument deg should be an integer >= 1.")
        cdef Expression symbol = self.coerce_in(symb)
        if not is_a_symbol(symbol._gobj):
            raise TypeError("argument symb must be a symbol")
        cdef GEx x
        sig_on()
        try:
            x = self._gobj.diff(ex_to_symbol(symbol._gobj), deg)
        finally:
            sig_off()
        return new_Expression_from_GEx(self._parent, x)

    def gradient(self, variables=None):
        r"""
        Compute the gradient of a symbolic function.

        This function returns a vector whose components are the derivatives
        of the original function with respect to the arguments of the
        original function. Alternatively, you can specify the variables as
        a list.

        EXAMPLES::

            sage: x,y = var('x y')
            sage: f = x^2+y^2
            sage: f.gradient()
            (2*x, 2*y)
            sage: g(x,y) = x^2+y^2
            sage: g.gradient()
            (x, y) |--> (2*x, 2*y)
            sage: n = var('n')
            sage: f(x,y) = x^n+y^n
            sage: f.gradient()
            (x, y) |--> (n*x^(n - 1), n*y^(n - 1))
            sage: f.gradient([y,x])
            (x, y) |--> (n*y^(n - 1), n*x^(n - 1))

        .. SEEALSO::

            :meth:`~sage.manifolds.differentiable.scalarfield.DiffScalarField.gradient`
            of scalar fields on Euclidean spaces (and more generally
            pseudo-Riemannian manifolds), in particular for computing the
            gradient in curvilinear coordinates.

        """
        from sage.modules.free_module_element import vector
        if variables is None:
            variables = self.arguments()
        return vector([self.derivative(x) for x in variables])

    def hessian(self):
        r"""
        Compute the hessian of a function. This returns a matrix components
        are the 2nd partial derivatives of the original function.

        EXAMPLES::

            sage: x,y = var('x y')
            sage: f = x^2+y^2
            sage: f.hessian()
            [2 0]
            [0 2]
            sage: g(x,y) = x^2+y^2
            sage: g.hessian()
            [(x, y) |--> 2 (x, y) |--> 0]
            [(x, y) |--> 0 (x, y) |--> 2]
        """
        from sage.matrix.constructor import matrix
        return matrix([[g.derivative(x) for x in self.arguments()]
                       for g in self.gradient()])


    def series(self, symbol, order=None):
        r"""
        Return the power series expansion of self in terms of the
        given variable to the given order.

        INPUT:

        - ``symbol`` - a symbolic variable or symbolic equality
          such as ``x == 5``; if an equality is given, the
          expansion is around the value on the right hand side
          of the equality
        - ``order`` - an integer; if nothing given, it is set
          to the global default (``20``), which can be changed
          using :func:`set_series_precision`

        OUTPUT:

        A power series.

        To truncate the power series and obtain a normal expression, use the
        :meth:`truncate` command.

        EXAMPLES:

        We expand a polynomial in `x` about 0, about `1`, and also truncate
        it back to a polynomial::

            sage: var('x,y')
            (x, y)
            sage: f = (x^3 - sin(y)*x^2 - 5*x + 3); f
            x^3 - x^2*sin(y) - 5*x + 3
            sage: g = f.series(x, 4); g
            3 + (-5)*x + (-sin(y))*x^2 + 1*x^3 + Order(x^4)
            sage: g.truncate()
            x^3 - x^2*sin(y) - 5*x + 3
            sage: g = f.series(x==1, 4); g
            (-sin(y) - 1) + (-2*sin(y) - 2)*(x - 1) + (-sin(y) + 3)*(x - 1)^2 + 1*(x - 1)^3 + Order((x - 1)^4)
            sage: h = g.truncate(); h
            (x - 1)^3 - (x - 1)^2*(sin(y) - 3) - 2*(x - 1)*(sin(y) + 1) - sin(y) - 1
            sage: h.expand()
            x^3 - x^2*sin(y) - 5*x + 3

        We computer another series expansion of an analytic function::

            sage: f = sin(x)/x^2
            sage: f.series(x,7)
            1*x^(-1) + (-1/6)*x + 1/120*x^3 + (-1/5040)*x^5 + Order(x^7)
            sage: f.series(x)
            1*x^(-1) + (-1/6)*x + ... + Order(x^20)
            sage: f.series(x==1,3)
            (sin(1)) + (cos(1) - 2*sin(1))*(x - 1) + (-2*cos(1) + 5/2*sin(1))*(x - 1)^2 + Order((x - 1)^3)
            sage: f.series(x==1,3).truncate().expand()
            -2*x^2*cos(1) + 5/2*x^2*sin(1) + 5*x*cos(1) - 7*x*sin(1) - 3*cos(1) + 11/2*sin(1)

        Expressions formed by combining series can be expanded
        by applying series again::

            sage: (1/(1-x)).series(x, 3)+(1/(1+x)).series(x,3)
            (1 + 1*x + 1*x^2 + Order(x^3)) + (1 + (-1)*x + 1*x^2 + Order(x^3))
            sage: _.series(x,3)
            2 + 2*x^2 + Order(x^3)
            sage: (1/(1-x)).series(x, 3)*(1/(1+x)).series(x,3)
            (1 + 1*x + 1*x^2 + Order(x^3))*(1 + (-1)*x + 1*x^2 + Order(x^3))
            sage: _.series(x,3)
            1 + 1*x^2 + Order(x^3)

        Following the GiNaC tutorial, we use John Machin's amazing
        formula `\pi = 16 \tan^{-1}(1/5) - 4 \tan^{-1}(1/239)` to compute
        digits of `\pi`. We expand the arc tangent around 0 and insert
        the fractions 1/5 and 1/239.

        ::

            sage: x = var('x')
            sage: f = atan(x).series(x, 10); f
            1*x + (-1/3)*x^3 + 1/5*x^5 + (-1/7)*x^7 + 1/9*x^9 + Order(x^10)
            sage: float(16*f.subs(x==1/5) - 4*f.subs(x==1/239))
            3.1415926824043994

        TESTS:

        Check if :trac:`8943` is fixed::

            sage: ((1+arctan(x))**(1/x)).series(x==0, 3)
            (e) + (-1/2*e)*x + (1/8*e)*x^2 + Order(x^3)

        Order may be negative::

            sage: f = sin(x)^(-2); f.series(x, -1)
            1*x^(-2) + Order(1/x)

        Check if changing global series precision does it right::

            sage: set_series_precision(3)
            sage: (1/(1-2*x)).series(x)
            1 + 2*x + 4*x^2 + Order(x^3)
            sage: set_series_precision(20)
        """
        cdef Expression symbol0 = self.coerce_in(symbol)
        cdef GEx x
        cdef SymbolicSeries nex
        cdef int cprec
        cdef int options
        if order is infinity:
            options = 4
            order = None
        else:
            options = 2

        if order is None:
            from sage.misc.defaults import series_precision
            cprec = series_precision()
        else:
            cprec = order
        sig_on()
        try:
            x = self._gobj.expand(0).series(symbol0._gobj, cprec, options)
            nex = SymbolicSeries.__new__(SymbolicSeries)
            nex._parent = self._parent
            nex._gobj = GEx(x)
        finally:
            sig_off()
        return nex

    def residue(self, symbol):
        """
        Calculate the residue of ``self`` with respect to ``symbol``.

        INPUT:

        - ``symbol`` - a symbolic variable or symbolic equality such
          as ``x == 5``. If an equality is given, the expansion is
          around the value on the right hand side of the equality,
          otherwise at ``0``.

        OUTPUT:

        The residue of ``self``.

        Say, ``symbol`` is ``x == a``, then this function calculates
        the residue of ``self`` at `x=a`, i.e., the coefficient of
        `1/(x-a)` of the series expansion of ``self`` around `a`.

        EXAMPLES::

            sage: (1/x).residue(x == 0)
            1
            sage: (1/x).residue(x == oo)
            -1
            sage: (1/x^2).residue(x == 0)
            0
            sage: (1/sin(x)).residue(x == 0)
            1
            sage: var('q, n, z')
            (q, n, z)
            sage: (-z^(-n-1)/(1-z/q)^2).residue(z == q).simplify_full()
            (n + 1)/q^n
            sage: var('s')
            s
            sage: zeta(s).residue(s == 1)
            1

        We can also compute the residue at more general places,
        given that the pole is recognized::

            sage: k = var('k', domain='integer')
            sage: (gamma(1+x)/(1 - exp(-x))).residue(x==2*I*pi*k)
            gamma(2*I*pi*k + 1)
            sage: csc(x).residue(x==2*pi*k)
            1

        TESTS::

            sage: (exp(x)/sin(x)^4).residue(x == 0)
            5/6

        Check that :trac:`18372` is resolved::

            sage: (1/(x^2 - x - 1)).residue(x == 1/2*sqrt(5) + 1/2)
            1/5*sqrt(5)

        Check that :trac:`20084` is fixed::

            sage: (1/(1 - 2^-x)).residue(x == 2*pi*I/log(2))
            1/log(2)
        """
        if symbol.is_relational():
            x = symbol.lhs()
            a = symbol.rhs()
        else:
            x = symbol
            a = 0
        if a == infinity:
            return (-self.subs({x: 1/x}) / x**2).residue(x == 0)
        return self.subs({x: x + a}).series(x == 0, 0).coefficient(x, -1)

    def taylor(self, *args):
        r"""
        Expand this symbolic expression in a truncated Taylor or
        Laurent series in the variable `v` around the point `a`,
        containing terms through `(x - a)^n`. Functions in more
        variables is also supported.

        INPUT:

        -  ``*args`` - the following notation is supported

           - ``x, a, n`` - variable, point, degree

           - ``(x, a), (y, b), n`` - variables with points, degree of polynomial

        EXAMPLES::

            sage: var('a, x, z')
            (a, x, z)
            sage: taylor(a*log(z), z, 2, 3)
            1/24*a*(z - 2)^3 - 1/8*a*(z - 2)^2 + 1/2*a*(z - 2) + a*log(2)

        ::

            sage: taylor(sqrt (sin(x) + a*x + 1), x, 0, 3)
            1/48*(3*a^3 + 9*a^2 + 9*a - 1)*x^3 - 1/8*(a^2 + 2*a + 1)*x^2 + 1/2*(a + 1)*x + 1

        ::

            sage: taylor (sqrt (x + 1), x, 0, 5)
            7/256*x^5 - 5/128*x^4 + 1/16*x^3 - 1/8*x^2 + 1/2*x + 1

        ::

            sage: taylor (1/log (x + 1), x, 0, 3)
            -19/720*x^3 + 1/24*x^2 - 1/12*x + 1/x + 1/2

        ::

            sage: taylor (cos(x) - sec(x), x, 0, 5)
            -1/6*x^4 - x^2

        ::

            sage: taylor ((cos(x) - sec(x))^3, x, 0, 9)
            -1/2*x^8 - x^6

        ::

            sage: taylor (1/(cos(x) - sec(x))^3, x, 0, 5)
            -15377/7983360*x^4 - 6767/604800*x^2 + 11/120/x^2 + 1/2/x^4 - 1/x^6 - 347/15120

        TESTS:

        Check that ticket :trac:`7472` is fixed (Taylor polynomial in
        more variables)::

            sage: x,y=var('x y'); taylor(x*y^3,(x,1),(y,1),4)
            (x - 1)*(y - 1)^3 + 3*(x - 1)*(y - 1)^2 + (y - 1)^3 + 3*(x - 1)*(y - 1) + 3*(y - 1)^2 + x + 3*y - 3
            sage: expand(_)
            x*y^3

        """
        from sage.rings.integer import Integer
        from sage.symbolic.ring import SR
        A = args
        try:
            if isinstance(A[0],tuple):
                B=[]
                B.append([SR(A[i][0]) for i in range(len(A)-1)])
                B.append([A[i][1] for i in range(len(A)-1)])
            else:
                B=[A[0],SR(A[1])]
            B.append(Integer(A[len(A)-1]))
        except Exception:
            raise NotImplementedError("Wrong arguments passed to taylor. See taylor? for more details.")
        l = self._maxima_().taylor(B)
        return self.parent()(l)



    def truncate(self):
        """
        Given a power series or expression, return the corresponding
        expression without the big oh.

        INPUT:

        - ``self`` -- a series as output by the :meth:`series` command.

        OUTPUT:

        A symbolic expression.

        EXAMPLES::

            sage: f = sin(x)/x^2
            sage: f.truncate()
            sin(x)/x^2
            sage: f.series(x,7)
            1*x^(-1) + (-1/6)*x + 1/120*x^3 + (-1/5040)*x^5 + Order(x^7)
            sage: f.series(x,7).truncate()
            -1/5040*x^5 + 1/120*x^3 - 1/6*x + 1/x
            sage: f.series(x==1,3).truncate().expand()
            -2*x^2*cos(1) + 5/2*x^2*sin(1) + 5*x*cos(1) - 7*x*sin(1) - 3*cos(1) + 11/2*sin(1)
        """
        return self

    def expand(Expression self, side=None):
        """
        Expand this symbolic expression. Products of sums and exponentiated
        sums are multiplied out, numerators of rational expressions which
        are sums are split into their respective terms, and multiplications
        are distributed over addition at all levels.

        EXAMPLES:

        We expand the expression `(x-y)^5` using both
        method and functional notation.

        ::

            sage: x,y = var('x,y')
            sage: a = (x-y)^5
            sage: a.expand()
            x^5 - 5*x^4*y + 10*x^3*y^2 - 10*x^2*y^3 + 5*x*y^4 - y^5
            sage: expand(a)
            x^5 - 5*x^4*y + 10*x^3*y^2 - 10*x^2*y^3 + 5*x*y^4 - y^5

        We expand some other expressions::

            sage: expand((x-1)^3/(y-1))
            x^3/(y - 1) - 3*x^2/(y - 1) + 3*x/(y - 1) - 1/(y - 1)
            sage: expand((x+sin((x+y)^2))^2)
            x^2 + 2*x*sin(x^2 + 2*x*y + y^2) + sin(x^2 + 2*x*y + y^2)^2

        Observe that :meth:`expand` also expands function arguments::

            sage: f(x) = function('f')(x)
            sage: fx = f(x*(x+1)); fx
            f((x + 1)*x)
            sage: fx.expand()
            f(x^2 + x)

        We can expand individual sides of a relation::

            sage: a = (16*x-13)^2 == (3*x+5)^2/2
            sage: a.expand()
            256*x^2 - 416*x + 169 == 9/2*x^2 + 15*x + 25/2
            sage: a.expand('left')
            256*x^2 - 416*x + 169 == 1/2*(3*x + 5)^2
            sage: a.expand('right')
            (16*x - 13)^2 == 9/2*x^2 + 15*x + 25/2

        TESTS::

            sage: var('x,y')
            (x, y)
            sage: ((x + (2/3)*y)^3).expand()
            x^3 + 2*x^2*y + 4/3*x*y^2 + 8/27*y^3
            sage: expand( (x*sin(x) - cos(y)/x)^2 )
            x^2*sin(x)^2 - 2*cos(y)*sin(x) + cos(y)^2/x^2
            sage: f = (x-y)*(x+y); f
            (x + y)*(x - y)
            sage: f.expand()
            x^2 - y^2

            sage: a,b,c = var('a,b,c')
            sage: x,y = var('x,y', domain='real')
            sage: p,q = var('p,q', domain='positive')
            sage: (c/2*(5*(3*a*b*x*y*p*q)^2)^(7/2*c)).expand()
            1/2*45^(7/2*c)*(a^2*b^2*x^2*y^2)^(7/2*c)*c*p^(7*c)*q^(7*c)
            sage: ((-(-a*x*p)^3*(b*y*p)^3)^(c/2)).expand()
            (a^3*b^3*x^3*y^3)^(1/2*c)*p^(3*c)
            sage: x,y,p,q = var('x,y,p,q', domain='complex')

        Check that :trac:`18568` is fixed::

            sage: ((x+sqrt(2)*x)^2).expand()
            2*sqrt(2)*x^2 + 3*x^2

        Check that :trac:`21360` is fixed::

            sage: ((x^(x/2) + 1)^2).expand()
            2*x^(1/2*x) + x^x + 1
            sage: ((x^(1/2*x))^2).expand()
            x^x
            sage: ((x^(2*x))^2).expand()
            x^(4*x)

        Check that exactness is preserved::

            sage: ((x+1.001)^2).expand()
            x^2 + 2.00200000000000*x + 1.00200100000000
            sage: ((x+1.001)^3).expand()
            x^3 + 3.00300000000000*x^2 + 3.00600300000000*x + 1.00300300100000

        Check that :trac:`21302` is fixed::

            sage: ((x+1)^-2).expand()
            1/(x^2 + 2*x + 1)
            sage: (((x-1)/(x+1))^2).expand()
            x^2/(x^2 + 2*x + 1) - 2*x/(x^2 + 2*x + 1) + 1/(x^2 + 2*x + 1)
        """
        if side is not None:
            if not is_a_relational(self._gobj):
                raise ValueError("expansion on sides only makes sense for relations")
            if side == 'left':
                return self.operator()(self.lhs().expand(), self.rhs())
            elif side == 'right':
                return self.operator()(self.lhs(), self.rhs().expand())
            else:
                raise ValueError("side must be 'left', 'right', or None")

        cdef GEx x
        sig_on()
        try:
            x = self._gobj.expand(0)
        finally:
            sig_off()
        return new_Expression_from_GEx(self._parent, x)

    expand_rational = rational_expand = expand

    def expand_trig(self, full=False, half_angles=False, plus=True, times=True):
        """
        Expand trigonometric and hyperbolic functions of sums of angles
        and of multiple angles occurring in self. For best results, self
        should already be expanded.

        INPUT:

        -  ``full`` - (default: False) To enhance user control
           of simplification, this function expands only one level at a time
           by default, expanding sums of angles or multiple angles. To obtain
           full expansion into sines and cosines immediately, set the optional
           parameter full to True.

        -  ``half_angles`` - (default: False) If True, causes
           half-angles to be simplified away.

        -  ``plus`` - (default: True) Controls the sum rule;
           expansion of sums (e.g. 'sin(x + y)') will take place only if plus
           is True.

        -  ``times`` - (default: True) Controls the product
           rule, expansion of products (e.g. sin(2\*x)) will take place only
           if times is True.


        OUTPUT:

        A symbolic expression.

        EXAMPLES::

            sage: sin(5*x).expand_trig()
            5*cos(x)^4*sin(x) - 10*cos(x)^2*sin(x)^3 + sin(x)^5
            sage: cos(2*x + var('y')).expand_trig()
            cos(2*x)*cos(y) - sin(2*x)*sin(y)

        We illustrate various options to this function::

            sage: f = sin(sin(3*cos(2*x))*x)
            sage: f.expand_trig()
            sin((3*cos(cos(2*x))^2*sin(cos(2*x)) - sin(cos(2*x))^3)*x)
            sage: f.expand_trig(full=True)
            sin((3*(cos(cos(x)^2)*cos(sin(x)^2) + sin(cos(x)^2)*sin(sin(x)^2))^2*(cos(sin(x)^2)*sin(cos(x)^2) - cos(cos(x)^2)*sin(sin(x)^2)) - (cos(sin(x)^2)*sin(cos(x)^2) - cos(cos(x)^2)*sin(sin(x)^2))^3)*x)
            sage: sin(2*x).expand_trig(times=False)
            sin(2*x)
            sage: sin(2*x).expand_trig(times=True)
            2*cos(x)*sin(x)
            sage: sin(2 + x).expand_trig(plus=False)
            sin(x + 2)
            sage: sin(2 + x).expand_trig(plus=True)
            cos(x)*sin(2) + cos(2)*sin(x)
            sage: sin(x/2).expand_trig(half_angles=False)
            sin(1/2*x)
            sage: sin(x/2).expand_trig(half_angles=True)
            (-1)^floor(1/2*x/pi)*sqrt(-1/2*cos(x) + 1/2)

        If the expression contains terms which are factored, we expand first::

            sage: (x, k1, k2) = var('x, k1, k2')
            sage: cos((k1-k2)*x).expand().expand_trig()
            cos(k1*x)*cos(k2*x) + sin(k1*x)*sin(k2*x)

        ALIASES:

        :meth:`trig_expand` and :meth:`expand_trig` are the same
        """
        from sage.calculus.calculus import maxima_options
        M = self._maxima_()
        P = M.parent()
        opt = maxima_options(trigexpand=full, halfangles=half_angles,
                             trigexpandplus=plus, trigexpandtimes=times)
        cmd = 'trigexpand(%s), %s'%(M.name(), opt)
        ans = P(cmd)
        return self.parent()(ans)

    trig_expand = expand_trig

    def reduce_trig(self, var=None):
        r"""
        Combine products and powers of trigonometric and hyperbolic
        sin's and cos's of x into those of multiples of x. It also
        tries to eliminate these functions when they occur in
        denominators.

        INPUT:

        - ``self`` - a symbolic expression

        - ``var`` - (default: None) the variable which is used for
          these transformations. If not specified, all variables are
          used.

        OUTPUT:

        A symbolic expression.

        EXAMPLES::

            sage: y=var('y')
            sage: f=sin(x)*cos(x)^3+sin(y)^2
            sage: f.reduce_trig()
            -1/2*cos(2*y) + 1/8*sin(4*x) + 1/4*sin(2*x) + 1/2

        To reduce only the expressions involving x we use optional parameter::

            sage: f.reduce_trig(x)
            sin(y)^2 + 1/8*sin(4*x) + 1/4*sin(2*x)

        ALIASES: :meth:`trig_reduce` and :meth:`reduce_trig` are the same
        """
        M = self._maxima_()
        P = M.parent()
        if var is None:
            cmd = 'trigreduce(%s)'%(M.name())
        else:
            cmd = 'trigreduce(%s,%s)'%(M.name(),'_SAGE_VAR_'+str(var))
        ans = P(cmd)
        return self.parent()(ans)

    trig_reduce = reduce_trig

    ############################################################################
    # Pattern Matching
    ############################################################################
    def match(self, pattern):
        """
        Check if self matches the given pattern.

        INPUT:

        -  ``pattern`` -- a symbolic expression, possibly containing wildcards
           to match for

        OUTPUT:

        One of

        ``None`` if there is no match, or a dictionary mapping the
        wildcards to the matching values if a match was found. Note
        that the dictionary is empty if there were no wildcards in the
        given pattern.

        See also http://www.ginac.de/tutorial/Pattern-matching-and-advanced-substitutions.html

        EXAMPLES::

            sage: var('x,y,z,a,b,c,d,f,g')
            (x, y, z, a, b, c, d, f, g)
            sage: w0 = SR.wild(0); w1 = SR.wild(1); w2 = SR.wild(2)
            sage: ((x+y)^a).match((x+y)^a)  # no wildcards, so empty dict
            {}
            sage: print(((x+y)^a).match((x+y)^b))
            None
            sage: t = ((x+y)^a).match(w0^w1)
            sage: t[w0], t[w1]
            (x + y, a)
            sage: print(((x+y)^a).match(w0^w0))
            None
            sage: ((x+y)^(x+y)).match(w0^w0)
            {$0: x + y}
            sage: t = ((a+b)*(a+c)).match((a+w0)*(a+w1))
            sage: set([t[w0], t[w1]]) == set([b, c])
            True
            sage: ((a+b)*(a+c)).match((w0+b)*(w0+c))
            {$0: a}
            sage: t = ((a+b)*(a+c)).match((w0+w1)*(w0+w2))
            sage: t[w0]
            a
            sage: set([t[w1], t[w2]]) == set([b, c])
            True
            sage: t = ((a+b)*(a+c)).match((w0+w1)*(w1+w2))
            sage: t[w1]
            a
            sage: set([t[w0], t[w2]]) == set([b, c])
            True
            sage: t = (a*(x+y)+a*z+b).match(a*w0+w1)
            sage: s = set([t[w0], t[w1]])
            sage: s == set([x+y, a*z+b]) or s == set([z, a*(x+y)+b])
            True
            sage: print((a+b+c+d+f+g).match(c))
            None
            sage: (a+b+c+d+f+g).has(c)
            True
            sage: (a+b+c+d+f+g).match(c+w0)
            {$0: a + b + d + f + g}
            sage: (a+b+c+d+f+g).match(c+g+w0)
            {$0: a + b + d + f}
            sage: (a+b).match(a+b+w0) # known bug
            {$0: 0}
            sage: print((a*b^2).match(a^w0*b^w1))
            None
            sage: (a*b^2).match(a*b^w1)
            {$1: 2}
            sage: (x*x.arctan2(x^2)).match(w0*w0.arctan2(w0^2))
            {$0: x}

        Beware that behind-the-scenes simplification can lead to
        surprising results in matching::

            sage: print((x+x).match(w0+w1))
            None
            sage: t = x+x; t
            2*x
            sage: t.operator()
            <function mul_vararg ...>

        Since asking to match w0+w1 looks for an addition operator,
        there is no match.
        """
        cdef Expression p = self.coerce_in(pattern)
        cdef GExList mlst
        cdef bint res
        sig_on()
        try:
            res = self._gobj.match(p._gobj, mlst)
        finally:
            sig_off()
        if not res:
            return None

        cdef dict rdict = {}
        cdef GExListIter itr = mlst.begin()
        cdef GExListIter lstend = mlst.end()
        while itr != lstend:
            key = new_Expression_from_GEx(self._parent, itr.obj().lhs())
            val = new_Expression_from_GEx(self._parent, itr.obj().rhs())
            rdict[key] = val
            itr.inc()
        return rdict


    def find(self, pattern):
        """
        Find all occurrences of the given pattern in this expression.

        Note that once a subexpression matches the pattern, the search does
        not extend to subexpressions of it.

        EXAMPLES::

            sage: var('x,y,z,a,b')
            (x, y, z, a, b)
            sage: w0 = SR.wild(0); w1 = SR.wild(1)

            sage: (sin(x)*sin(y)).find(sin(w0))
            [sin(y), sin(x)]

            sage: ((sin(x)+sin(y))*(a+b)).expand().find(sin(w0))
            [sin(y), sin(x)]

            sage: (1+x+x^2+x^3).find(x)
            [x]
            sage: (1+x+x^2+x^3).find(x^w0)
            [x^2, x^3]

            sage: (1+x+x^2+x^3).find(y)
            []

            # subexpressions of a match are not listed
            sage: ((x^y)^z).find(w0^w1)
            [(x^y)^z]
        """
        from sage.symbolic.comparison import print_sorted
        cdef Expression p = self.coerce_in(pattern)
        cdef GExList found
        sig_on()
        try:
            self._gobj.find(p._gobj, found)
        finally:
            sig_off()
        res = []
        cdef GExListIter itr = found.begin()
        while itr != found.end():
            res.append(new_Expression_from_GEx(self._parent, itr.obj()))
            itr.inc()
        res = print_sorted(res)
        return res

    def has(self, pattern):
        """
        EXAMPLES::

            sage: var('x,y,a'); w0 = SR.wild(); w1 = SR.wild()
            (x, y, a)
            sage: (x*sin(x + y + 2*a)).has(y)
            True

        Here "x+y" is not a subexpression of "x+y+2*a" (which has the
        subexpressions "x", "y" and "2*a")::

            sage: (x*sin(x + y + 2*a)).has(x+y)
            False
            sage: (x*sin(x + y + 2*a)).has(x + y + w0)
            True

        The following fails because "2*(x+y)" automatically gets converted to
        "2*x+2*y" of which "x+y" is not a subexpression::

            sage: (x*sin(2*(x+y) + 2*a)).has(x+y)
            False

        Although x^1==x and x^0==1, neither "x" nor "1" are actually of the
        form "x^something"::

            sage: (x+1).has(x^w0)
            False

        Here is another possible pitfall, where the first expression
        matches because the term "-x" has the form "(-1)*x" in GiNaC. To check
        whether a polynomial contains a linear term you should use the
        coeff() function instead.

        ::

            sage: (4*x^2 - x + 3).has(w0*x)
            True
            sage: (4*x^2 + x + 3).has(w0*x)
            False
            sage: (4*x^2 + x + 3).has(x)
            True
            sage: (4*x^2 - x + 3).coefficient(x,1)
            -1
            sage: (4*x^2 + x + 3).coefficient(x,1)
            1
        """
        cdef Expression p = self.coerce_in(pattern)
        return self._gobj.has(p._gobj)

    def substitute(self, *args, **kwds):
        """
        Substitute the given subexpressions in this expression.

        EXAMPLES::

            sage: var('x,y,z,a,b,c,d,f,g')
            (x, y, z, a, b, c, d, f, g)
            sage: w0 = SR.wild(0); w1 = SR.wild(1)
            sage: t = a^2 + b^2 + (x+y)^3

        Substitute with keyword arguments (works only with symbols)::

            sage: t.subs(a=c)
            (x + y)^3 + b^2 + c^2
            sage: t.subs(b=19, x=z)
            (y + z)^3 + a^2 + 361

        Substitute with a dictionary argument::

            sage: t.subs({a^2: c})
            (x + y)^3 + b^2 + c

            sage: t.subs({w0^2: w0^3})
            a^3 + b^3 + (x + y)^3

        Substitute with one or more relational expressions::

            sage: t.subs(w0^2 == w0^3)
            a^3 + b^3 + (x + y)^3

            sage: t.subs(w0 == w0^2)
            a^8 + b^8 + (x^2 + y^2)^6

            sage: t.subs(a == b, b == c)
            (x + y)^3 + b^2 + c^2

        Any number of arguments is accepted::

            sage: t.subs(a=b, b=c)
            (x + y)^3 + b^2 + c^2

            sage: t.subs({a:b}, b=c)
            (x + y)^3 + b^2 + c^2

            sage: t.subs([x == 3, y == 2], a == 2, {b:3})
            138

        It can even accept lists of lists::

            sage: eqn1 = (a*x + b*y == 0)
            sage: eqn2 = (1 + y == 0)
            sage: soln = solve([eqn1, eqn2], [x, y])
            sage: soln
            [[x == b/a, y == -1]]
            sage: f = x + y
            sage: f.subs(soln)
            b/a - 1

        Duplicate assignments will throw an error::

            sage: t.subs({a:b}, a=c)
            Traceback (most recent call last):
            ...
            ValueError: duplicate substitution for a, got values b and c

            sage: t.subs([x == 1], a = 1, b = 2, x = 2)
            Traceback (most recent call last):
            ...
            ValueError: duplicate substitution for x, got values 1 and 2

        All substitutions are performed at the same time::

             sage: t.subs({a:b, b:c})
             (x + y)^3 + b^2 + c^2

        Substitutions are done term by term, in other words Sage is not
        able to identify partial sums in a substitution (see :trac:`18396`)::

            sage: f = x + x^2 + x^4
            sage: f.subs(x = y)
            y^4 + y^2 + y
            sage: f.subs(x^2 == y)             # one term is fine
            x^4 + x + y
            sage: f.subs(x + x^2 == y)         # partial sum does not work
            x^4 + x^2 + x
            sage: f.subs(x + x^2 + x^4 == y)   # whole sum is fine
            y

        Note that it is the very same behavior as in Maxima::

            sage: E = 'x^4 + x^2 + x'
            sage: subs = [('x','y'), ('x^2','y'), ('x^2+x','y'), ('x^4+x^2+x','y')]

            sage: cmd = '{}, {}={}'
            sage: for s1,s2 in subs:
            ....:     maxima.eval(cmd.format(E, s1, s2))
            'y^4+y^2+y'
            'y+x^4+x'
            'x^4+x^2+x'
            'y'

        Or as in Maple::

            sage: cmd = 'subs({}={}, {})'              # optional - maple
            sage: for s1,s2 in subs:                   # optional - maple
            ....:     maple.eval(cmd.format(s1,s2, E)) # optional - maple
            'y^4+y^2+y'
            'x^4+x+y'
            'x^4+x^2+x'
            'y'

        But Mathematica does something different on the third example::

            sage: cmd = '{} /. {} -> {}'                    # optional - mathematica
            sage: for s1,s2 in subs:                        # optional - mathematica
            ....:     mathematica.eval(cmd.format(E,s1,s2)) # optional - mathematica
                 2    4
            y + y  + y
                 4
            x + x  + y
             4
            x  + y
            y

        The same, with formatting more suitable for cut and paste::

            sage: for s1,s2 in subs:                        # optional - mathematica
            ....:     mathematica(cmd.format(E,s1,s2))      # optional - mathematica
            y + y^2 + y^4
            x + x^4 + y
            x^4 + y
            y

        TESTS:

        No arguments return the same expression::

            sage: t = a^2 + b^2 + (x+y)^3
            sage: t.subs()
            (x + y)^3 + a^2 + b^2

        Similarly for a empty dictionary, empty tuples and empty lists::

            sage: t.subs({}, (), [], ())
            (x + y)^3 + a^2 + b^2

        Invalid argument returns error::

            sage: t.subs(5)
            Traceback (most recent call last):
            ...
            TypeError: not able to determine a substitution from 5

        Substitutions with infinity::

            sage: (x/y).subs(y=oo)
            0
            sage: (x/y).subs(x=oo)
            Traceback (most recent call last):
            ...
            RuntimeError: indeterminate expression: infinity * f(x) encountered.
            sage: (x*y).subs(x=oo)
            Traceback (most recent call last):
            ...
            RuntimeError: indeterminate expression: infinity * f(x) encountered.
            sage: (x^y).subs(x=oo)
            Traceback (most recent call last):
            ...
            ValueError: power::eval(): pow(Infinity, f(x)) is not defined.
            sage: (x^y).subs(y=oo)
            Traceback (most recent call last):
            ...
            ValueError: power::eval(): pow(f(x), infinity) is not defined.
            sage: (x+y).subs(x=oo)
            +Infinity
            sage: (x-y).subs(y=oo)
            -Infinity
            sage: gamma(x).subs(x=-1)
            Infinity
            sage: 1/gamma(x).subs(x=-1)
            0

        Verify that this operation does not modify the passed
        dictionary (:trac:`6622`)::

            sage: var('v t')
            (v, t)
            sage: f = v*t
            sage: D = {v: 2}
            sage: f(D, t=3)
            6
            sage: D
            {v: 2}

        Check if :trac:`9891` is fixed::

            sage: exp(x).subs(x=log(x))
            x

        Check if :trac:`13587` is fixed::

            sage: t = tan(x)^2 - tan(x)
            sage: t.subs(x=pi/2)
            Infinity
            sage: u = gamma(x) - gamma(x-1)
            sage: u.subs(x=-1)
            Infinity

        Check that the deprecated method ``subs_expr`` works as expected (see
        :trac:`12834`)::

            sage: var('x,y,z'); f = x^3 + y^2 + z
            (x, y, z)
            sage: f.subs_expr(x^3 == y^2, z == 1)
            doctest:...: DeprecationWarning: subs_expr is deprecated. Please use
            substitute instead.
            See http://trac.sagemath.org/12834 for details.
            2*y^2 + 1
            sage: f.subs_expr({x^3:y^2, z:1})
            2*y^2 + 1
            sage: f = x^2 + x^4
            sage: f.subs_expr(x^2 == x)
            x^4 + x
            sage: f = cos(x^2) + sin(x^2)
            sage: f.subs_expr(x^2 == x)
            cos(x) + sin(x)
            sage: f(x,y,t) = cos(x) + sin(y) + x^2 + y^2 + t
            sage: f.subs_expr(y^2 == t)
            (x, y, t) |--> x^2 + 2*t + cos(x) + sin(y)
            sage: f.subs_expr(x^2 + y^2 == t)
            (x, y, t) |--> x^2 + y^2 + t + cos(x) + sin(y)

        Check that inverses in sums are recognized::

            sage: (1 + 1/x).subs({x: 1/x})
            x + 1
            sage: (x + 1/x^2).subs({x: 1/x})
            x^2 + 1/x
            sage: (sqrt(x) + 1/sqrt(x)).subs({x: 1/x})
            sqrt(x) + 1/sqrt(x)
        """
        cdef dict sdict = {}
        cdef GEx res

        if args and args[0] is None:
            # this is needed because sometimes this function get called as
            # expr.substitute(None, **kwds). This is because its signature used
            # to be (in_dict=None, **kwds) instead of (*args, **kwds)
            # (see ticket #12834)
            args = args[1:]

        for a in args:
            _dict_update_check_duplicate(sdict, _subs_make_dict(a))

        if kwds:
            # Ensure that the keys are symbolic variables.
            varkwds = {self._parent.var(k): v for k,v in kwds.iteritems()}
            # Check for duplicate
            _dict_update_check_duplicate(sdict, varkwds)

        cdef GExMap smap
        for k, v in sdict.iteritems():
            smap.insert(make_pair((<Expression>self.coerce_in(k))._gobj,
                                  (<Expression>self.coerce_in(v))._gobj))
        sig_on()
        try:
            res = self._gobj.subs_map(smap, 0)
        finally:
            sig_off()
        return new_Expression_from_GEx(self._parent, res)

    subs = substitute

    cpdef Expression _subs_expr(self, expr):
        """
        EXAMPLES::

            sage: var('x,y,z,a,b,c,d,f')
            (x, y, z, a, b, c, d, f)
            sage: w0 = SR.wild(0); w1 = SR.wild(1)
            sage: (a^2 + b^2 + (x+y)^2)._subs_expr(w0^2 == w0^3)
            a^3 + b^3 + (x + y)^3
            sage: (a^4 + b^4 + (x+y)^4)._subs_expr(w0^2 == w0^3)
            a^4 + b^4 + (x + y)^4
            sage: (a^2 + b^4 + (x+y)^4)._subs_expr(w0^2 == w0^3)
            b^4 + (x + y)^4 + a^3
            sage: ((a+b+c)^2)._subs_expr(a+b == x)
            (a + b + c)^2
            sage: ((a+b+c)^2)._subs_expr(a+b+w0 == x+w0)
            (c + x)^2
            sage: (a+2*b)._subs_expr(a+b == x)
            a + 2*b
            sage: (a+2*b)._subs_expr(a+b+w0 == x+w0)
            a + 2*b
            sage: (a+2*b)._subs_expr(a+w0*b == x)
            x
            sage: (a+2*b)._subs_expr(a+b+w0*b == x+w0*b)
            a + 2*b
            sage: (4*x^3-2*x^2+5*x-1)._subs_expr(x==a)
            4*a^3 - 2*a^2 + 5*a - 1
            sage: (4*x^3-2*x^2+5*x-1)._subs_expr(x^w0==a^w0)
            4*a^3 - 2*a^2 + 5*x - 1
            sage: (4*x^3-2*x^2+5*x-1)._subs_expr(x^w0==a^(2*w0))._subs_expr(x==a)
            4*a^6 - 2*a^4 + 5*a - 1
            sage: sin(1+sin(x))._subs_expr(sin(w0)==cos(w0))
            cos(cos(x) + 1)
            sage: (sin(x)^2 + cos(x)^2)._subs_expr(sin(w0)^2+cos(w0)^2==1)
            1
            sage: (1 + sin(x)^2 + cos(x)^2)._subs_expr(sin(w0)^2+cos(w0)^2==1)
            cos(x)^2 + sin(x)^2 + 1
            sage: (17*x + sin(x)^2 + cos(x)^2)._subs_expr(w1 + sin(w0)^2+cos(w0)^2 == w1 + 1)
            17*x + 1
            sage: ((x-1)*(sin(x)^2 + cos(x)^2)^2)._subs_expr(sin(w0)^2+cos(w0)^2 == 1)
            x - 1
            """
        cdef Expression p = self.coerce_in(expr)
        cdef GEx res
        sig_on()
        try:
            res = self._gobj.subs(p._gobj)
        finally:
            sig_off()
        return new_Expression_from_GEx(self._parent, res)

    substitute_expression = deprecated_function_alias(12834, substitute)
    subs_expr = deprecated_function_alias(12834, subs)

    def substitute_function(self, original, new):
        """
        Return this symbolic expressions all occurrences of the
        function *original* replaced with the function *new*.

        EXAMPLES::

            sage: x,y = var('x,y')
            sage: foo = function('foo'); bar = function('bar')
            sage: f = foo(x) + 1/foo(pi*y)
            sage: f.substitute_function(foo, bar)
            1/bar(pi*y) + bar(x)

        TESTS:

        Make sure :trac:`17849` is fixed::

            sage: ex = sin(x) + atan2(0,0,hold=True)
            sage: ex.substitute_function(sin,cos)
            arctan2(0, 0) + cos(x)
            sage: ex = sin(x) + hypergeometric([1, 1], [2], -1)
            sage: ex.substitute_function(sin,cos)
            cos(x) + hypergeometric((1, 1), (2,), -1)
        """
        from sage.symbolic.expression_conversions import SubstituteFunction
        return SubstituteFunction(self, original, new)()

    def substitution_delayed(self, pattern, replacement):
        """
        Replace all occurrences of pattern by the result of replacement.

        In contrast to :meth:`subs`, the pattern may contains wildcards
        and the replacement can depend on the particular term matched by the
        pattern.

        INPUT:

        - ``pattern`` -- an :class:`Expression`, usually
          containing wildcards.

        - ``replacement`` -- a function. Its argument is a dictionary
          mapping the wildcard occurring in ``pattern`` to the actual
          values.  If it returns ``None``, this occurrence of ``pattern`` is
          not replaced. Otherwise, it is replaced by the output of
          ``replacement``.

        OUTPUT:

        An :class:`Expression`.

        EXAMPLES::

            sage: var('x y')
            (x, y)
            sage: w0 = SR.wild(0)
            sage: sqrt(1 + 2*x + x^2).substitution_delayed(
            ....:     sqrt(w0), lambda d: sqrt(factor(d[w0]))
            ....: )
            sqrt((x + 1)^2)
            sage: def r(d):
            ....:    if x not in d[w0].variables():
            ....:        return cos(d[w0])
            sage: (sin(x^2 + x) + sin(y^2 + y)).substitution_delayed(sin(w0), r)
            cos(y^2 + y) + sin(x^2 + x)

        .. SEEALSO::

            :meth:`match`
        """
        result = self
        for matched in self.find(pattern):
            r = replacement(matched.match(pattern))
            if r is not None:
                result = result.subs({matched: r})
        return result

    def __call__(self, *args, **kwds):
        """
        Call the :meth:`subs` on this expression.

        EXAMPLES::

            sage: var('x,y,z')
            (x, y, z)
            sage: (x+y)(x=z^2, y=x^y)
            z^2 + x^y
        """
        return self._parent._call_element_(self, *args, **kwds)

    def variables(self):
        """
        Return sorted tuple of variables that occur in this expression.

        EXAMPLES::

            sage: (x,y,z) = var('x,y,z')
            sage: (x+y).variables()
            (x, y)
            sage: (2*x).variables()
            (x,)
            sage: (x^y).variables()
            (x, y)
            sage: sin(x+y^z).variables()
            (x, y, z)

        """
        from sage.symbolic.ring import SR
        from sage.symbolic.comparison import print_sorted
        cdef GExSet sym_set
        g_list_symbols(self._gobj, sym_set)
        res = []
        cdef GExSetIter itr = sym_set.begin()
        while itr != sym_set.end():
            res.append(new_Expression_from_GEx(SR, itr.obj()))
            itr.inc()
        res = print_sorted(res)[::-1]
        return tuple(res)

    def free_variables(self):
        """
        Return sorted tuple of unbound variables that occur in this
        expression.

        EXAMPLES::

            sage: (x,y,z) = var('x,y,z')
            sage: (x+y).free_variables()
            (x, y)
            sage: (2*x).free_variables()
            (x,)
            sage: (x^y).free_variables()
            (x, y)
            sage: sin(x+y^z).free_variables()
            (x, y, z)
            sage: _ = function('f')
            sage: e = limit( f(x,y), x=0 ); e
            limit(f(x, y), x, 0)
            sage: e.free_variables()
            (y,)
        """
        from sage.symbolic.ring import SR
        from sage.symbolic.comparison import print_sorted
        cdef GSymbolSet sym_set
        sym_set = self._gobj.free_symbols()
        res = []
        cdef GSymbolSetIter itr = sym_set.begin()
        while itr != sym_set.end():
            res.append(new_Expression_from_GEx(SR, GEx(itr.obj())))
            itr.inc()
        res = print_sorted(res)[::-1]
        return tuple(res)

    def arguments(self):
        """
        EXAMPLES::

            sage: x,y = var('x,y')
            sage: f = x + y
            sage: f.arguments()
            (x, y)

            sage: g = f.function(x)
            sage: g.arguments()
            (x,)

        """
        try:
            return self._parent.arguments()
        except AttributeError:
            return self.variables()

    args = arguments

    def number_of_arguments(self):
        """
        EXAMPLES::

            sage: x,y = var('x,y')
            sage: f = x + y
            sage: f.number_of_arguments()
            2

            sage: g = f.function(x)
            sage: g.number_of_arguments()
            1

        ::

            sage: x,y,z = var('x,y,z')
            sage: (x+y).number_of_arguments()
            2
            sage: (x+1).number_of_arguments()
            1
            sage: (sin(x)+1).number_of_arguments()
            1
            sage: (sin(z)+x+y).number_of_arguments()
            3
            sage: (sin(x+y)).number_of_arguments()
            2

        ::

            sage: ( 2^(8/9) - 2^(1/9) )(x-1)
            Traceback (most recent call last):
            ...
            ValueError: the number of arguments must be less than or equal to 0
        """
        return len(self.arguments())

    def number_of_operands(self):
        """
        Return the number of arguments of this expression.

        EXAMPLES::

            sage: var('a,b,c,x,y')
            (a, b, c, x, y)
            sage: a.number_of_operands()
            0
            sage: (a^2 + b^2 + (x+y)^2).number_of_operands()
            3
            sage: (a^2).number_of_operands()
            2
            sage: (a*b^2*c).number_of_operands()
            3
        """
        return self._gobj.nops()

    nops = number_of_operands

    def __len__(self):
        """
        Return the number of arguments of this expression.

        EXAMPLES::

            sage: var('a,b,c,x,y')
            (a, b, c, x, y)
            sage: len(a)
            0
            sage: len((a^2 + b^2 + (x+y)^2))
            3
            sage: len((a^2))
            2
            sage: len(a*b^2*c)
            3
        """
        return self.number_of_operands()

    def _unpack_operands(self):
        """
        Unpack the operands of this expression converting each to a Python
        object if possible.

        This corresponds to the conversion performed when arguments of a
        function are unpacked as they are being passed to custom methods of
        a symbolic function.

        EXAMPLES::

            sage: t = SR._force_pyobject((1, 2, x, x+1, x+2))
            sage: t._unpack_operands()
            (1, 2, x, x + 1, x + 2)
            sage: type(t._unpack_operands())
            <... 'tuple'>
            sage: list(map(type, t._unpack_operands()))
            [<type 'sage.rings.integer.Integer'>, <type 'sage.rings.integer.Integer'>, <type 'sage.symbolic.expression.Expression'>, <type 'sage.symbolic.expression.Expression'>, <type 'sage.symbolic.expression.Expression'>]
            sage: u = SR._force_pyobject((t, x^2))
            sage: u._unpack_operands()
            ((1, 2, x, x + 1, x + 2), x^2)
            sage: type(u._unpack_operands()[0])
            <... 'tuple'>
        """
        from sage.libs.pynac.pynac import unpack_operands
        return unpack_operands(self)

    def operands(self):
        """
        Return a list containing the operands of this expression.

        EXAMPLES::

            sage: var('a,b,c,x,y')
            (a, b, c, x, y)
            sage: (a^2 + b^2 + (x+y)^2).operands()
            [a^2, b^2, (x + y)^2]
            sage: (a^2).operands()
            [a, 2]
            sage: (a*b^2*c).operands()
            [a, b^2, c]
        """
        from sage.symbolic.ring import SR
        return [new_Expression_from_GEx(SR, self._gobj.op(i)) \
                            for i from 0 <= i < self._gobj.nops()]

    def operator(self):
        """
        Return the topmost operator in this expression.

        EXAMPLES::

            sage: x,y,z = var('x,y,z')
            sage: (x+y).operator()
            <function add_vararg ...>
            sage: (x^y).operator()
            <built-in function pow>
            sage: (x^y * z).operator()
            <function mul_vararg ...>
            sage: (x < y).operator()
            <built-in function lt>

            sage: abs(x).operator()
            abs
            sage: r = gamma(x).operator(); type(r)
            <class 'sage.functions.gamma.Function_gamma'>

            sage: psi = function('psi', nargs=1)
            sage: psi(x).operator()
            psi

            sage: r = psi(x).operator()
            sage: r == psi
            True

            sage: f = function('f', nargs=1, conjugate_func=lambda self, x: 2*x)
            sage: nf = f(x).operator()
            sage: nf(x).conjugate()
            2*x

            sage: f = function('f')
            sage: a = f(x).diff(x); a
            diff(f(x), x)
            sage: a.operator()
            D[0](f)

        TESTS::

            sage: (x <= y).operator()
            <built-in function le>
            sage: (x == y).operator()
            <built-in function eq>
            sage: (x != y).operator()
            <built-in function ne>
            sage: (x > y).operator()
            <built-in function gt>
            sage: (x >= y).operator()
            <built-in function ge>
            sage: SR._force_pyobject( (x, x + 1, x + 2) ).operator()
            <... 'tuple'>
        """
        cdef operators o
        cdef unsigned serial
        if is_a_add(self._gobj):
            return add_vararg
        elif is_a_mul(self._gobj):
            return mul_vararg
        elif is_a_power(self._gobj):
            return operator.pow
        elif is_a_relational(self._gobj):
            # find the operator and return it
            o = relational_operator(self._gobj)
            if o == equal:
                return operator.eq
            elif o == not_equal:
                return operator.ne
            elif o == less:
                return operator.lt
            elif o == less_or_equal:
                return operator.le
            elif o == greater:
                return operator.gt
            elif o == greater_or_equal:
                return operator.ge
            else:
                raise RuntimeError("operator type not known, please report this as a bug")
        elif is_a_function(self._gobj):
            # get function id
            serial = ex_to_function(self._gobj).get_serial()

            # if operator is a special function defined by us
            # find the python equivalent and return it
            res = get_sfunction_from_serial(serial)
            if res is None:
                raise RuntimeError("cannot find SFunction in table")

            if is_a_fderivative(self._gobj):
                from sage.libs.pynac.pynac import paramset_from_Expression
                parameter_set = paramset_from_Expression(self)
                res = FDerivativeOperator(res, parameter_set)

            return res
        elif is_exactly_a_exprseq(self._gobj):
            return tuple

        # self._gobj is either a symbol, constant or numeric
        return None

    def __index__(self):
        """
        EXAMPLES::

            sage: a = list(range(10))
            sage: a[:SR(5)]
            [0, 1, 2, 3, 4]
        """
        return int(self._integer_())

    def iterator(self):
        """
        Return an iterator over the operands of this expression.

        EXAMPLES::

            sage: x,y,z = var('x,y,z')
            sage: list((x+y+z).iterator())
            [x, y, z]
            sage: list((x*y*z).iterator())
            [x, y, z]
            sage: list((x^y*z*(x+y)).iterator())
            [x + y, x^y, z]

        Note that symbols, constants and numeric objects do not have operands,
        so the iterator function raises an error in these cases::

            sage: x.iterator()
            Traceback (most recent call last):
            ...
            ValueError: expressions containing only a numeric coefficient, constant or symbol have no operands
            sage: pi.iterator()
            Traceback (most recent call last):
            ...
            ValueError: expressions containing only a numeric coefficient, constant or symbol have no operands
            sage: SR(5).iterator()
            Traceback (most recent call last):
            ...
            ValueError: expressions containing only a numeric coefficient, constant or symbol have no operands
        """
        if (is_a_symbol(self._gobj) or is_a_constant(self._gobj) or
            is_a_numeric(self._gobj)):
                raise ValueError("expressions containing only a numeric coefficient, constant or symbol have no operands")
        return new_ExpIter_from_Expression(self)

    @property
    def op(self):
        """
        Provide access to the operands of an expression through a property.

        EXAMPLES::

            sage: t = 1+x+x^2
            sage: t.op
            Operands of x^2 + x + 1
            sage: x.op
            Traceback (most recent call last):
            ...
            TypeError: expressions containing only a numeric coefficient, constant or symbol have no operands
            sage: t.op[0]
            x^2

        Indexing directly with ``t[1]`` causes problems with numpy types.

            sage: t[1]
            Traceback (most recent call last):
            ...
            TypeError: 'sage.symbolic.expression.Expression' object does not support indexing
        """
        if (is_a_symbol(self._gobj) or is_a_constant(self._gobj) or
            is_a_numeric(self._gobj)):
                raise TypeError("expressions containing only a numeric coefficient, constant or symbol have no operands")
        cdef OperandsWrapper res = OperandsWrapper.__new__(OperandsWrapper)
        res._expr = self
        return res

    def numerical_approx(self, prec=None, digits=None, algorithm=None):
        """
        Return a numerical approximation of ``self`` with ``prec`` bits
        (or decimal ``digits``) of precision.

        No guarantee is made about the accuracy of the result.

        INPUT:

        - ``prec`` -- precision in bits

        - ``digits`` -- precision in decimal digits (only used if
          ``prec`` is not given)

        - ``algorithm`` -- which algorithm to use to compute this
          approximation

        If neither ``prec`` nor ``digits`` is given, the default
        precision is 53 bits (roughly 16 digits).

        EXAMPLES::

            sage: sin(x).subs(x=5).n()
            -0.958924274663138
            sage: sin(x).subs(x=5).n(100)
            -0.95892427466313846889315440616
            sage: sin(x).subs(x=5).n(digits=50)
            -0.95892427466313846889315440615599397335246154396460
            sage: zeta(x).subs(x=2).numerical_approx(digits=50)
            1.6449340668482264364724151666460251892189499012068

            sage: cos(3).numerical_approx(200)
            -0.98999249660044545727157279473126130239367909661558832881409
            sage: numerical_approx(cos(3),200)
            -0.98999249660044545727157279473126130239367909661558832881409
            sage: numerical_approx(cos(3), digits=10)
            -0.9899924966
            sage: (i + 1).numerical_approx(32)
            1.00000000 + 1.00000000*I
            sage: (pi + e + sqrt(2)).numerical_approx(100)
            7.2740880444219335226246195788

        TESTS:

        We test the evaluation of different infinities available in Pynac::

            sage: t = x - oo; t
            -Infinity
            sage: t.n()
            -infinity
            sage: t = x + oo; t
            +Infinity
            sage: t.n()
            +infinity
            sage: t = x - unsigned_infinity; t
            Infinity
            sage: t.n()
            Traceback (most recent call last):
            ...
            ValueError: can only convert signed infinity to RR

        Some expressions cannot be evaluated numerically::

            sage: n(sin(x))
            Traceback (most recent call last):
            ...
            TypeError: cannot evaluate symbolic expression numerically
            sage: a = var('a')
            sage: (x^2 + 2*x + 2).subs(x=a).n()
            Traceback (most recent call last):
            ...
            TypeError: cannot evaluate symbolic expression numerically

        Make sure we've rounded up log(10,2) enough to guarantee
        sufficient precision (:trac:`10164`)::

            sage: ks = 4*10**5, 10**6
            sage: all(len(str(e.n(digits=k)))-1 >= k for k in ks)
            True

        Symbolic sums with definite endpoints are expanded (:trac:`9424`)::

            sage: (k,n) = var('k,n')
            sage: f(n) = sum(abs(-k*k+n),k,1,n)
            sage: ex = f(n=8); ex
            sum(abs(-k^2 + 8), k, 1, 8)
            sage: ex.n()
            162.000000000000
            sage: (ex+1).n()
            163.000000000000

        Check if :trac:`24418` is fixed::

            sage: numerical_approx(2^(450232897/4888643760))
            1.06591892580915
        """
        if prec is None:
            prec = digits_to_bits(digits)

        from sage.symbolic.expression_conversions import ExpressionTreeWalker
        class DefiniteSumExpander(ExpressionTreeWalker):
            def composition(self, ex, operator):
                if hasattr(operator, 'name') and operator.name() == 'sum' and (
                    is_a_numeric((<Expression>ex.operands()[2])._gobj)
                and is_a_numeric((<Expression>ex.operands()[3])._gobj)):
                    from sage.calculus.calculus import symbolic_sum
                    return symbolic_sum(*(ex.operands()))
                return super(DefiniteSumExpander, self).composition(ex, operator)

        s = DefiniteSumExpander(self)
        cdef Expression x = self._parent(s())
        from sage.rings.real_mpfr import RealField
        R = RealField(prec)
        kwds = {'parent': R, 'algorithm': algorithm}
        try:
            x = x._convert(kwds)
        except TypeError: # numerical approximation for real number failed
            pass          # try again with complex
            kwds['parent'] = R.complex_field()
            x = x._convert(kwds)

        # we have to consider constants as well, since infinity is a constant
        # in pynac
        if is_a_numeric(x._gobj):
            res = py_object_from_numeric(x._gobj)
        elif  is_a_constant(x._gobj):
            res = x.pyobject()
        else:
            raise TypeError("cannot evaluate symbolic expression numerically")

        # Important -- the  we get might not be a valid output for numerical_approx in
        # the case when one gets infinity.
        if isinstance(res, AnInfinity):
            return res.n(prec=prec,digits=digits)
        return res

    def round(self):
        """
        Round this expression to the nearest integer.

        EXAMPLES::

            sage: u = sqrt(43203735824841025516773866131535024)
            sage: u.round()
            207855083711803945
            sage: t = sqrt(Integer('1'*1000)).round(); print(str(t)[-10:])
            3333333333
            sage: (-sqrt(110)).round()
            -10
            sage: (-sqrt(115)).round()
            -11
            sage: (sqrt(-3)).round()
            Traceback (most recent call last):
            ...
            ValueError: could not convert sqrt(-3) to a real number
        """
        try:
            return self.pyobject().round()
        except (TypeError, AttributeError):
            pass
        from sage.functions.all import floor, ceil
        try:
            rif_self = sage.rings.all.RIF(self)
        except TypeError:
            raise ValueError("could not convert %s to a real number" % self)
        half = 1 / sage.rings.integer.Integer(2)
        if rif_self < 0 or (rif_self.contains_zero() and self < 0):
            result = ceil(self - half)
        else:
            result = floor(self + half)
        if not isinstance(result, sage.rings.integer.Integer):
            raise ValueError("could not convert %s to a real number" % self)
        else:
            return result

    def function(self, *args):
        """
        Return a callable symbolic expression with the given variables.

        EXAMPLES:

        We will use several symbolic variables in the examples below::

            sage: var('x, y, z, t, a, w, n')
            (x, y, z, t, a, w, n)

        ::

            sage: u = sin(x) + x*cos(y)
            sage: g = u.function(x,y)
            sage: g(x,y)
            x*cos(y) + sin(x)
            sage: g(t,z)
            t*cos(z) + sin(t)
            sage: g(x^2, x^y)
            x^2*cos(x^y) + sin(x^2)

        ::

            sage: f = (x^2 + sin(a*w)).function(a,x,w); f
            (a, x, w) |--> x^2 + sin(a*w)
            sage: f(1,2,3)
            sin(3) + 4

        Using the :meth:`function` method we can obtain the above function
        `f`, but viewed as a function of different variables::

            sage: h = f.function(w,a); h
            (w, a) |--> x^2 + sin(a*w)

        This notation also works::

            sage: h(w,a) = f
            sage: h
            (w, a) |--> x^2 + sin(a*w)

        You can even make a symbolic expression `f` into a function
        by writing ``f(x,y) = f``::

            sage: f = x^n + y^n; f
            x^n + y^n
            sage: f(x,y) = f
            sage: f
            (x, y) |--> x^n + y^n
            sage: f(2,3)
            3^n + 2^n
        """
        # we override type checking in CallableSymbolicExpressionRing,
        # since it checks for old SymbolicVariable's
        # and do the check here instead
        from sage.symbolic.callable import CallableSymbolicExpressionRing
        from sage.symbolic.ring import is_SymbolicVariable
        for i in args:
            if not is_SymbolicVariable(i):
                break
        else:
            R = CallableSymbolicExpressionRing(args, check=False)
            return R(self)
        raise TypeError("Must construct a function with a tuple (or list) of symbolic variables.")

    ############################################################################
    # Basic arithmetic wrappers
    # which allow disabling automatic evaluation with the hold parameter
    ############################################################################
    def power(self, exp, hold=False):
        """
        Return the current expression to the power ``exp``.

        To prevent automatic evaluation use the ``hold`` argument.

        EXAMPLES::

            sage: (x^2).power(2)
            x^4
            sage: (x^2).power(2, hold=True)
            (x^2)^2

        To then evaluate again, we use :meth:`unhold`::

            sage: a = (x^2).power(2, hold=True); a.unhold()
            x^4

        """
        cdef Expression nexp = self.coerce_in(exp)
        return new_Expression_from_GEx(self._parent,
                g_hold2_wrapper(g_power_construct, self._gobj, nexp._gobj,
                    hold))

    def add(self, *args, hold=False):
        """
        Return the sum of the current expression and the given arguments.

        To prevent automatic evaluation use the ``hold`` argument.

        EXAMPLES::

            sage: x.add(x)
            2*x
            sage: x.add(x, hold=True)
            x + x
            sage: x.add(x, (2+x), hold=True)
            (x + 2) + x + x
            sage: x.add(x, (2+x), x, hold=True)
            (x + 2) + x + x + x
            sage: x.add(x, (2+x), x, 2*x, hold=True)
            (x + 2) + 2*x + x + x + x

        To then evaluate again, we use :meth:`unhold`::

            sage: a = x.add(x, hold=True); a.unhold()
            2*x
        """
        nargs = [self.coerce_in(x) for x in args]
        cdef GExVector vec
        cdef Py_ssize_t i
        vec.push_back(self._gobj)
        for i in range(len(args)):
            vec.push_back((<Expression>nargs[i])._gobj)
        return new_Expression_from_GEx(self._parent, g_add_construct(vec, hold))

    def mul(self, *args, hold=False):
        """
        Return the product of the current expression and the given arguments.

        To prevent automatic evaluation use the ``hold`` argument.

        EXAMPLES::

            sage: x.mul(x)
            x^2
            sage: x.mul(x, hold=True)
            x*x
            sage: x.mul(x, (2+x), hold=True)
            (x + 2)*x*x
            sage: x.mul(x, (2+x), x, hold=True)
            (x + 2)*x*x*x
            sage: x.mul(x, (2+x), x, 2*x, hold=True)
            (2*x)*(x + 2)*x*x*x

        To then evaluate again, we use :meth:`unhold`::

            sage: a = x.mul(x, hold=True); a.unhold()
            x^2

        """
        nargs = [self.coerce_in(x) for x in args]
        cdef GExVector vec
        cdef Py_ssize_t i
        vec.push_back(self._gobj)
        for i in range(len(args)):
            vec.push_back((<Expression>nargs[i])._gobj)
        return new_Expression_from_GEx(self._parent, g_mul_construct(vec, hold))

    ############################################################################
    # Polynomial functions
    ############################################################################
    def coefficient(self, s, n=1):
        """
        Return the coefficient of `s^n` in this symbolic expression.

        INPUT:

        - ``s`` - expression

        - ``n`` - expression, default 1

        OUTPUT:

        A symbolic expression. The coefficient of `s^n`.

        Sometimes it may be necessary to expand or factor first, since this
        is not done automatically.

        EXAMPLES::

            sage: var('x,y,a')
            (x, y, a)
            sage: f = 100 + a*x + x^3*sin(x*y) + x*y + x/y + 2*sin(x*y)/x; f
            x^3*sin(x*y) + a*x + x*y + x/y + 2*sin(x*y)/x + 100
            sage: f.collect(x)
            x^3*sin(x*y) + (a + y + 1/y)*x + 2*sin(x*y)/x + 100
            sage: f.coefficient(x,0)
            100
            sage: f.coefficient(x,-1)
            2*sin(x*y)
            sage: f.coefficient(x,1)
            a + y + 1/y
            sage: f.coefficient(x,2)
            0
            sage: f.coefficient(x,3)
            sin(x*y)
            sage: f.coefficient(x^3)
            sin(x*y)
            sage: f.coefficient(sin(x*y))
            x^3 + 2/x
            sage: f.collect(sin(x*y))
            a*x + x*y + (x^3 + 2/x)*sin(x*y) + x/y + 100

            sage: var('a, x, y, z')
            (a, x, y, z)
            sage: f = (a*sqrt(2))*x^2 + sin(y)*x^(1/2) + z^z
            sage: f.coefficient(sin(y))
            sqrt(x)
            sage: f.coefficient(x^2)
            sqrt(2)*a
            sage: f.coefficient(x^(1/2))
            sin(y)
            sage: f.coefficient(1)
            0
            sage: f.coefficient(x, 0)
            z^z

        Any coefficient can be queried::

            sage: (x^2 + 3*x^pi).coefficient(x, pi)
            3
            sage: (2^x + 5*x^x).coefficient(x, x)
            5

        TESTS:

        Check if :trac:`9505` is fixed::

            sage: var('x,y,z')
            (x, y, z)
            sage: f = x*y*z^2
            sage: f.coefficient(x*y)
            z^2
            sage: f.coefficient(x*y, 2)
            Traceback (most recent call last):
            ...
            TypeError: n != 1 only allowed for s being a variable

        Using ``coeff()`` is now deprecated (:trac:`17438`)::

            sage: x.coeff(x)
            doctest:...: DeprecationWarning: coeff is deprecated. Please use coefficient instead.
            See http://trac.sagemath.org/17438 for details.
            1

        Check that :trac:`19996` is fixed::

            sage: (x^(1/2)).coefficient(x, QQ(1)/3)
            0
            sage: (x^(1/2)).coefficient(x, 1/3)
            0
        """
        cdef Expression ss = self.coerce_in(s)
        cdef Expression nn = self.coerce_in(n)
        cdef GEx r
        if n != 1 and not is_a_symbol(ss._gobj):
            raise TypeError("n != 1 only allowed for s being a variable")

        # the following is a temporary fix for GiNaC bug #9505
        if is_a_mul(ss._gobj): # necessarily n=1 here
            res = self
            for i from 0 <= i < ss._gobj.nops():
                res = res.coefficient(new_Expression_from_GEx(self._parent, ss._gobj.op(i)))
            return res
        sig_on()
        try:
            r = self._gobj.coeff(ss._gobj, nn._gobj)
        finally:
            sig_off()
        return new_Expression_from_GEx(self._parent, r)

    coeff = deprecated_function_alias(17438, coefficient)

    def coefficients(self, x=None, sparse=True):
        r"""
        Return the coefficients of this symbolic expression as a polynomial in x.

        INPUT:

        -  ``x`` -- optional variable.

        OUTPUT:

        Depending on the value of ``sparse``,

        - A list of pairs ``(expr, n)``, where ``expr`` is a symbolic
          expression and ``n`` is a power (``sparse=True``, default)

        - A list of expressions where the ``n``-th element is the coefficient of
          ``x^n`` when self is seen as polynomial in ``x`` (``sparse=False``).

        EXAMPLES::

            sage: var('x, y, a')
            (x, y, a)
            sage: p = x^3 - (x-3)*(x^2+x) + 1
            sage: p.coefficients()
            [[1, 0], [3, 1], [2, 2]]
            sage: p.coefficients(sparse=False)
            [1, 3, 2]
            sage: p = x - x^3 + 5/7*x^5
            sage: p.coefficients()
            [[1, 1], [-1, 3], [5/7, 5]]
            sage: p.coefficients(sparse=False)
            [0, 1, 0, -1, 0, 5/7]
            sage: p = expand((x-a*sqrt(2))^2 + x + 1); p
            -2*sqrt(2)*a*x + 2*a^2 + x^2 + x + 1
            sage: p.coefficients(a)
            [[x^2 + x + 1, 0], [-2*sqrt(2)*x, 1], [2, 2]]
            sage: p.coefficients(a, sparse=False)
            [x^2 + x + 1, -2*sqrt(2)*x, 2]
            sage: p.coefficients(x)
            [[2*a^2 + 1, 0], [-2*sqrt(2)*a + 1, 1], [1, 2]]
            sage: p.coefficients(x, sparse=False)
            [2*a^2 + 1, -2*sqrt(2)*a + 1, 1]

        TESTS:

        The behaviour is undefined with noninteger or negative exponents::

            sage: p = (17/3*a)*x^(3/2) + x*y + 1/x + 2*x^x + 5*x^y
            sage: rset = set([(1, -1), (y, 1), (17/3*a, 3/2), (2, x), (5, y)])
            sage: all([(pair[0],pair[1]) in rset for pair in p.coefficients(x)])
            True
            sage: p.coefficients(x, sparse=False)
            Traceback (most recent call last):
            ...
            ValueError: Cannot return dense coefficient list with noninteger exponents.

        Using ``coeffs()`` is now deprecated (:trac:`17438`)::

            sage: x.coeffs()
            doctest:...: DeprecationWarning: coeffs is deprecated. Please use coefficients instead.
            See http://trac.sagemath.org/17438 for details.
            [[1, 1]]

        Series coefficients are now handled correctly (:trac:`17399`)::


            sage: s=(1/(1-x)).series(x,6); s
            1 + 1*x + 1*x^2 + 1*x^3 + 1*x^4 + 1*x^5 + Order(x^6)
            sage: s.coefficients()
            [[1, 0], [1, 1], [1, 2], [1, 3], [1, 4], [1, 5]]
            sage: s.coefficients(x, sparse=False)
            [1, 1, 1, 1, 1, 1]
            sage: x,y = var("x,y")
            sage: s=(1/(1-y*x-x)).series(x,3); s
            1 + (y + 1)*x + ((y + 1)^2)*x^2 + Order(x^3)
            sage: s.coefficients(x, sparse=False)
            [1, y + 1, (y + 1)^2]

        We can find coefficients of symbolic functions, :trac:`12255`::

            sage: g = function('g')(var('t'))
            sage: f = 3*g + g**2 + t
            sage: f.coefficients(g)
            [[t, 0], [3, 1], [1, 2]]

        Handle bound variable strictly as part of a constant::

            sage: (sin(1+x)*sin(1+x^2)).coefficients(x)
            [[sin(x^2 + 1)*sin(x + 1), 0]]
            sage: (sin(1+x)*sin(1+x^2)*x).coefficients(x)
            [[sin(x^2 + 1)*sin(x + 1), 1]]

        Check that :trac:`23545` is fixed::

            sage: (x^2/(1+x)).coefficients()
            [[x^2/(x + 1), 0]]
            sage: (1+x+exp(x^2/(1+x))).coefficients()
            [[e^(x^2/(x + 1)) + 1, 0], [1, 1]]
            sage: (1/x).coefficients()
            [[1, -1]]
            sage: ((1+x)^pi).coefficients()
            [[(x + 1)^pi, 0]]
        """
        cdef vector[pair[GEx,GEx]] vec
        cdef pair[GEx,GEx] gexpair
        cdef Expression xx
        if x is None:
            x = self.default_variable()
        xx = self.coerce_in(x)
        sig_on()
        try:
            self._gobj.coefficients(xx._gobj, vec)
        finally:
            sig_off()
        l = []
        for p in vec:
            l.append([new_Expression_from_GEx(self._parent, p.first),
                new_Expression_from_GEx(self._parent, p.second)])
        if sparse is True:
            return l
        else:
            from sage.rings.integer_ring import ZZ
            if any(not c[1] in ZZ for c in l):
                raise ValueError("Cannot return dense coefficient list with noninteger exponents.")
            if not l:
                l = [[0, 0]]
            val = l[0][1]
            if val < 0:
                raise ValueError("Cannot return dense coefficient list with negative valuation.")
            deg = l[-1][1]
            ret = [ZZ(0)] * int(deg+1)
            for c in l:
                ret[c[1]] = c[0]
            return ret

    coeffs = deprecated_function_alias(17438, coefficients)

    def list(self, x=None):
        r"""
        Return the coefficients of this symbolic expression as a polynomial in x.

        INPUT:

        -  ``x`` -- optional variable.

        OUTPUT:

        A list of expressions where the ``n``-th element is the coefficient of
        ``x^n`` when self is seen as polynomial in ``x``.

        EXAMPLES::

            sage: var('x, y, a')
            (x, y, a)
            sage: (x^5).list()
            [0, 0, 0, 0, 0, 1]
            sage: p = x - x^3 + 5/7*x^5
            sage: p.list()
            [0, 1, 0, -1, 0, 5/7]
            sage: p = expand((x-a*sqrt(2))^2 + x + 1); p
            -2*sqrt(2)*a*x + 2*a^2 + x^2 + x + 1
            sage: p.list(a)
            [x^2 + x + 1, -2*sqrt(2)*x, 2]
            sage: s=(1/(1-x)).series(x,6); s
            1 + 1*x + 1*x^2 + 1*x^3 + 1*x^4 + 1*x^5 + Order(x^6)
            sage: s.list()
            [1, 1, 1, 1, 1, 1]
        """
        return self.coefficients(x=x, sparse=False)

    def leading_coefficient(self, s):
        """
        Return the leading coefficient of s in self.

        EXAMPLES::

            sage: var('x,y,a')
            (x, y, a)
            sage: f = 100 + a*x + x^3*sin(x*y) + x*y + x/y + 2*sin(x*y)/x; f
            x^3*sin(x*y) + a*x + x*y + x/y + 2*sin(x*y)/x + 100
            sage: f.leading_coefficient(x)
            sin(x*y)
            sage: f.leading_coefficient(y)
            x
            sage: f.leading_coefficient(sin(x*y))
            x^3 + 2/x
        """
        cdef Expression ss = self.coerce_in(s)
        cdef GEx r
        sig_on()
        try:
            r = self._gobj.lcoeff(ss._gobj)
        finally:
            sig_off()
        return new_Expression_from_GEx(self._parent, r)

    leading_coeff = leading_coefficient

    def trailing_coefficient(self, s):
        """
        Return the trailing coefficient of s in self, i.e., the coefficient
        of the smallest power of s in self.

        EXAMPLES::

            sage: var('x,y,a')
            (x, y, a)
            sage: f = 100 + a*x + x^3*sin(x*y) + x*y + x/y + 2*sin(x*y)/x; f
            x^3*sin(x*y) + a*x + x*y + x/y + 2*sin(x*y)/x + 100
            sage: f.trailing_coefficient(x)
            2*sin(x*y)
            sage: f.trailing_coefficient(y)
            x
            sage: f.trailing_coefficient(sin(x*y))
            a*x + x*y + x/y + 100
        """
        cdef Expression ss = self.coerce_in(s)
        cdef GEx r
        sig_on()
        try:
            r = self._gobj.tcoeff(ss._gobj)
        finally:
            sig_off()
        return new_Expression_from_GEx(self._parent, r)

    trailing_coeff = trailing_coefficient

    def low_degree(self, s):
        """
        Return the exponent of the lowest nonpositive power of s in self.

        OUTPUT:

        An integer ``<= 0``.

        EXAMPLES::

            sage: var('x,y,a')
            (x, y, a)
            sage: f = 100 + a*x + x^3*sin(x*y) + x*y + x/y^10 + 2*sin(x*y)/x; f
            x^3*sin(x*y) + a*x + x*y + 2*sin(x*y)/x + x/y^10 + 100
            sage: f.low_degree(x)
            -1
            sage: f.low_degree(y)
            -10
            sage: f.low_degree(sin(x*y))
            0
            sage: (x^3+y).low_degree(x)
            0
        """
        cdef Expression ss = self.coerce_in(s)
        sig_on()
        try:
            return new_Expression_from_GEx(self._parent,
                                     GEx(self._gobj.ldegree(ss._gobj)))
        finally:
            sig_off()

    def degree(self, s):
        """
        Return the exponent of the highest nonnegative power of s in self.

        OUTPUT:

        An integer ``>= 0``.

        EXAMPLES::

            sage: var('x,y,a')
            (x, y, a)
            sage: f = 100 + a*x + x^3*sin(x*y) + x*y + x/y^10 + 2*sin(x*y)/x; f
            x^3*sin(x*y) + a*x + x*y + 2*sin(x*y)/x + x/y^10 + 100
            sage: f.degree(x)
            3
            sage: f.degree(y)
            1
            sage: f.degree(sin(x*y))
            1
            sage: (x^-3+y).degree(x)
            0
        """
        cdef Expression ss = self.coerce_in(s)
        sig_on()
        try:
            return new_Expression_from_GEx(self._parent,
                                     GEx(self._gobj.degree(ss._gobj)))
        finally:
            sig_off()

    def unit(self, s):
        """
        Return the unit of this expression when considered as a
        polynomial in ``s``.

        See also :meth:`content`, :meth:`primitive_part`, and
        :meth:`unit_content_primitive`.

        INPUT:

        - ``s`` -- a symbolic expression.

        OUTPUT:

        The unit part of a polynomial as a symbolic expression. It is
        defined as the sign of the leading coefficient.

        EXAMPLES::

            sage: (2*x+4).unit(x)
            1
            sage: (-2*x+1).unit(x)
            -1
            sage: (2*x+1/2).unit(x)
            1
            sage: var('y')
            y
            sage: (2*x - 4*sin(y)).unit(sin(y))
            -1
        """
        cdef Expression ss = self.coerce_in(s)
        cdef GEx r
        sig_on()
        try:
            r = self._gobj.unit(ss._gobj)
        finally:
            sig_off()
        return new_Expression_from_GEx(self._parent, r)

    def content(self, s):
        """
        Return the content of this expression when considered as a
        polynomial in ``s``.

        See also :meth:`unit`, :meth:`primitive_part`, and
        :meth:`unit_content_primitive`.

        INPUT:

        - ``s`` -- a symbolic expression.

        OUTPUT:

        The content part of a polynomial as a symbolic expression. It
        is defined as the gcd of the coefficients.

        .. warning::

            The expression is considered to be a univariate polynomial
            in ``s``. The output is different from the ``content()``
            method provided by multivariate polynomial rings in Sage.

        EXAMPLES::

            sage: (2*x+4).content(x)
            2
            sage: (2*x+1).content(x)
            1
            sage: (2*x+1/2).content(x)
            1/2
            sage: var('y')
            y
            sage: (2*x + 4*sin(y)).content(sin(y))
            2
        """
        cdef Expression ss = self.coerce_in(s)
        cdef GEx r
        sig_on()
        try:
            r = self._gobj.content(ss._gobj)
        finally:
            sig_off()
        return new_Expression_from_GEx(self._parent, r)

    def primitive_part(self, s):
        """
        Return the primitive polynomial of this expression when
        considered as a polynomial in ``s``.

        See also :meth:`unit`, :meth:`content`, and
        :meth:`unit_content_primitive`.

        INPUT:

        - ``s`` -- a symbolic expression.

        OUTPUT:

        The primitive polynomial as a symbolic expression. It is
        defined as the quotient by the :meth:`unit` and
        :meth:`content` parts (with respect to the variable ``s``).

        EXAMPLES::

            sage: (2*x+4).primitive_part(x)
            x + 2
            sage: (2*x+1).primitive_part(x)
            2*x + 1
            sage: (2*x+1/2).primitive_part(x)
            4*x + 1
            sage: var('y')
            y
            sage: (2*x + 4*sin(y)).primitive_part(sin(y))
            x + 2*sin(y)
        """
        cdef Expression ss = self.coerce_in(s)
        cdef GEx r
        sig_on()
        try:
            r = self._gobj.primpart(ss._gobj)
        finally:
            sig_off()
        return new_Expression_from_GEx(self._parent, r)

    def unit_content_primitive(self, s):
        """
        Return the factorization into unit, content, and primitive part.

        INPUT:

        - ``s`` -- a symbolic expression, usually a symbolic
          variable. The whole symbolic expression ``self`` will be
          considered as a univariate polynomial in ``s``.

        OUTPUT:

        A triple (unit, content, primitive polynomial)` containing the
        :meth:`unit <unit>`, :meth:`content <content>`, and
        :meth:`primitive polynomial <primitive_part>`. Their product equals
        ``self``.

        EXAMPLES::

            sage: var('x,y')
            (x, y)
            sage: ex = 9*x^3*y+3*y
            sage: ex.unit_content_primitive(x)
            (1, 3*y, 3*x^3 + 1)
            sage: ex.unit_content_primitive(y)
            (1, 9*x^3 + 3, y)
        """
        cdef Expression ss = self.coerce_in(s)
        cdef GEx unit, cont, prim
        sig_on()
        try:
            self._gobj.unitcontprim(ss._gobj, unit, cont, prim)
        finally:
            sig_off()
        return (new_Expression_from_GEx(self._parent, unit),
                new_Expression_from_GEx(self._parent, cont),
                new_Expression_from_GEx(self._parent, prim))

    def poly(self, x=None):
        r"""
        Express this symbolic expression as a polynomial in *x*. If
        this is not a polynomial in *x*, then some coefficients may be
        functions of *x*.

        .. warning::

           This is different from :meth:`polynomial` which returns
           a Sage polynomial over a given base ring.

        EXAMPLES::

            sage: var('a, x')
            (a, x)
            sage: p = expand((x-a*sqrt(2))^2 + x + 1); p
            -2*sqrt(2)*a*x + 2*a^2 + x^2 + x + 1
            sage: p.poly(a)
            -2*sqrt(2)*a*x + 2*a^2 + x^2 + x + 1
            sage: bool(p.poly(a) == (x-a*sqrt(2))^2 + x + 1)
            True
            sage: p.poly(x)
            2*a^2 - (2*sqrt(2)*a - 1)*x + x^2 + 1
        """
        from sage.symbolic.ring import SR
        if x is None:
            x = self.default_variable()
        G = self.coefficients(x)
        ans = None
        for Z in G:
            coeff = SR(Z[0])
            n = SR(Z[1])
            if not coeff.is_trivial_zero():
                if n.is_trivial_zero():
                    xpow = SR(1)
                elif repr(n) == '1':
                    xpow = x
                else:
                    xpow = x**n
                if ans is None:
                    ans = coeff*xpow
                else:
                    ans += coeff*xpow
        return ans

    def polynomial(self, base_ring=None, ring=None):
        r"""
        Return this symbolic expression as an algebraic polynomial
        over the given base ring, if possible.

        The point of this function is that it converts purely symbolic
        polynomials into optimised algebraic polynomials over a given
        base ring.

        You can specify either the base ring (``base_ring``) you want
        the output polynomial to be over, or you can specify the full
        polynomial ring (``ring``) you want the output polynomial to
        be an element of.

        INPUT:

        -  ``base_ring`` - (optional) the base ring for the polynomial

        -  ``ring`` - (optional) the parent for the polynomial

        .. warning::

           This is different from :meth:`poly` which is used to rewrite
           self as a polynomial in terms of one of the variables.

        EXAMPLES::

            sage: f = x^2 -2/3*x + 1
            sage: f.polynomial(QQ)
            x^2 - 2/3*x + 1
            sage: f.polynomial(GF(19))
            x^2 + 12*x + 1

        Polynomials can be useful for getting the coefficients of an
        expression::

            sage: g = 6*x^2 - 5
            sage: g.coefficients()
            [[-5, 0], [6, 2]]
            sage: g.polynomial(QQ).list()
            [-5, 0, 6]
            sage: g.polynomial(QQ).dict()
            {0: -5, 2: 6}

        ::

            sage: f = x^2*e + x + pi/e
            sage: f.polynomial(RDF)  # abs tol 5e-16
            2.718281828459045*x^2 + x + 1.1557273497909217
            sage: g = f.polynomial(RR); g
            2.71828182845905*x^2 + x + 1.15572734979092
            sage: g.parent()
            Univariate Polynomial Ring in x over Real Field with 53 bits of precision
            sage: f.polynomial(RealField(100))
            2.7182818284590452353602874714*x^2 + x + 1.1557273497909217179100931833
            sage: f.polynomial(CDF)  # abs tol 5e-16
            2.718281828459045*x^2 + x + 1.1557273497909217
            sage: f.polynomial(CC)
            2.71828182845905*x^2 + x + 1.15572734979092

        We coerce a multivariate polynomial with complex symbolic
        coefficients::

            sage: x, y, n = var('x, y, n')
            sage: f = pi^3*x - y^2*e - I; f
            pi^3*x - y^2*e - I
<<<<<<< HEAD
            sage: f.polynomial(CDF)
=======
            sage: f.polynomial(CDF)  # abs tol 1e-15
>>>>>>> 5089a18e
            (-2.718281828459045)*y^2 + 31.006276680299827*x - 1.0*I
            sage: f.polynomial(CC)
            (-2.71828182845905)*y^2 + 31.0062766802998*x - 1.00000000000000*I
            sage: f.polynomial(ComplexField(70))
            (-2.7182818284590452354)*y^2 + 31.006276680299820175*x - 1.0000000000000000000*I

        Another polynomial::

            sage: f = sum((e*I)^n*x^n for n in range(5)); f
            x^4*e^4 - I*x^3*e^3 - x^2*e^2 + I*x*e + 1
            sage: f.polynomial(CDF)   # abs tol 5e-16
            54.598150033144236*x^4 - 20.085536923187668*I*x^3 - 7.38905609893065*x^2 + 2.718281828459045*I*x + 1.0
            sage: f.polynomial(CC)
            54.5981500331442*x^4 - 20.0855369231877*I*x^3 - 7.38905609893065*x^2 + 2.71828182845905*I*x + 1.00000000000000

        A multivariate polynomial over a finite field::

            sage: f = (3*x^5 - 5*y^5)^7; f
            (3*x^5 - 5*y^5)^7
            sage: g = f.polynomial(GF(7)); g
            3*x^35 + 2*y^35
            sage: parent(g)
            Multivariate Polynomial Ring in x, y over Finite Field of size 7

        We check to make sure constants are converted appropriately::

            sage: (pi*x).polynomial(SR)
            pi*x

        Using the ``ring`` parameter, you can also create polynomials
        rings over the symbolic ring where only certain variables are
        considered generators of the polynomial ring and the others
        are considered "constants"::

            sage: a, x, y = var('a,x,y')
            sage: f = a*x^10*y+3*x
            sage: B = f.polynomial(ring=SR['x,y'])
            sage: B.coefficients()
            [a, 3]

        """
        from sage.symbolic.expression_conversions import polynomial
        return polynomial(self, base_ring=base_ring, ring=ring)

    def laurent_polynomial(self, base_ring=None, ring=None):
        r"""
        Return this symbolic expression as a Laurent polynomial
        over the given base ring, if possible.

        INPUT:

        -  ``base_ring`` - (optional) the base ring for the polynomial

        -  ``ring`` - (optional) the parent for the polynomial

        You can specify either the base ring (``base_ring``) you want
        the output Laurent polynomial to be over, or you can specify the full
        laurent polynomial ring (``ring``) you want the output laurent
        polynomial to be an element of.

        EXAMPLES::

            sage: f = x^2 -2/3/x + 1
            sage: f.laurent_polynomial(QQ)
            -2/3*x^-1 + 1 + x^2
            sage: f.laurent_polynomial(GF(19))
            12*x^-1 + 1 + x^2
        """
        from sage.symbolic.expression_conversions import laurent_polynomial
        return laurent_polynomial(self, base_ring=base_ring, ring=ring)

    def _polynomial_(self, R):
        """
        Coerce this symbolic expression to a polynomial in `R`.

        EXAMPLES::

            sage: var('x,y,z,w')
            (x, y, z, w)

        ::

            sage: R = QQ['x,y,z']
            sage: R(x^2 + y)
            x^2 + y
            sage: R = QQ['w']
            sage: R(w^3 + w + 1)
            w^3 + w + 1
            sage: R = GF(7)['z']
            sage: R(z^3 + 10*z)
            z^3 + 3*z

        .. NOTE::

           If the base ring of the polynomial ring is the symbolic ring,
           then a constant polynomial is always returned.

        ::

            sage: R = SR['x']
            sage: a = R(sqrt(2) + x^3 + y)
            sage: a
            x^3 + y + sqrt(2)
            sage: type(a)
            <class 'sage.rings.polynomial.polynomial_ring.PolynomialRing_field_with_category.element_class'>
            sage: a.degree()
            0

        We coerce to a double precision complex polynomial ring::

            sage: f = e*x^3 + pi*y^3 + sqrt(2) + I; f
            pi*y^3 + x^3*e + sqrt(2) + I
            sage: R = CDF['x,y']
<<<<<<< HEAD
            sage: R(f)
=======
            sage: R(f)  # abs tol 1e-15
>>>>>>> 5089a18e
            2.718281828459045*x^3 + 3.141592653589793*y^3 + 1.414213562373095 + 1.0*I

        We coerce to a higher-precision polynomial ring::

            sage: R = ComplexField(100)['x,y']
            sage: R(f)
            2.7182818284590452353602874714*x^3 + 3.1415926535897932384626433833*y^3 + 1.4142135623730950488016887242 + 1.0000000000000000000000000000*I

        TESTS:

        This shows that the issue at :trac:`5755` is fixed (attempting to
        coerce a symbolic expression to a non-symbolic polynomial ring
        caused an error::

            sage: xx = var('xx')
            sage: RDF['xx'](1.0*xx)
            xx
            sage: RDF['xx'](2.0*xx)
            2.0*xx
            sage: RR['xx'](1.0*xx)
            xx
            sage: RR['xx'](2.0*xx)
            2.00000000000000*xx

        This shows that the issue at :trac:`4246` is fixed (attempting to
        coerce an expression containing at least one variable that's not in
        `R` raises an error)::

            sage: x, y = var('x y')
            sage: S = PolynomialRing(Integers(4), 1, 'x')
            sage: S(x)
            x
            sage: S(y)
            Traceback (most recent call last):
            ...
            TypeError: y is not a variable of Multivariate Polynomial Ring in x over Ring of integers modulo 4
            sage: S(x+y)
            Traceback (most recent call last):
            ...
            TypeError: y is not a variable of Multivariate Polynomial Ring in x over Ring of integers modulo 4
            sage: (x+y)._polynomial_(S)
            Traceback (most recent call last):
            ...
            TypeError: y is not a variable of Multivariate Polynomial Ring in x over Ring of integers modulo 4
        """
        from sage.symbolic.all import SR
        from sage.rings.polynomial.multi_polynomial_ring import is_MPolynomialRing
        base_ring = R.base_ring()
        if base_ring == SR:
            if is_MPolynomialRing(R):
                return R({tuple([0]*R.ngens()):self})
            else:
                return R([self])
        return self.polynomial(None, ring=R)

    def fraction(self, base_ring):
        """
        Return this expression as element of the algebraic fraction
        field over the base ring given.

        EXAMPLES::

            sage: fr = (1/x).fraction(ZZ); fr
            1/x
            sage: parent(fr)
            Fraction Field of Univariate Polynomial Ring in x over Integer Ring
            sage: parent(((pi+sqrt(2)/x).fraction(SR)))
            Fraction Field of Univariate Polynomial Ring in x over Symbolic Ring
            sage: parent(((pi+sqrt(2))/x).fraction(SR))
            Fraction Field of Univariate Polynomial Ring in x over Symbolic Ring
            sage: y=var('y')
            sage: fr=((3*x^5 - 5*y^5)^7/(x*y)).fraction(GF(7)); fr
            (3*x^35 + 2*y^35)/(x*y)
            sage: parent(fr)
            Fraction Field of Multivariate Polynomial Ring in x, y over Finite Field of size 7

        TESTS:

        Check that :trac:`17736` is fixed::

            sage: a,b,c = var('a,b,c')
            sage: fr = (1/a).fraction(QQ); fr
            1/a
            sage: parent(fr)
            Fraction Field of Univariate Polynomial Ring in a over Rational Field
            sage: parent((b/(a+sin(c))).fraction(SR))
            Fraction Field of Multivariate Polynomial Ring in a, b over Symbolic Ring
        """
        from sage.rings.polynomial.polynomial_ring_constructor import PolynomialRing
        from sage.rings.fraction_field import FractionField
        nu = ring.SR(self.numerator()).polynomial(base_ring)
        de = ring.SR(self.denominator()).polynomial(base_ring)
        vars = sorted(set(nu.variables() + de.variables()), key=repr)
        R = FractionField(PolynomialRing(base_ring, vars))
        return R(self.numerator())/R(self.denominator())

    def power_series(self, base_ring):
        """
        Return algebraic power series associated to this symbolic
        expression, which must be a polynomial in one variable, with
        coefficients coercible to the base ring.

        The power series is truncated one more than the degree.

        EXAMPLES::

            sage: theta = var('theta')
            sage: f = theta^3 + (1/3)*theta - 17/3
            sage: g = f.power_series(QQ); g
            -17/3 + 1/3*theta + theta^3 + O(theta^4)
            sage: g^3
            -4913/27 + 289/9*theta - 17/9*theta^2 + 2602/27*theta^3 + O(theta^4)
            sage: g.parent()
            Power Series Ring in theta over Rational Field
        """
        v = self.variables()
        if len(v) != 1:
            raise ValueError("self must be a polynomial in one variable but it is in the variables %s" % tuple([v]))
        f = self.polynomial(base_ring)
        from sage.rings.all import PowerSeriesRing
        R = PowerSeriesRing(base_ring, names=f.parent().variable_names())
        return R(f, f.degree()+1)

    def gcd(self, b):
        r"""
        Return the symbolic gcd of self and b.

        Note that the polynomial GCD is unique up to the multiplication
        by an invertible constant. The following examples make sure all
        results are caught.

        EXAMPLES::

            sage: var('x,y')
            (x, y)
            sage: SR(10).gcd(SR(15))
            5
            sage: (x^3 - 1).gcd(x-1) / (x-1) in QQ
            True
            sage: (x^3 - 1).gcd(x^2+x+1) / (x^2+x+1) in QQ
            True
            sage: (x^3 - x^2*pi + x^2 - pi^2).gcd(x-pi) / (x-pi) in QQ
            True
            sage: gcd(sin(x)^2 + sin(x), sin(x)^2 - 1) / (sin(x) + 1) in QQ
            True
            sage: gcd(x^3 - y^3, x-y) / (x-y) in QQ
            True
            sage: gcd(x^100-y^100, x^10-y^10) / (x^10-y^10) in QQ
            True
            sage: r = gcd(expand( (x^2+17*x+3/7*y)*(x^5 - 17*y + 2/3) ), expand((x^13+17*x+3/7*y)*(x^5 - 17*y + 2/3)) )
            sage: r / (x^5 - 17*y + 2/3) in QQ
            True

        Embedded Sage objects of all kinds get basic support. Note that
        full algebraic GCD is not implemented yet::

            sage: gcd(I - I*x, x^2 - 1)
            x - 1
            sage: gcd(I + I*x, x^2 - 1)
            x + 1
            sage: alg = SR(QQbar(sqrt(2) + I*sqrt(3)))
            sage: gcd(alg + alg*x, x^2 - 1)
            x + 1
            sage: gcd(alg - alg*x, x^2 - 1)
            x - 1
            sage: sqrt2 = SR(QQbar(sqrt(2)))
            sage: gcd(sqrt2 + x, x^2 - 2)    # known bug
            1

        TESTS:

        Check if :trac:`10284` is fixed::

            sage: u = var('u')
            sage: v = var('v')
            sage: w = var('w')
            sage: x = var('x')
            sage: y = var('y')
            sage: z = var('z')
            sage: e = 792*z^8*w^4*x^3*y^4*u^7 + 24*z^4*w^4*x^2*y^3*u^4 + \
                    264*z^8*w^3*x^2*y^7*u^5 + 198*z^4*w^5*x^5*y*u^6  + 110*z^2*w^3*x^5*y^4*u^6 \
                    - 120*z^8*w*x^4*u^6 - 480*z^5*w*x^4*y^6*u^8 - 720*z^7*x^3*y^3*u^7 + \
                    165*z^4*w^2*x^4*y*u^5 + 450*z^8*w^6*x^2*y*u^8 + 40*z^2*w^3*x^3*y^3*u^6 - \
                    288*z^7*w^2*x^3*y^6*u^6  + 250*z^6*w^4*x^2*y^4*u^8 + \
                    576*z^7*w^7*x^2*y^4*u^8  - 80*z^6*w^2*x^5*y^3*u^7 - 144*z^8*w^4*x^5*u^7 + \
                    120*z^4*w*x^2*y^6*u^6 + 320*z^5*w^5*x^2*y^7*u^8 + 192*z^7*w^6*x*y^7*u^6 - \
                    12*z^4*w^3*x^3*y^5*u^6  - 36*z^4*w^4*x^4*y^2*u^8 + 72*z^4*w^5*x^3*u^6  - \
                    20*z^2*w^2*x^4*y^5*u^8 + 660*z^8*w*x^2*y^4*u^6 + 66*z^4*w^4*x^4*y^4*u^4 + \
                    440*z^6*w^2*x^3*y^7*u^7  - 30*z^4*w*x^3*y^2*u^7 - 48*z^8*w^3*x^4*y^3*u^5 + \
                    72*z^6*w^2*x*y^6*u^4 - 864*z^7*w^3*x^4*y^3*u^8 + 480*z^7*w^4*x*y^4*u^7 + \
                    60*z^4*w^2*x^2*u^5 + 375*z^8*w^3*x*y*u^7 + 150*z^8*w^5*x*y^4*u^6 + \
                    180*z^6*x*y^3*u^5 + 216*z^6*w^3*x^2*y^3*u^6;
            sage: d = e.diff(x)
            sage: gcd(d,e) / (u^4*z^2) in QQ
            True

        Check that :trac:`23793` is fixed::

            sage: gcd(I + I*x, x^2 - 1)
            x + 1

        Check that arguments are expanded before GCD (:trac:`23845`)::

            sage: P = (x+1)^2 + 1
            sage: gcd(P, P.expand())
            x^2 + 2*x + 2
        """
        cdef Expression r = self.coerce_in(b)
        cdef GEx x
        sig_on()
        try:
            x = g_gcd(self._gobj, r._gobj)
        finally:
            sig_off()
        return new_Expression_from_GEx(self._parent, x)

    def gosper_sum(self, *args):
        """
        Return the summation of this hypergeometric expression using
        Gosper's algorithm.

        INPUT:

        - a symbolic expression that may contain rational functions,
          powers, factorials, gamma function terms, binomial
          coefficients, and Pochhammer symbols that are rational-linear
          in their arguments

        - the main variable and, optionally, summation limits

        EXAMPLES::

            sage: a,b,k,m,n = var('a b k m n')
            sage: SR(1).gosper_sum(n)
            n
            sage: SR(1).gosper_sum(n,5,8)
            4
            sage: n.gosper_sum(n)
            1/2*(n - 1)*n
            sage: n.gosper_sum(n,0,5)
            15
            sage: n.gosper_sum(n,0,m)
            1/2*(m + 1)*m
            sage: n.gosper_sum(n,a,b)
            -1/2*(a + b)*(a - b - 1)

        ::

            sage: (factorial(m + n)/factorial(n)).gosper_sum(n)
            n*factorial(m + n)/((m + 1)*factorial(n))
            sage: (binomial(m + n, n)).gosper_sum(n)
            n*binomial(m + n, n)/(m + 1)
            sage: (binomial(m + n, n)).gosper_sum(n, 0, a)
            (a + m + 1)*binomial(a + m, a)/(m + 1)
            sage: (binomial(m + n, n)).gosper_sum(n, 0, 5)
            1/120*(m + 6)*(m + 5)*(m + 4)*(m + 3)*(m + 2)
            sage: (rising_factorial(a,n)/rising_factorial(b,n)).gosper_sum(n)
            (b + n - 1)*gamma(a + n)*gamma(b)/((a - b + 1)*gamma(a)*gamma(b + n))
            sage: factorial(n).gosper_term(n)
            Traceback (most recent call last):
            ...
            ValueError: expression not Gosper-summable
        """
        cdef Expression s, a, b
        cdef GEx x
        cdef int i = 1
        if len(args) > 1:
            n, l1, l2 = args
            s = self.coerce_in(n)
            a = self.coerce_in(l1)
            b = self.coerce_in(l2)
            sig_on()
            try:
                x = g_gosper_sum_definite(self._gobj, s._gobj,
                        a._gobj, b._gobj, &i)
            finally:
                sig_off()
            if i == 0:
                raise ValueError("expression not Gosper-summable")
            return new_Expression_from_GEx(self._parent, x)
        else:
            s = self.coerce_in(args[0])
            sig_on()
            try:
                x = g_gosper_sum_indefinite(self._gobj, s._gobj, &i)
            finally:
                sig_off()
            if i == 0:
                raise ValueError("expression not Gosper-summable")
            return new_Expression_from_GEx(self._parent, x)

    def gosper_term(self, n):
        """
        Return Gosper's hypergeometric term for ``self``.

        Suppose ``f``=``self`` is a hypergeometric term such that:

        .. math::

            s_n = \sum_{k=0}^{n-1} f_k

        and `f_k` doesn't depend on `n`. Return a hypergeometric
        term `g_n` such that `g_{n+1} - g_n = f_n`.

        EXAMPLES::

            sage: _ = var('n')
            sage: SR(1).gosper_term(n)
            n
            sage: n.gosper_term(n)
            1/2*(n^2 - n)/n
            sage: (n*factorial(n)).gosper_term(n)
            1/n
            sage: factorial(n).gosper_term(n)
            Traceback (most recent call last):
            ...
            ValueError: expression not Gosper-summable
        """
        cdef Expression s
        cdef int i = 1
        s = self.coerce_in(n)
        sig_on()
        try:
            x = g_gosper_term(self._gobj, s._gobj)
        except ValueError:
            raise ValueError("expression not Gosper-summable")
        finally:
            sig_off()
        return new_Expression_from_GEx(self._parent, x)

    def WZ_certificate(self, n, k):
        r"""
        Return the Wilf-Zeilberger certificate for this hypergeometric
        summand in ``n``, ``k``.

        To prove the identity `\sum_k F(n,k)=\textrm{const}` it suffices
        to show that `F(n+1,k)-F(n,k)=G(n,k+1)-G(n,k),` with `G=RF` and
        `R` the WZ certificate.

        EXAMPLES:

        To show that `\sum_k \binom{n}{k} = 2^n` do::

            sage: _ = var('k n')
            sage: F(n,k) = binomial(n,k) / 2^n
            sage: c = F(n,k).WZ_certificate(n,k); c
            1/2*k/(k - n - 1)
            sage: G(n,k) = c * F(n,k); G
            (n, k) |--> 1/2*k*binomial(n, k)/(2^n*(k - n - 1))
            sage: (F(n+1,k) - F(n,k) - G(n,k+1) + G(n,k)).simplify_full()
            0
        """
        cdef Expression s, f
        cdef int i = 1
        s = self.coerce_in(k)
        f = self.subs(n == n+1) - self
        sig_on()
        try:
            x = g_gosper_term(f._gobj, s._gobj)
        finally:
            sig_off()
        g = new_Expression_from_GEx(self._parent, x)
        return (f*g / self).to_gamma().gamma_normalize().simplify_full().factor()

    def lcm(self, b):
        """
        Return the lcm of self and b.

        The lcm is computed from the gcd of self and b implicitly from the
        relation self * b = gcd(self, b) * lcm(self, b).

        .. NOTE::

            In agreement with the convention in use for integers, if
            self * b == 0, then gcd(self, b) == max(self, b) and
            lcm(self, b) == 0.

        .. NOTE::

            Since the polynomial lcm is computed from the gcd, and the
            polynomial gcd is unique up to a constant factor (which can
            be negative), the polynomial lcm is unique up to a factor of -1.

        EXAMPLES::

            sage: var('x,y')
            (x, y)
            sage: SR(10).lcm(SR(15))
            30
            sage: (x^3 - 1).lcm(x-1)
            x^3 - 1
            sage: (x^3 - 1).lcm(x^2+x+1)
            x^3 - 1
            sage: (x^3 - sage.symbolic.constants.pi).lcm(x-sage.symbolic.constants.pi)
            (pi - x^3)*(pi - x)
            sage: lcm(x^3 - y^3, x-y) / (x^3 - y^3) in [1,-1]
            True
            sage: lcm(x^100-y^100, x^10-y^10) / (x^100 - y^100) in [1,-1]
            True
            sage: a = expand( (x^2+17*x+3/7*y)*(x^5 - 17*y + 2/3) )
            sage: b = expand((x^13+17*x+3/7*y)*(x^5 - 17*y + 2/3) )
            sage: gcd(a,b) * lcm(a,b) / (a * b) in [1,-1]
            True

        The result is not automatically simplified::

            sage: ex = lcm(sin(x)^2 - 1, sin(x)^2 + sin(x)); ex
            (sin(x)^2 + sin(x))*(sin(x)^2 - 1)/(sin(x) + 1)
            sage: ex.simplify_full()
            sin(x)^3 - sin(x)

        TESTS:

        Verify that x * y = gcd(x,y) * lcm(x,y)::

            sage: x, y = var('x,y')
            sage: LRs = [(SR(10), SR(15)), (x^3-1, x-1), (x^3-y^3, x-y), (x^3-1, x^2+x+1), (SR(0), x-y)]
            sage: all((L.gcd(R) * L.lcm(R)) == L*R for L, R in LRs)
            True

        Make sure that the convention for what to do with the 0 is being respected::

            sage: gcd(x, SR(0)), lcm(x, SR(0))
            (x, 0)
            sage: gcd(SR(0), SR(0)), lcm(SR(0), SR(0))
            (0, 0)

        """
        sb = self * b
        try:
            return 0 if sb.is_trivial_zero() else sb / self.gcd(b)
        except ValueError:
            # make the error message refer to lcm, not gcd
            raise ValueError("lcm: arguments must be polynomials over the rationals")

    def resultant(self, other, var):
        """
        Compute the resultant of this polynomial expression and the first
        argument with respect to the variable given as the second
        argument.

        EXAMPLES::

            sage: _ = var('a b n k u x y')
            sage: x.resultant(y, x)
            y
            sage: (x+y).resultant(x-y, x)
            -2*y
            sage: r = (x^4*y^2+x^2*y-y).resultant(x*y-y*a-x*b+a*b+u,x)
            sage: r.coefficient(a^4)
            b^4*y^2 - 4*b^3*y^3 + 6*b^2*y^4 - 4*b*y^5 + y^6
            sage: x.resultant(sin(x), x)
            Traceback (most recent call last):
            ...
            RuntimeError: resultant(): arguments must be polynomials
        """
        cdef Expression o = self.coerce_in(other)
        cdef Expression v = self.coerce_in(var)
        cdef GEx x
        sig_on()
        try:
            x = g_resultant(self._gobj, o._gobj, v._gobj)
        finally:
            sig_off()
        return new_Expression_from_GEx(self._parent, x)


    def collect(Expression self, s):
        """
        Collect the coefficients of ``s`` into a group.

        INPUT:

        - ``s`` -- the symbol whose coefficients will be collected.

        OUTPUT:

        A new expression, equivalent to the original one, with the
        coefficients of ``s`` grouped.

        .. NOTE::

            The expression is not expanded or factored before the
            grouping takes place. For best results, call :meth:`expand`
            on the expression before :meth:`collect`.

        EXAMPLES:

        In the first term of `f`, `x` has a coefficient of `4y`. In
        the second term, `x` has a coefficient of `z`. Therefore, if
        we collect those coefficients, `x` will have a coefficient of
        `4y+z`::

            sage: x,y,z = var('x,y,z')
            sage: f = 4*x*y + x*z + 20*y^2 + 21*y*z + 4*z^2 + x^2*y^2*z^2
            sage: f.collect(x)
            x^2*y^2*z^2 + x*(4*y + z) + 20*y^2 + 21*y*z + 4*z^2

        Here we do the same thing for `y` and `z`; however, note that
        we do not factor the `y^{2}` and `z^{2}` terms before
        collecting coefficients::

            sage: f.collect(y)
            (x^2*z^2 + 20)*y^2 + (4*x + 21*z)*y + x*z + 4*z^2
            sage: f.collect(z)
            (x^2*y^2 + 4)*z^2 + 4*x*y + 20*y^2 + (x + 21*y)*z

        The terms are collected, whether the expression
        is expanded or not::

            sage: f = (x + y)*(x - z)
            sage: f.collect(x)
            x^2 + x*(y - z) - y*z
            sage: f.expand().collect(x)
            x^2 + x*(y - z) - y*z

        TESTS:

        The output should be equivalent to the input::

            sage: polynomials = QQ['x']
            sage: f = SR(polynomials.random_element())
            sage: g = f.collect(x)
            sage: bool(f == g)
            True

        If ``s`` is not present in the given expression, the
        expression should not be modified. The variable `z` will not
        be present in `f` below since `f` is a random polynomial of
        maximum degree 10 in `x` and `y`::

            sage: z = var('z')
            sage: polynomials = QQ['x,y']
            sage: f = SR(polynomials.random_element(10))
            sage: g = f.collect(z)
            sage: bool(str(f) == str(g))
            True

        Check if :trac:`9046` is fixed::

            sage: var('a b x y z')
            (a, b, x, y, z)
            sage: p = -a*x^3 - a*x*y^2 + 2*b*x^2*y + 2*y^3 + x^2*z + y^2*z + x^2 + y^2 + a*x
            sage: p.collect(x)
            -a*x^3 + (2*b*y + z + 1)*x^2 + 2*y^3 + y^2*z - (a*y^2 - a)*x + y^2
        """
        cdef Expression s0 = self.coerce_in(s)
        cdef GEx x
        sig_on()
        try:
            x = self._gobj.collect(s0._gobj, False)
        finally:
            sig_off()
        return new_Expression_from_GEx(self._parent, x)

    def horner(self, x):
        """
        Rewrite this expression as a polynomial in Horner form in ``x``.

        EXAMPLES::

            sage: add((i+1)*x^i for i in range(5)).horner(x)
            (((5*x + 4)*x + 3)*x + 2)*x + 1

            sage: x, y, z = SR.var('x,y,z')
            sage: (x^5 + y*cos(x) + z^3 + (x + y)^2 + y^x).horner(x)
            z^3 + ((x^3 + 1)*x + 2*y)*x + y^2 + y*cos(x) + y^x

            sage: expr = sin(5*x).expand_trig(); expr
            5*cos(x)^4*sin(x) - 10*cos(x)^2*sin(x)^3 + sin(x)^5
            sage: expr.horner(sin(x))
            (5*cos(x)^4 - (10*cos(x)^2 - sin(x)^2)*sin(x)^2)*sin(x)
            sage: expr.horner(cos(x))
            sin(x)^5 + 5*(cos(x)^2*sin(x) - 2*sin(x)^3)*cos(x)^2

        TESTS::

            sage: SR(0).horner(x), SR(1).horner(x), x.horner(x)
            (0, 1, x)
            sage: (x^(1/3)).horner(x)
            Traceback (most recent call last):
            ...
            ValueError: Cannot return dense coefficient list with noninteger exponents.
        """
        coef = self.coefficients(x, sparse=False)
        res = coef[-1]
        for c in reversed(coef[:-1]):
            res = res*x + c
        return res

    def _evaluate_polynomial(self, pol):
        """
        Evaluate a univariate polynomial on this expression.

        EXAMPLES::

            sage: pol = QQ['s'](range(5))
            sage: pol(sin(x))
            4*sin(x)^4 + 3*sin(x)^3 + 2*sin(x)^2 + sin(x)

        TESTS::

            sage: SR(0.1)._evaluate_polynomial(pol)
            0.123400000000000

            sage: Pol.<x> = SR[]
            sage: pol = x^2 - 1
            sage: pol(1)
            0
            sage: pol(1).parent()
            Symbolic Ring
        """
        cdef Expression zero
        if not isinstance(pol[0], Expression): # avoid infinite recursion
            try:
                x = self.pyobject()
                y = pol(x) # may fail if x is a symbolic constant
            except TypeError:
                pass
            else:
                return new_Expression_from_pyobject(self._parent, y)
        zero = self._parent.zero()
        return zero.add(*(pol[i]*self**i for i in xrange(pol.degree() + 1)))

    def collect_common_factors(self):
        """
        This function does not perform a full factorization but only
        looks for factors which are already explicitly present.

        Polynomials can often be brought into a more compact form by
        collecting common factors from the terms of sums. This is
        accomplished by this function.

        EXAMPLES::

            sage: var('x')
            x
            sage: (x/(x^2 + x)).collect_common_factors()
            1/(x + 1)

            sage: var('a,b,c,x,y')
            (a, b, c, x, y)
            sage: (a*x+a*y).collect_common_factors()
            a*(x + y)
            sage: (a*x^2+2*a*x*y+a*y^2).collect_common_factors()
            (x^2 + 2*x*y + y^2)*a
            sage: (a*(b*(a+c)*x+b*((a+c)*x+(a+c)*y)*y)).collect_common_factors()
            ((x + y)*y + x)*(a + c)*a*b
        """
        cdef GEx x
        sig_on()
        try:
            x = g_collect_common_factors(self._gobj)
        finally:
            sig_off()
        return new_Expression_from_GEx(self._parent, x)

    def __abs__(self):
        """
        Return the absolute value of this expression.

        EXAMPLES::

            sage: var('x, y')
            (x, y)

        The absolute value of a symbolic expression::

            sage: abs(x^2+y^2)
            abs(x^2 + y^2)

        The absolute value of a number in the symbolic ring::

            sage: abs(SR(-5))
            5
            sage: type(abs(SR(-5)))
            <type 'sage.symbolic.expression.Expression'>

        Because this overrides a Python builtin function, we do not
        currently support a ``hold`` parameter to prevent automatic
        evaluation::

            sage: abs(SR(-5),hold=True)
            Traceback (most recent call last):
            ...
            TypeError: abs() takes no keyword arguments

        But this is possible using the method :meth:`abs`::

            sage: SR(-5).abs(hold=True)
            abs(-5)

        TESTS:

        Check if :trac:`11155` is fixed::

            sage: abs(pi+i)
            abs(pi + I)
        """
        cdef GEx r
        sig_on()
        try:
            r = g_abs(self._gobj)
        finally:
            sig_off()
        return new_Expression_from_GEx(self._parent, r)

    def abs(self, hold=False):
        """
        Return the absolute value of this expression.

        EXAMPLES::

            sage: var('x, y')
            (x, y)
            sage: (x+y).abs()
            abs(x + y)

        Using the ``hold`` parameter it is possible to prevent automatic
        evaluation::

            sage: SR(-5).abs(hold=True)
            abs(-5)

        To then evaluate again, we use :meth:`unhold`::

            sage: a = SR(-5).abs(hold=True); a.unhold()
            5

        TESTS:

        From :trac:`7557`::

            sage: var('y', domain='real')
            y
            sage: abs(exp(1.1*y*I)).simplify()
            1
            sage: var('y', domain='complex') # reset the domain for other tests
            y
        """
        return new_Expression_from_GEx(self._parent,
                g_hold_wrapper(g_abs, self._gobj, hold))

    def step(self, hold=False):
        """
        Return the value of the unit step function, which is 0 for
        negative x, 1 for 0, and 1 for positive x.

        .. SEEALSO::

            :class:`sage.functions.generalized.FunctionUnitStep`

        EXAMPLES::

            sage: x = var('x')
            sage: SR(1.5).step()
            1
            sage: SR(0).step()
            1
            sage: SR(-1/2).step()
            0
            sage: SR(float(-1)).step()
            0

        Using the ``hold`` parameter it is possible to prevent automatic
        evaluation::

            sage: SR(2).step()
            1
            sage: SR(2).step(hold=True)
            unit_step(2)

        """
        return new_Expression_from_GEx(self._parent,
                g_hold_wrapper(g_step, self._gobj, hold))

    def csgn(self, hold=False):
        """
        Return the sign of self, which is -1 if self < 0, 0 if self ==
        0, and 1 if self > 0, or unevaluated when self is a nonconstant
        symbolic expression.

        If self is not real, return the complex half-plane (left or right)
        in which the number lies.  If self is pure imaginary, return the sign
        of the imaginary part of self.

        EXAMPLES::

            sage: x = var('x')
            sage: SR(-2).csgn()
            -1
            sage: SR(0.0).csgn()
            0
            sage: SR(10).csgn()
            1
            sage: x.csgn()
            csgn(x)
            sage: SR(CDF.0).csgn()
            1
            sage: SR(I).csgn()
            1
            sage: SR(-I).csgn()
            -1
            sage: SR(1+I).csgn()
            1
            sage: SR(1-I).csgn()
            1
            sage: SR(-1+I).csgn()
            -1
            sage: SR(-1-I).csgn()
            -1

        Using the ``hold`` parameter it is possible to prevent automatic
        evaluation::

            sage: SR(I).csgn(hold=True)
            csgn(I)

        """
        return new_Expression_from_GEx(self._parent,
                g_hold_wrapper(g_csgn, self._gobj, hold))

    def conjugate(self, hold=False):
        """
        Return the complex conjugate of this symbolic expression.

        EXAMPLES::

            sage: a = 1 + 2*I
            sage: a.conjugate()
            -2*I + 1
            sage: a = sqrt(2) + 3^(1/3)*I; a
            sqrt(2) + I*3^(1/3)
            sage: a.conjugate()
            sqrt(2) - I*3^(1/3)

            sage: SR(CDF.0).conjugate()
            -1.0*I
            sage: x.conjugate()
            conjugate(x)
            sage: SR(RDF(1.5)).conjugate()
            1.5
            sage: SR(float(1.5)).conjugate()
            1.5
            sage: SR(I).conjugate()
            -I
            sage: ( 1+I  + (2-3*I)*x).conjugate()
            (3*I + 2)*conjugate(x) - I + 1

        Using the ``hold`` parameter it is possible to prevent automatic
        evaluation::

            sage: SR(I).conjugate(hold=True)
            conjugate(I)

        This also works in functional notation::

            sage: conjugate(I)
            -I
            sage: conjugate(I,hold=True)
            conjugate(I)

        To then evaluate again, we use :meth:`unhold`::

            sage: a = SR(I).conjugate(hold=True); a.unhold()
            -I

        """
        return new_Expression_from_GEx(self._parent,
                g_hold_wrapper(g_conjugate, self._gobj, hold))

    def norm(self):
        r"""
        Return the complex norm of this symbolic expression, i.e.,
        the expression times its complex conjugate. If `c = a + bi` is a
        complex number, then the norm of `c` is defined as the product of
        `c` and its complex conjugate

        .. MATH::

            \text{norm}(c)
            =
            \text{norm}(a + bi)
            =
            c \cdot \overline{c}
            =
            a^2 + b^2.

        The norm of a complex number is different from its absolute value.
        The absolute value of a complex number is defined to be the square
        root of its norm. A typical use of the complex norm is in the
        integral domain `\ZZ[i]` of Gaussian integers, where the norm of
        each Gaussian integer `c = a + bi` is defined as its complex norm.

        .. SEEALSO::

            :func:`sage.misc.functional.norm`

        EXAMPLES::

            sage: a = 1 + 2*I
            sage: a.norm()
            5
            sage: a = sqrt(2) + 3^(1/3)*I; a
            sqrt(2) + I*3^(1/3)
            sage: a.norm()
            3^(2/3) + 2
            sage: CDF(a).norm()
            4.080083823051...
            sage: CDF(a.norm())
            4.080083823051904
        """
        return (self*self.conjugate()).expand()

    def real_part(self, hold=False):
        """
        Return the real part of this symbolic expression.

        EXAMPLES::

            sage: x = var('x')
            sage: x.real_part()
            real_part(x)
            sage: SR(2+3*I).real_part()
            2
            sage: SR(CDF(2,3)).real_part()
            2.0
            sage: SR(CC(2,3)).real_part()
            2.00000000000000

            sage: f = log(x)
            sage: f.real_part()
            log(abs(x))

        Using the ``hold`` parameter it is possible to prevent automatic
        evaluation::

            sage: SR(2).real_part()
            2
            sage: SR(2).real_part(hold=True)
            real_part(2)

        This also works using functional notation::

            sage: real_part(I,hold=True)
            real_part(I)
            sage: real_part(I)
            0

        To then evaluate again, we use :meth:`unhold`::

            sage: a = SR(2).real_part(hold=True); a.unhold()
            2

        TESTS:

        Check that :trac:`12807` is fixed::

            sage: (6*exp(i*pi/3)-6*exp(i*2*pi/3)).real_part()
            6
        """
        return new_Expression_from_GEx(self._parent,
                g_hold_wrapper(g_real_part, self._gobj, hold))

    real = real_part

    def imag_part(self, hold=False):
        r"""
        Return the imaginary part of this symbolic expression.

        EXAMPLES::

            sage: sqrt(-2).imag_part()
            sqrt(2)

        We simplify `\ln(\exp(z))` to `z`.  This should only
        be for `-\pi<{\rm Im}(z)<=\pi`, but Maxima does not
        have a symbolic imaginary part function, so we cannot
        use ``assume`` to assume that first::

            sage: z = var('z')
            sage: f = log(exp(z))
            sage: f
            log(e^z)
            sage: f.simplify()
            z
            sage: forget()

        A more symbolic example::

            sage: var('a, b')
            (a, b)
            sage: f = log(a + b*I)
            sage: f.imag_part()
            arctan2(imag_part(a) + real_part(b), -imag_part(b) + real_part(a))

        Using the ``hold`` parameter it is possible to prevent automatic
        evaluation::

            sage: I.imag_part()
            1
            sage: I.imag_part(hold=True)
            imag_part(I)

        This also works using functional notation::

            sage: imag_part(I,hold=True)
            imag_part(I)
            sage: imag_part(I)
            1

        To then evaluate again, we use :meth:`unhold`::

            sage: a = I.imag_part(hold=True); a.unhold()
            1

        TESTS::

            sage: x = var('x')
            sage: x.imag_part()
            imag_part(x)
            sage: SR(2+3*I).imag_part()
            3
            sage: SR(CC(2,3)).imag_part()
            3.00000000000000
            sage: SR(CDF(2,3)).imag_part()
            3.0
        """
        return new_Expression_from_GEx(self._parent,
                g_hold_wrapper(g_imag_part, self._gobj, hold))

    imag = imag_part

    def sqrt(self, hold=False):
        """
        Return the square root of this expression

        EXAMPLES::

            sage: var('x, y')
            (x, y)
            sage: SR(2).sqrt()
            sqrt(2)
            sage: (x^2+y^2).sqrt()
            sqrt(x^2 + y^2)
            sage: (x^2).sqrt()
            sqrt(x^2)

        Immediate simplifications are applied::

            sage: sqrt(x^2)
            sqrt(x^2)
            sage: x = SR.symbol('x', domain='real')
            sage: sqrt(x^2)
            abs(x)
            sage: forget()
            sage: assume(x<0)
            sage: sqrt(x^2)
            -x
            sage: sqrt(x^4)
            x^2
            sage: forget()
            sage: x = SR.symbol('x', domain='real')
            sage: sqrt(x^4)
            x^2
            sage: sqrt(sin(x)^2)
            abs(sin(x))
            sage: sqrt((x+1)^2)
            abs(x + 1)
            sage: forget()
            sage: assume(x<0)
            sage: sqrt((x-1)^2)
            -x + 1
            sage: forget()

        Using the ``hold`` parameter it is possible to prevent automatic
        evaluation::

            sage: SR(4).sqrt()
            2
            sage: SR(4).sqrt(hold=True)
            sqrt(4)

        To then evaluate again, we use :meth:`unhold`::

            sage: a = SR(4).sqrt(hold=True); a.unhold()
            2

        To use this parameter in functional notation, you must coerce to
        the symbolic ring::

            sage: sqrt(SR(4),hold=True)
            sqrt(4)
            sage: sqrt(4,hold=True)
            Traceback (most recent call last):
            ...
            TypeError: _do_sqrt() got an unexpected keyword argument 'hold'
        """
        return new_Expression_from_GEx(self._parent,
                g_hold2_wrapper(g_power_construct, self._gobj, g_ex1_2, hold))

    def sin(self, hold=False):
        """
        EXAMPLES::

            sage: var('x, y')
            (x, y)
            sage: sin(x^2 + y^2)
            sin(x^2 + y^2)
            sage: sin(sage.symbolic.constants.pi)
            0
            sage: sin(SR(1))
            sin(1)
            sage: sin(SR(RealField(150)(1)))
            0.84147098480789650665250232163029899962256306

        Using the ``hold`` parameter it is possible to prevent automatic
        evaluation::

            sage: SR(0).sin()
            0
            sage: SR(0).sin(hold=True)
            sin(0)

        This also works using functional notation::

            sage: sin(0,hold=True)
            sin(0)
            sage: sin(0)
            0

        To then evaluate again, we use :meth:`unhold`::

            sage: a = SR(0).sin(hold=True); a.unhold()
            0

        TESTS::

            sage: SR(oo).sin()
            Traceback (most recent call last):
            ...
            RuntimeError: sin_eval(): sin(infinity) encountered
            sage: SR(-oo).sin()
            Traceback (most recent call last):
            ...
            RuntimeError: sin_eval(): sin(infinity) encountered
            sage: SR(unsigned_infinity).sin()
            Traceback (most recent call last):
            ...
            RuntimeError: sin_eval(): sin(infinity) encountered
        """
        return new_Expression_from_GEx(self._parent,
                g_hold_wrapper(g_sin, self._gobj, hold))

    def cos(self, hold=False):
        """
        Return the cosine of self.

        EXAMPLES::

            sage: var('x, y')
            (x, y)
            sage: cos(x^2 + y^2)
            cos(x^2 + y^2)
            sage: cos(sage.symbolic.constants.pi)
            -1
            sage: cos(SR(1))
            cos(1)
            sage: cos(SR(RealField(150)(1)))
            0.54030230586813971740093660744297660373231042


        In order to get a numeric approximation use .n()::

            sage: SR(RR(1)).cos().n()
            0.540302305868140
            sage: SR(float(1)).cos().n()
            0.540302305868140

        To prevent automatic evaluation use the ``hold`` argument::

            sage: pi.cos()
            -1
            sage: pi.cos(hold=True)
            cos(pi)

        This also works using functional notation::

            sage: cos(pi,hold=True)
            cos(pi)
            sage: cos(pi)
            -1

        To then evaluate again, we use :meth:`unhold`::

            sage: a = pi.cos(hold=True); a.unhold()
            -1

        TESTS::

            sage: SR(oo).cos()
            Traceback (most recent call last):
            ...
            RuntimeError: cos_eval(): cos(infinity) encountered
            sage: SR(-oo).cos()
            Traceback (most recent call last):
            ...
            RuntimeError: cos_eval(): cos(infinity) encountered
            sage: SR(unsigned_infinity).cos()
            Traceback (most recent call last):
            ...
            RuntimeError: cos_eval(): cos(infinity) encountered
        """
        return new_Expression_from_GEx(self._parent,
                g_hold_wrapper(g_cos, self._gobj, hold))

    def tan(self, hold=False):
        """
        EXAMPLES::

            sage: var('x, y')
            (x, y)
            sage: tan(x^2 + y^2)
            tan(x^2 + y^2)
            sage: tan(sage.symbolic.constants.pi/2)
            Infinity
            sage: tan(SR(1))
            tan(1)
            sage: tan(SR(RealField(150)(1)))
            1.5574077246549022305069748074583601730872508

        To prevent automatic evaluation use the ``hold`` argument::

            sage: (pi/12).tan()
            -sqrt(3) + 2
            sage: (pi/12).tan(hold=True)
            tan(1/12*pi)

        This also works using functional notation::

            sage: tan(pi/12,hold=True)
            tan(1/12*pi)
            sage: tan(pi/12)
            -sqrt(3) + 2

        To then evaluate again, we use :meth:`unhold`::

            sage: a = (pi/12).tan(hold=True); a.unhold()
            -sqrt(3) + 2

        TESTS::

            sage: SR(oo).tan()
            Traceback (most recent call last):
            ...
            RuntimeError: tan_eval(): tan(infinity) encountered
            sage: SR(-oo).tan()
            Traceback (most recent call last):
            ...
            RuntimeError: tan_eval(): tan(infinity) encountered
            sage: SR(unsigned_infinity).tan()
            Traceback (most recent call last):
            ...
            RuntimeError: tan_eval(): tan(infinity) encountered
        """
        return new_Expression_from_GEx(self._parent,
                g_hold_wrapper(g_tan, self._gobj, hold))

    def arcsin(self, hold=False):
        """
        Return the arcsin of x, i.e., the number y between -pi and pi
        such that sin(y) == x.

        EXAMPLES::

            sage: x.arcsin()
            arcsin(x)
            sage: SR(0.5).arcsin()
            1/6*pi
            sage: SR(0.999).arcsin()
            1.52607123962616
            sage: SR(1/3).arcsin()
            arcsin(1/3)
            sage: SR(-1/3).arcsin()
            -arcsin(1/3)

        To prevent automatic evaluation use the ``hold`` argument::

            sage: SR(0).arcsin()
            0
            sage: SR(0).arcsin(hold=True)
            arcsin(0)

        This also works using functional notation::

            sage: arcsin(0,hold=True)
            arcsin(0)
            sage: arcsin(0)
            0

        To then evaluate again, we use :meth:`unhold`::

            sage: a = SR(0).arcsin(hold=True); a.unhold()
            0

        TESTS::

            sage: SR(oo).arcsin()
            Traceback (most recent call last):
            ...
            RuntimeError: arcsin_eval(): arcsin(infinity) encountered
            sage: SR(-oo).arcsin()
            Traceback (most recent call last):
            ...
            RuntimeError: arcsin_eval(): arcsin(infinity) encountered
            sage: SR(unsigned_infinity).arcsin()
            Infinity
        """
        return new_Expression_from_GEx(self._parent,
                g_hold_wrapper(g_asin, self._gobj, hold))

    def arccos(self, hold=False):
        """
        Return the arc cosine of self.

        EXAMPLES::

            sage: x.arccos()
            arccos(x)
            sage: SR(1).arccos()
            0
            sage: SR(1/2).arccos()
            1/3*pi
            sage: SR(0.4).arccos()
            1.15927948072741
            sage: plot(lambda x: SR(x).arccos(), -1,1)
            Graphics object consisting of 1 graphics primitive

        To prevent automatic evaluation use the ``hold`` argument::

            sage: SR(1).arccos(hold=True)
            arccos(1)

        This also works using functional notation::

            sage: arccos(1,hold=True)
            arccos(1)
            sage: arccos(1)
            0

        To then evaluate again, we use :meth:`unhold`::

            sage: a = SR(1).arccos(hold=True); a.unhold()
            0

        TESTS::

            sage: SR(oo).arccos()
            Traceback (most recent call last):
            ...
            RuntimeError: arccos_eval(): arccos(infinity) encountered
            sage: SR(-oo).arccos()
            Traceback (most recent call last):
            ...
            RuntimeError: arccos_eval(): arccos(infinity) encountered
            sage: SR(unsigned_infinity).arccos()
            Infinity
        """
        return new_Expression_from_GEx(self._parent,
                g_hold_wrapper(g_acos, self._gobj, hold))

    def arctan(self, hold=False):
        """
        Return the arc tangent of self.

        EXAMPLES::

            sage: x = var('x')
            sage: x.arctan()
            arctan(x)
            sage: SR(1).arctan()
            1/4*pi
            sage: SR(1/2).arctan()
            arctan(1/2)
            sage: SR(0.5).arctan()
            0.463647609000806
            sage: plot(lambda x: SR(x).arctan(), -20,20)
            Graphics object consisting of 1 graphics primitive

        To prevent automatic evaluation use the ``hold`` argument::

            sage: SR(1).arctan(hold=True)
            arctan(1)

        This also works using functional notation::

            sage: arctan(1,hold=True)
            arctan(1)
            sage: arctan(1)
            1/4*pi

        To then evaluate again, we use :meth:`unhold`::

            sage: a = SR(1).arctan(hold=True); a.unhold()
            1/4*pi

        TESTS::

            sage: SR(oo).arctan()
            1/2*pi
            sage: SR(-oo).arctan()
            -1/2*pi
            sage: SR(unsigned_infinity).arctan()
            Traceback (most recent call last):
            ...
            RuntimeError: arctan_eval(): arctan(unsigned_infinity) encountered
        """
        return new_Expression_from_GEx(self._parent,
                g_hold_wrapper(g_atan, self._gobj, hold))

    def arctan2(self, x, hold=False):
        """
        Return the inverse of the 2-variable tan function on self and x.

        EXAMPLES::

            sage: var('x,y')
            (x, y)
            sage: x.arctan2(y)
            arctan2(x, y)
            sage: SR(1/2).arctan2(1/2)
            1/4*pi
            sage: maxima.eval('atan2(1/2,1/2)')
            '%pi/4'

            sage: SR(-0.7).arctan2(SR(-0.6))
            -2.27942259892257

        To prevent automatic evaluation use the ``hold`` argument::

            sage: SR(1/2).arctan2(1/2, hold=True)
            arctan2(1/2, 1/2)

        This also works using functional notation::

            sage: arctan2(1,2,hold=True)
            arctan2(1, 2)
            sage: arctan2(1,2)
            arctan(1/2)

        To then evaluate again, we use :meth:`unhold`::

            sage: a = SR(1/2).arctan2(1/2, hold=True); a.unhold()
            1/4*pi

        TESTS:

        We compare a bunch of different evaluation points between
        Sage and Maxima::

            sage: float(SR(0.7).arctan2(0.6))
            0.8621700546672264
            sage: maxima('atan2(0.7,0.6)')
            0.8621700546672264
            sage: float(SR(0.7).arctan2(-0.6))
            2.279422598922567
            sage: maxima('atan2(0.7,-0.6)')
            2.279422598922567
            sage: float(SR(-0.7).arctan2(0.6))
            -0.8621700546672264
            sage: maxima('atan2(-0.7,0.6)')
            -0.8621700546672264
            sage: float(SR(-0.7).arctan2(-0.6))
            -2.279422598922567
            sage: maxima('atan2(-0.7,-0.6)')
            -2.279422598922567
            sage: float(SR(0).arctan2(-0.6))
            3.141592653589793
            sage: maxima('atan2(0,-0.6)')
            3.141592653589793
            sage: float(SR(0).arctan2(0.6))
            0.0
            sage: maxima('atan2(0,0.6)')
            0.0
            sage: SR(0).arctan2(0) # see trac ticket #21614
            NaN
            sage: SR(I).arctan2(1)
            arctan2(I, 1)
            sage: SR(CDF(0,1)).arctan2(1)
            Traceback (most recent call last):
            ...
            ValueError: power::eval(): division by zero
            sage: SR(1).arctan2(CDF(0,1))
            Traceback (most recent call last):
            ...
            ValueError: power::eval(): division by zero

            sage: arctan2(0,oo)
            0
            sage: SR(oo).arctan2(oo)
            1/4*pi
            sage: SR(oo).arctan2(0)
            1/2*pi
            sage: SR(-oo).arctan2(0)
            -1/2*pi
            sage: SR(-oo).arctan2(-2)
            pi
            sage: SR(unsigned_infinity).arctan2(2)
            Traceback (most recent call last):
            ...
            RuntimeError: arctan2_eval(): arctan2(x, unsigned_infinity) encountered
            sage: SR(2).arctan2(oo)
            1/2*pi
            sage: SR(2).arctan2(-oo)
            -1/2*pi
            sage: SR(2).arctan2(SR(unsigned_infinity))
            Traceback (most recent call last):
            ...
            RuntimeError: arctan2_eval(): arctan2(unsigned_infinity, x) encountered
        """
        cdef Expression nexp = self.coerce_in(x)
        return new_Expression_from_GEx(self._parent,
                g_hold2_wrapper(g_atan2, self._gobj, nexp._gobj, hold))

    def sinh(self, hold=False):
        r"""
        Return sinh of self.

        We have $\sinh(x) = (e^{x} - e^{-x})/2$.

        EXAMPLES::

            sage: x.sinh()
            sinh(x)
            sage: SR(1).sinh()
            sinh(1)
            sage: SR(0).sinh()
            0
            sage: SR(1.0).sinh()
            1.17520119364380
            sage: maxima('sinh(1.0)')
            1.17520119364380...

            sinh(1.0000000000000000000000000)
            sage: SR(1).sinh().n(90)
            1.1752011936438014568823819
            sage: SR(RIF(1)).sinh()
            1.175201193643802?

        To prevent automatic evaluation use the ``hold`` argument::

            sage: arccosh(x).sinh()
            sqrt(x + 1)*sqrt(x - 1)
            sage: arccosh(x).sinh(hold=True)
            sinh(arccosh(x))

        This also works using functional notation::

            sage: sinh(arccosh(x),hold=True)
            sinh(arccosh(x))
            sage: sinh(arccosh(x))
            sqrt(x + 1)*sqrt(x - 1)

        To then evaluate again, we use :meth:`unhold`::

            sage: a = arccosh(x).sinh(hold=True); a.simplify()
            sqrt(x + 1)*sqrt(x - 1)

        TESTS::

            sage: SR(oo).sinh()
            +Infinity
            sage: SR(-oo).sinh()
            -Infinity
            sage: SR(unsigned_infinity).sinh()
            Traceback (most recent call last):
            ...
            RuntimeError: sinh_eval(): sinh(unsigned_infinity) encountered
        """
        return new_Expression_from_GEx(self._parent,
                g_hold_wrapper(g_sinh, self._gobj, hold))

    def cosh(self, hold=False):
        r"""
        Return cosh of self.

        We have $\cosh(x) = (e^{x} + e^{-x})/2$.

        EXAMPLES::

            sage: x.cosh()
            cosh(x)
            sage: SR(1).cosh()
            cosh(1)
            sage: SR(0).cosh()
            1
            sage: SR(1.0).cosh()
            1.54308063481524
            sage: maxima('cosh(1.0)')
            1.54308063481524...
            sage: SR(1.00000000000000000000000000).cosh()
            1.5430806348152437784779056
            sage: SR(RIF(1)).cosh()
            1.543080634815244?

        To prevent automatic evaluation use the ``hold`` argument::

            sage: arcsinh(x).cosh()
            sqrt(x^2 + 1)
            sage: arcsinh(x).cosh(hold=True)
            cosh(arcsinh(x))

        This also works using functional notation::

            sage: cosh(arcsinh(x),hold=True)
            cosh(arcsinh(x))
            sage: cosh(arcsinh(x))
            sqrt(x^2 + 1)

        To then evaluate again, we use :meth:`unhold`::

            sage: a = arcsinh(x).cosh(hold=True); a.unhold()
            sqrt(x^2 + 1)

        TESTS::

            sage: SR(oo).cosh()
            +Infinity
            sage: SR(-oo).cosh()
            +Infinity
            sage: SR(unsigned_infinity).cosh()
            Traceback (most recent call last):
            ...
            RuntimeError: cosh_eval(): cosh(unsigned_infinity) encountered
        """
        return new_Expression_from_GEx(self._parent,
                g_hold_wrapper(g_cosh, self._gobj, hold))

    def tanh(self, hold=False):
        r"""
        Return tanh of self.

        We have $\tanh(x) = \sinh(x) / \cosh(x)$.

        EXAMPLES::

            sage: x.tanh()
            tanh(x)
            sage: SR(1).tanh()
            tanh(1)
            sage: SR(0).tanh()
            0
            sage: SR(1.0).tanh()
            0.761594155955765
            sage: maxima('tanh(1.0)')
            0.7615941559557649
            sage: plot(lambda x: SR(x).tanh(), -1, 1)
            Graphics object consisting of 1 graphics primitive

        To prevent automatic evaluation use the ``hold`` argument::

            sage: arcsinh(x).tanh()
            x/sqrt(x^2 + 1)
            sage: arcsinh(x).tanh(hold=True)
            tanh(arcsinh(x))

        This also works using functional notation::

            sage: tanh(arcsinh(x),hold=True)
            tanh(arcsinh(x))
            sage: tanh(arcsinh(x))
            x/sqrt(x^2 + 1)

        To then evaluate again, we use :meth:`unhold`::

            sage: a = arcsinh(x).tanh(hold=True); a.unhold()
            x/sqrt(x^2 + 1)

        TESTS::

            sage: SR(oo).tanh()
            1
            sage: SR(-oo).tanh()
            -1
            sage: SR(unsigned_infinity).tanh()
            Traceback (most recent call last):
            ...
            RuntimeError: tanh_eval(): tanh(unsigned_infinity) encountered
        """
        return new_Expression_from_GEx(self._parent,
                g_hold_wrapper(g_tanh, self._gobj, hold))

    def arcsinh(self, hold=False):
        """
        Return the inverse hyperbolic sine of self.

        EXAMPLES::

            sage: x.arcsinh()
            arcsinh(x)
            sage: SR(0).arcsinh()
            0
            sage: SR(1).arcsinh()
            arcsinh(1)
            sage: SR(1.0).arcsinh()
            0.881373587019543
            sage: maxima('asinh(2.0)')
            1.4436354751788...

        Sage automatically applies certain identities::

            sage: SR(3/2).arcsinh().cosh()
            1/2*sqrt(13)

        To prevent automatic evaluation use the ``hold`` argument::

            sage: SR(-2).arcsinh()
            -arcsinh(2)
            sage: SR(-2).arcsinh(hold=True)
            arcsinh(-2)

        This also works using functional notation::

            sage: arcsinh(-2,hold=True)
            arcsinh(-2)
            sage: arcsinh(-2)
            -arcsinh(2)

        To then evaluate again, we use :meth:`unhold`::

            sage: a = SR(-2).arcsinh(hold=True); a.unhold()
            -arcsinh(2)

        TESTS::

            sage: SR(oo).arcsinh()
            +Infinity
            sage: SR(-oo).arcsinh()
            -Infinity
            sage: SR(unsigned_infinity).arcsinh()
            Infinity
        """
        return new_Expression_from_GEx(self._parent,
                g_hold_wrapper(g_asinh, self._gobj, hold))

    def arccosh(self, hold=False):
        """
        Return the inverse hyperbolic cosine of self.

        EXAMPLES::

            sage: x.arccosh()
            arccosh(x)
            sage: SR(0).arccosh()
            1/2*I*pi
            sage: SR(1/2).arccosh()
            arccosh(1/2)
            sage: SR(CDF(1/2)).arccosh() #  rel tol 1e-15
            1.0471975511965976*I
            sage: maxima('acosh(0.5)')
            1.04719755119659...*%i

        To prevent automatic evaluation use the ``hold`` argument::

            sage: SR(-1).arccosh()
            I*pi
            sage: SR(-1).arccosh(hold=True)
            arccosh(-1)

        This also works using functional notation::

            sage: arccosh(-1,hold=True)
            arccosh(-1)
            sage: arccosh(-1)
            I*pi

        To then evaluate again, we use :meth:`unhold`::

            sage: a = SR(-1).arccosh(hold=True); a.unhold()
            I*pi

        TESTS::

            sage: SR(oo).arccosh()
            +Infinity
            sage: SR(-oo).arccosh()
            +Infinity
            sage: SR(unsigned_infinity).arccosh()
            +Infinity
        """
        return new_Expression_from_GEx(self._parent,
                g_hold_wrapper(g_acosh, self._gobj, hold))

    def arctanh(self, hold=False):
        """
        Return the inverse hyperbolic tangent of self.

        EXAMPLES::

            sage: x.arctanh()
            arctanh(x)
            sage: SR(0).arctanh()
            0
            sage: SR(1/2).arctanh()
            1/2*log(3)
            sage: SR(0.5).arctanh()
            0.549306144334055
            sage: SR(0.5).arctanh().tanh()
            0.500000000000000
            sage: maxima('atanh(0.5)')  # abs tol 2e-16
            0.5493061443340548

        To prevent automatic evaluation use the ``hold`` argument::

            sage: SR(-1/2).arctanh()
            -1/2*log(3)
            sage: SR(-1/2).arctanh(hold=True)
            arctanh(-1/2)

        This also works using functional notation::

            sage: arctanh(-1/2,hold=True)
            arctanh(-1/2)
            sage: arctanh(-1/2)
            -1/2*log(3)

        To then evaluate again, we use :meth:`unhold`::

            sage: a = SR(-1/2).arctanh(hold=True); a.unhold()
            -1/2*log(3)

        TESTS::

            sage: SR(1).arctanh()
            +Infinity
            sage: SR(-1).arctanh()
            -Infinity

            sage: SR(oo).arctanh()
            -1/2*I*pi
            sage: SR(-oo).arctanh()
            1/2*I*pi
            sage: SR(unsigned_infinity).arctanh()
            Traceback (most recent call last):
            ...
            RuntimeError: arctanh_eval(): arctanh(unsigned_infinity) encountered
        """
        return new_Expression_from_GEx(self._parent,
                g_hold_wrapper(g_atanh, self._gobj, hold))

    def exp(self, hold=False):
        """
        Return exponential function of self, i.e., e to the
        power of self.

        EXAMPLES::

            sage: x.exp()
            e^x
            sage: SR(0).exp()
            1
            sage: SR(1/2).exp()
            e^(1/2)
            sage: SR(0.5).exp()
            1.64872127070013
            sage: math.exp(0.5)
            1.6487212707001282

            sage: SR(0.5).exp().log()
            0.500000000000000
            sage: (pi*I).exp()
            -1

        To prevent automatic evaluation use the ``hold`` argument::

            sage: (pi*I).exp(hold=True)
            e^(I*pi)

        This also works using functional notation::

            sage: exp(I*pi,hold=True)
            e^(I*pi)
            sage: exp(I*pi)
            -1

        To then evaluate again, we use :meth:`unhold`::

            sage: a = (pi*I).exp(hold=True); a.unhold()
            -1

        TESTS:

        Test if :trac:`6377` is fixed::

            sage: SR(oo).exp()
            +Infinity
            sage: SR(-oo).exp()
            0
            sage: SR(unsigned_infinity).exp()
            Traceback (most recent call last):
            ...
            RuntimeError: exp_eval(): exp^(unsigned_infinity) encountered
        """
        return new_Expression_from_GEx(self._parent,
                g_hold_wrapper(g_exp, self._gobj, hold))

    def log(self, b=None, hold=False):
        """
        Return the logarithm of self.

        EXAMPLES::

            sage: x, y = var('x, y')
            sage: x.log()
            log(x)
            sage: (x^y + y^x).log()
            log(x^y + y^x)
            sage: SR(0).log()
            -Infinity
            sage: SR(-1).log()
            I*pi
            sage: SR(1).log()
            0
            sage: SR(1/2).log()
            log(1/2)
            sage: SR(0.5).log()
            -0.693147180559945
            sage: SR(0.5).log().exp()
            0.500000000000000
            sage: math.log(0.5)
            -0.6931471805599453
            sage: plot(lambda x: SR(x).log(), 0.1,10)
            Graphics object consisting of 1 graphics primitive

        To prevent automatic evaluation use the ``hold`` argument::

            sage: I.log()
            1/2*I*pi
            sage: I.log(hold=True)
            log(I)

        To then evaluate again, we use :meth:`unhold`::

            sage: a = I.log(hold=True); a.unhold()
            1/2*I*pi

        The ``hold`` parameter also works in functional notation::

            sage: log(-1,hold=True)
            log(-1)
            sage: log(-1)
            I*pi

        TESTS::

            sage: SR(oo).log()
            +Infinity
            sage: SR(-oo).log()
            +Infinity
            sage: SR(unsigned_infinity).log()
            +Infinity
        """
        res = new_Expression_from_GEx(self._parent,
                g_hold_wrapper(g_log, self._gobj, hold))
        if b is None:
            return res
        else:
            return res/self.coerce_in(b).log(hold=hold)

    def zeta(self, hold=False):
        """
        EXAMPLES::

            sage: x, y = var('x, y')
            sage: (x/y).zeta()
            zeta(x/y)
            sage: SR(2).zeta()
            1/6*pi^2
            sage: SR(3).zeta()
            zeta(3)
            sage: SR(CDF(0,1)).zeta()  # abs tol 1e-16
            0.003300223685324103 - 0.4181554491413217*I
            sage: CDF(0,1).zeta()  # abs tol 1e-16
            0.003300223685324103 - 0.4181554491413217*I
            sage: plot(lambda x: SR(x).zeta(), -10,10).show(ymin=-3,ymax=3)

        To prevent automatic evaluation use the ``hold`` argument::

            sage: SR(2).zeta(hold=True)
            zeta(2)

        This also works using functional notation::

            sage: zeta(2,hold=True)
            zeta(2)
            sage: zeta(2)
            1/6*pi^2

        To then evaluate again, we use :meth:`unhold`::

            sage: a = SR(2).zeta(hold=True); a.unhold()
            1/6*pi^2

        TESTS::

            sage: t = SR(1).zeta(); t
            Infinity
        """
        cdef GEx x
        sig_on()
        try:
            x = g_hold_wrapper(g_zeta, self._gobj, hold)
        finally:
            sig_off()
        return new_Expression_from_GEx(self._parent, x)

    def factorial(self, hold=False):
        """
        Return the factorial of self.

        OUTPUT:

        A symbolic expression.

        EXAMPLES::

            sage: var('x, y')
            (x, y)
            sage: SR(5).factorial()
            120
            sage: x.factorial()
            factorial(x)
            sage: (x^2+y^3).factorial()
            factorial(y^3 + x^2)

        To prevent automatic evaluation use the ``hold`` argument::

            sage: SR(5).factorial(hold=True)
            factorial(5)

        This also works using functional notation::

            sage: factorial(5,hold=True)
            factorial(5)
            sage: factorial(5)
            120

        To then evaluate again, we use :meth:`unhold`::

            sage: a = SR(5).factorial(hold=True); a.unhold()
            120
        """
        cdef GEx x
        sig_on()
        try:
            x = g_hold_wrapper(g_factorial, self._gobj, hold)
        finally:
            sig_off()
        return new_Expression_from_GEx(self._parent, x)

    def binomial(self, k, hold=False):
        """
        Return binomial coefficient "self choose k".

        OUTPUT:

        A symbolic expression.

        EXAMPLES::

            sage: var('x, y')
            (x, y)
            sage: SR(5).binomial(SR(3))
            10
            sage: x.binomial(SR(3))
            1/6*(x - 1)*(x - 2)*x
            sage: x.binomial(y)
            binomial(x, y)

        To prevent automatic evaluation use the ``hold`` argument::

            sage: x.binomial(3, hold=True)
            binomial(x, 3)
            sage: SR(5).binomial(3, hold=True)
            binomial(5, 3)

        To then evaluate again, we use :meth:`unhold`::

            sage: a = SR(5).binomial(3, hold=True); a.unhold()
            10

        The ``hold`` parameter is also supported in functional notation::

            sage: binomial(5,3, hold=True)
            binomial(5, 3)

        TESTS:

        Check if we handle zero correctly (:trac:`8561`)::

            sage: x.binomial(0)
            1
            sage: SR(0).binomial(0)
            1
        """
        cdef Expression nexp = self.coerce_in(k)
        cdef GEx x
        sig_on()
        try:
            x = g_hold2_wrapper(g_binomial, self._gobj, nexp._gobj, hold)
        finally:
            sig_off()
        return new_Expression_from_GEx(self._parent, x)

    def Order(self, hold=False):
        """
        Return the order of the expression, as in big oh notation.

        OUTPUT:

        A symbolic expression.

        EXAMPLES::

            sage: n = var('n')
            sage: t = (17*n^3).Order(); t
            Order(n^3)
            sage: t.derivative(n)
            Order(n^2)

        To prevent automatic evaluation use the ``hold`` argument::

            sage: (17*n^3).Order(hold=True)
            Order(17*n^3)
        """
        return new_Expression_from_GEx(self._parent,
                g_hold_wrapper(g_Order, self._gobj, hold))

    def gamma(self, hold=False):
        """
        Return the Gamma function evaluated at self.

        EXAMPLES::

            sage: x = var('x')
            sage: x.gamma()
            gamma(x)
            sage: SR(2).gamma()
            1
            sage: SR(10).gamma()
            362880
            sage: SR(10.0r).gamma()  # For ARM: rel tol 2e-15
            362880.0
            sage: SR(CDF(1,1)).gamma()
            0.49801566811835607 - 0.15494982830181067*I

        ::

            sage: gp('gamma(1+I)')
            0.4980156681183560427136911175 - 0.1549498283018106851249551305*I # 32-bit
            0.49801566811835604271369111746219809195 - 0.15494982830181068512495513048388660520*I # 64-bit

        We plot the familiar plot of this log-convex function::

            sage: plot(gamma(x), -6,4).show(ymin=-3,ymax=3)

        To prevent automatic evaluation use the ``hold`` argument::

            sage: SR(1/2).gamma()
            sqrt(pi)
            sage: SR(1/2).gamma(hold=True)
            gamma(1/2)

        This also works using functional notation::

            sage: gamma(1/2,hold=True)
            gamma(1/2)
            sage: gamma(1/2)
            sqrt(pi)

        To then evaluate again, we use :meth:`unhold`::

            sage: a = SR(1/2).gamma(hold=True); a.unhold()
            sqrt(pi)
        """
        cdef GEx x
        sig_on()
        try:
            x = g_hold_wrapper(g_gamma, self._gobj, hold)
        finally:
            sig_off()
        return new_Expression_from_GEx(self._parent, x)

    def log_gamma(self, hold=False):
        """
        Return the log gamma function evaluated at self.
        This is the logarithm of gamma of self, where
        gamma is a complex function such that `gamma(n)`
        equals `factorial(n-1)`.

        EXAMPLES::

            sage: x = var('x')
            sage: x.log_gamma()
            log_gamma(x)
            sage: SR(2).log_gamma()
            0
            sage: SR(5).log_gamma()
            log(24)
            sage: a = SR(5).log_gamma(); a.n()
            3.17805383034795
            sage: SR(5-1).factorial().log()
            log(24)
            sage: set_verbose(-1); plot(lambda x: SR(x).log_gamma(), -7,8, plot_points=1000).show()
            sage: math.exp(0.5)
            1.6487212707001282
            sage: plot(lambda x: (SR(x).exp() - SR(-x).exp())/2 - SR(x).sinh(), -1, 1)
            Graphics object consisting of 1 graphics primitive

        To prevent automatic evaluation use the ``hold`` argument::

            sage: SR(5).log_gamma(hold=True)
            log_gamma(5)

        To evaluate again, currently we must use numerical evaluation
        via :meth:`n`::

            sage: a = SR(5).log_gamma(hold=True); a.n()
            3.17805383034795
        """
        cdef GEx x
        sig_on()
        try:
            x = g_hold_wrapper(g_lgamma, self._gobj, hold)
        finally:
            sig_off()
        return new_Expression_from_GEx(self._parent, x)

    def default_variable(self):
        """
        Return the default variable, which is by definition the first
        variable in self, or `x` is there are no variables in self.
        The result is cached.

        EXAMPLES::

            sage: sqrt(2).default_variable()
            x
            sage: x, theta, a = var('x, theta, a')
            sage: f = x^2 + theta^3 - a^x
            sage: f.default_variable()
            a

        Note that this is the first *variable*, not the first *argument*::

            sage: f(theta, a, x) = a + theta^3
            sage: f.default_variable()
            a
            sage: f.variables()
            (a, theta)
            sage: f.arguments()
            (theta, a, x)
        """
        v = self.variables()
        if len(v) == 0:
            return self.parent().var('x')
        else:
            return v[0]

    def combine(self, bint deep=False):
        r"""
        Return a simplified version of this symbolic expression
        by combining all toplevel terms with the same denominator into
        a single term.

        Please use the keyword ``deep=True`` to apply the process
        recursively.

        EXAMPLES::

            sage: var('x, y, a, b, c')
            (x, y, a, b, c)
            sage: f = x*(x-1)/(x^2 - 7) + y^2/(x^2-7) + 1/(x+1) + b/a + c/a; f
            (x - 1)*x/(x^2 - 7) + y^2/(x^2 - 7) + b/a + c/a + 1/(x + 1)
            sage: f.combine()
            ((x - 1)*x + y^2)/(x^2 - 7) + (b + c)/a + 1/(x + 1)
            sage: (1/x + 1/x^2 + (x+1)/x).combine()
            (x + 2)/x + 1/x^2
            sage: ex = 1/x + ((x + 1)/x - 1/x)/x^2 + (x+1)/x; ex
            (x + 1)/x + 1/x + ((x + 1)/x - 1/x)/x^2
            sage: ex.combine()
            (x + 2)/x + ((x + 1)/x - 1/x)/x^2
            sage: ex.combine(deep=True)
            (x + 2)/x + 1/x^2
            sage: (1+sin((x + 1)/x - 1/x)).combine(deep=True)
            sin(1) + 1
        """
        cdef GEx r
        sig_on()
        try:
            r = self._gobj.combine_fractions(deep)
        finally:
            sig_off()
        return new_Expression_from_GEx(self._parent, r)

    def normalize(self):
        """
        Return this expression normalized as a fraction

        .. SEEALSO::

            :meth:`numerator`, :meth:`denominator`,
            :meth:`numerator_denominator`, :meth:`combine`

        EXAMPLES::

            sage: var('x, y, a, b, c')
            (x, y, a, b, c)
            sage: g = x + y/(x + 2)
            sage: g.normalize()
            (x^2 + 2*x + y)/(x + 2)

            sage: f = x*(x-1)/(x^2 - 7) + y^2/(x^2-7) + 1/(x+1) + b/a + c/a
            sage: f.normalize()
            (a*x^3 + b*x^3 + c*x^3 + a*x*y^2 + a*x^2 + b*x^2 + c*x^2 +
                    a*y^2 - a*x - 7*b*x - 7*c*x - 7*a - 7*b - 7*c)/((x^2 -
                        7)*a*(x + 1))

        TESTS:

        Check that :trac:`19775` is fixed::

            sage: a,b,c,d,e,y = var('a,b,c,d,e,y')
            sage: ((x - 2*y)^4/(x^2 - 4*y^2)^2).normalize()
            (x - 2*y)^2/(x + 2*y)^2
            sage: f = ((x - 2*y)^4/(x^2 - 4*y^2)^2 + 1)*(y + a)*(2*y + x) / (4*y^2 + x^2)
            sage: f.normalize()
            2*(a + y)/(x + 2*y)
            sage: (c/a - b*c^2/(a^2*(b*c/a-d)) + c*d/(a*(b*c/a-d))).normalize()
            0
            sage: (e + c/a - b*c^2/(a^2*(b*c/a-d)) + c*d/(a*(b*c/a-d))).normalize()
            e

        Check that :trac:`23861` is fixed::

            sage: (x^(2*pi) + x^(-2*pi) - 2).normalize()
            (x^(4*pi) - 2*x^(2*pi) + 1)/x^(2*pi)
            sage: (e^2 + e^(-2) - 2).normalize()
            (e^4 - 2*e^2 + 1)/e^2
            sage: (e^(2*pi) - e^(-2*pi)).normalize()
            (e^(4*pi) - 1)/e^(2*pi)

        ALGORITHM: Uses GiNaC.

        """
        cdef GEx r
        sig_on()
        try:
            r = self._gobj.normal(0, False, True)
        finally:
            sig_off()
        return new_Expression_from_GEx(self._parent, r)

    def numerator(self, bint normalize = True):
        """
        Return the numerator of this symbolic expression

        INPUT:

        - ``normalize`` -- (default: ``True``) a boolean.

        If ``normalize`` is ``True``, the expression is first normalized to
        have it as a fraction before getting the numerator.

        If ``normalize`` is ``False``, the expression is kept and if it is not
        a quotient, then this will return the expression itself.

        .. SEEALSO::

            :meth:`normalize`, :meth:`denominator`,
            :meth:`numerator_denominator`, :meth:`combine`

        EXAMPLES::

            sage: a, x, y = var('a,x,y')
            sage: f = x*(x-a)/((x^2 - y)*(x-a)); f
            x/(x^2 - y)
            sage: f.numerator()
            x
            sage: f.denominator()
            x^2 - y
            sage: f.numerator(normalize=False)
            x
            sage: f.denominator(normalize=False)
            x^2 - y

            sage: y = var('y')
            sage: g = x + y/(x + 2); g
            x + y/(x + 2)
            sage: g.numerator()
            x^2 + 2*x + y
            sage: g.denominator()
            x + 2
            sage: g.numerator(normalize=False)
            x + y/(x + 2)
            sage: g.denominator(normalize=False)
            1

        TESTS::

            sage: ((x+y)^2/(x-y)^3*x^3).numerator(normalize=False)
            (x + y)^2*x^3
            sage: ((x+y)^2*x^3).numerator(normalize=False)
            (x + y)^2*x^3
            sage: (y/x^3).numerator(normalize=False)
            y
            sage: t = y/x^3/(x+y)^(1/2); t
            y/(sqrt(x + y)*x^3)
            sage: t.numerator(normalize=False)
            y
            sage: (1/x^3).numerator(normalize=False)
            1
            sage: (x^3).numerator(normalize=False)
            x^3
            sage: (y*x^sin(x)).numerator(normalize=False)
            Traceback (most recent call last):
            ...
            TypeError: self is not a rational expression
        """
        cdef GExVector vec
        cdef GEx oper, power, ex
        if normalize:
            sig_on()
            try:
                ex = self._gobj.numer()
            finally:
                sig_off()
            return new_Expression_from_GEx(self._parent, ex)
        elif is_a_mul(self._gobj):
            for i from 0 <= i < self._gobj.nops():
                oper = self._gobj.op(i)
                if not is_a_power(oper):
                    vec.push_back(oper)
                else:
                    power = oper.op(1)
                    if not is_a_numeric(power):
                        raise TypeError("self is not a rational expression")
                    elif ex_to_numeric(power).is_positive():
                        vec.push_back(oper)
            return new_Expression_from_GEx(self._parent,
                                           g_mul_construct(vec, True))
        elif is_a_power(self._gobj):
            power = self._gobj.op(1)
            if is_a_numeric(power) and ex_to_numeric(power).is_negative():
                return self._parent.one()
        return self

    def denominator(self, bint normalize=True):
        """
        Return the denominator of this symbolic expression

        INPUT:

        - ``normalize`` -- (default: ``True``) a boolean.

        If ``normalize`` is ``True``, the expression is first normalized to
        have it as a fraction before getting the denominator.

        If ``normalize`` is ``False``, the expression is kept and if it is not
        a quotient, then this will just return 1.

        .. SEEALSO::

            :meth:`normalize`, :meth:`numerator`,
            :meth:`numerator_denominator`, :meth:`combine`

        EXAMPLES::

            sage: x, y, z, theta = var('x, y, z, theta')
            sage: f = (sqrt(x) + sqrt(y) + sqrt(z))/(x^10 - y^10 - sqrt(theta))
            sage: f.numerator()
            sqrt(x) + sqrt(y) + sqrt(z)
            sage: f.denominator()
            x^10 - y^10 - sqrt(theta)

            sage: f.numerator(normalize=False)
            (sqrt(x) + sqrt(y) + sqrt(z))
            sage: f.denominator(normalize=False)
            x^10 - y^10 - sqrt(theta)

            sage: y = var('y')
            sage: g = x + y/(x + 2); g
            x + y/(x + 2)
            sage: g.numerator(normalize=False)
            x + y/(x + 2)
            sage: g.denominator(normalize=False)
            1

        TESTS::

            sage: ((x+y)^2/(x-y)^3*x^3).denominator(normalize=False)
            (x - y)^3
            sage: ((x+y)^2*x^3).denominator(normalize=False)
            1
            sage: (y/x^3).denominator(normalize=False)
            x^3
            sage: t = y/x^3/(x+y)^(1/2); t
            y/(sqrt(x + y)*x^3)
            sage: t.denominator(normalize=False)
            sqrt(x + y)*x^3
            sage: (1/x^3).denominator(normalize=False)
            x^3
            sage: (x^3).denominator(normalize=False)
            1
            sage: (y*x^sin(x)).denominator(normalize=False)
            Traceback (most recent call last):
            ...
            TypeError: self is not a rational expression
        """
        cdef GExVector vec
        cdef GEx oper, ex, power
        if normalize:
            sig_on()
            try:
                ex = self._gobj.denom()
            finally:
                sig_off()
            return new_Expression_from_GEx(self._parent, ex)
        elif is_a_mul(self._gobj):
            for i from 0 <= i < self._gobj.nops():
                oper = self._gobj.op(i)
                if is_a_power(oper):
                    ex = oper.op(0)
                    power = oper.op(1)
                    if not is_a_numeric(power):
                        raise TypeError("self is not a rational expression")
                    elif ex_to_numeric(power).is_negative():
                        vec.push_back(g_pow(ex, g_abs(power)))
            return new_Expression_from_GEx(self._parent,
                                           g_mul_construct(vec, False))
        elif is_a_power(self._gobj):
            power = self._gobj.op(1)
            if is_a_numeric(power) and ex_to_numeric(power).is_negative():
                return new_Expression_from_GEx(self._parent,
                        g_pow(self._gobj.op(0), g_abs(power)))

        return self._parent.one()

    def numerator_denominator(self, bint normalize=True):
        """
        Return the numerator and the denominator of this symbolic expression

        INPUT:

        - ``normalize`` -- (default: ``True``) a boolean.

        If ``normalize`` is ``True``, the expression is first normalized to
        have it as a fraction before getting the numerator and denominator.

        If ``normalize`` is ``False``, the expression is kept and if it is not
        a quotient, then this will return the expression itself together with
        1.

        .. SEEALSO::

            :meth:`normalize`, :meth:`numerator`, :meth:`denominator`,
            :meth:`combine`

        EXAMPLES::

            sage: x, y, a = var("x y a")
            sage: ((x+y)^2/(x-y)^3*x^3).numerator_denominator()
            ((x + y)^2*x^3, (x - y)^3)

            sage: ((x+y)^2/(x-y)^3*x^3).numerator_denominator(False)
            ((x + y)^2*x^3, (x - y)^3)

            sage: g = x + y/(x + 2)
            sage: g.numerator_denominator()
            (x^2 + 2*x + y, x + 2)
            sage: g.numerator_denominator(normalize=False)
            (x + y/(x + 2), 1)

            sage: g = x^2*(x + 2)
            sage: g.numerator_denominator()
            ((x + 2)*x^2, 1)
            sage: g.numerator_denominator(normalize=False)
            ((x + 2)*x^2, 1)

        TESTS::

            sage: ((x+y)^2/(x-y)^3*x^3).numerator_denominator(normalize=False)
            ((x + y)^2*x^3, (x - y)^3)
            sage: ((x+y)^2*x^3).numerator_denominator(normalize=False)
            ((x + y)^2*x^3, 1)
            sage: (y/x^3).numerator_denominator(normalize=False)
            (y, x^3)
            sage: t = y/x^3/(x+y)^(1/2); t
            y/(sqrt(x + y)*x^3)
            sage: t.numerator_denominator(normalize=False)
            (y, sqrt(x + y)*x^3)
            sage: (1/x^3).numerator_denominator(normalize=False)
            (1, x^3)
            sage: (x^3).numerator_denominator(normalize=False)
            (x^3, 1)
            sage: (y*x^sin(x)).numerator_denominator(normalize=False)
            Traceback (most recent call last):
            ...
            TypeError: self is not a rational expression
        """
        cdef GExVector vecnumer, vecdenom
        cdef GEx oper, ex, power
        cdef GNumeric power_num
        if normalize:
            sig_on()
            try:
                ex = self._gobj.numer_denom()
            finally:
                sig_off()
            return (new_Expression_from_GEx(self._parent, ex.op(0)),
                    new_Expression_from_GEx(self._parent, ex.op(1)))
        elif is_a_mul(self._gobj):
            for i from 0 <= i < self._gobj.nops():
                oper = self._gobj.op(i)
                if is_a_power(oper):   # oper = ex^power
                    ex = oper.op(0)
                    power = oper.op(1)
                    if not is_a_numeric(power):
                        raise TypeError("self is not a rational expression")
                    elif is_a_numeric(power):
                        power_num = ex_to_numeric(power)
                        if power_num.is_positive():
                            vecnumer.push_back(oper)
                        else:
                            vecdenom.push_back(g_pow(ex, g_abs(power)))
                else:
                    vecnumer.push_back(oper)
            return (new_Expression_from_GEx(self._parent,
                                            g_mul_construct(vecnumer, False)),
                    new_Expression_from_GEx(self._parent,
                                            g_mul_construct(vecdenom, False)))
        elif is_a_power(self._gobj):
            power = self._gobj.op(1)
            if is_a_numeric(power) and ex_to_numeric(power).is_positive():
                return (self, self._parent.one())
            else:
                return (self._parent.one(),
                        new_Expression_from_GEx(self._parent,
                               g_pow(self._gobj.op(0), g_abs(power))))
        else:
            return (self, self._parent.one())

    def partial_fraction(self, var=None):
        r"""
        Return the partial fraction expansion of ``self`` with
        respect to the given variable.

        INPUT:


        -  ``var`` - variable name or string (default: first
           variable)


        OUTPUT:

        A symbolic expression.

        EXAMPLES::

            sage: f = x^2/(x+1)^3
            sage: f.partial_fraction()
            1/(x + 1) - 2/(x + 1)^2 + 1/(x + 1)^3
            sage: f.partial_fraction()
            1/(x + 1) - 2/(x + 1)^2 + 1/(x + 1)^3

        Notice that the first variable in the expression is used by
        default::

            sage: y = var('y')
            sage: f = y^2/(y+1)^3
            sage: f.partial_fraction()
            1/(y + 1) - 2/(y + 1)^2 + 1/(y + 1)^3

            sage: f = y^2/(y+1)^3 + x/(x-1)^3
            sage: f.partial_fraction()
            y^2/(y^3 + 3*y^2 + 3*y + 1) + 1/(x - 1)^2 + 1/(x - 1)^3

        You can explicitly specify which variable is used::

            sage: f.partial_fraction(y)
            x/(x^3 - 3*x^2 + 3*x - 1) + 1/(y + 1) - 2/(y + 1)^2 + 1/(y + 1)^3
        """
        if var is None:
            var = self.default_variable()
        return self.parent()(self._maxima_().partfrac(var))

    def maxima_methods(self):
        """
        Provide easy access to maxima methods, converting the result to a
        Sage expression automatically.

        EXAMPLES::

            sage: t = log(sqrt(2) - 1) + log(sqrt(2) + 1); t
            log(sqrt(2) + 1) + log(sqrt(2) - 1)
            sage: res = t.maxima_methods().logcontract(); res
            log((sqrt(2) + 1)*(sqrt(2) - 1))
            sage: type(res)
            <type 'sage.symbolic.expression.Expression'>
        """
        from sage.symbolic.maxima_wrapper import MaximaWrapper
        return MaximaWrapper(self)

    def rectform(self):
        r"""
        Convert this symbolic expression to rectangular form; that
        is, the form `a + bi` where `a` and `b` are real numbers and
        `i` is the imaginary unit.

        .. NOTE::

           The name \"rectangular\" comes from the fact that, in the
           complex plane, `a` and `bi` are perpendicular.

        INPUT:

        - ``self`` -- the expression to convert.

        OUTPUT:

        A new expression, equivalent to the original, but expressed in
        the form `a + bi`.

        ALGORITHM:

        We call Maxima's ``rectform()`` and return the result unmodified.

        EXAMPLES:

        The exponential form of `\sin(x)`::

            sage: f = (e^(I*x) - e^(-I*x)) / (2*I)
            sage: f.rectform()
            sin(x)

        And `\cos(x)`::

            sage: f = (e^(I*x) + e^(-I*x)) / 2
            sage: f.rectform()
            cos(x)

        In some cases, this will simplify the given expression. For
        example, here, `e^{ik\pi}`, `\sin(k\pi)=0` should cancel
        leaving only `\cos(k\pi)` which can then be simplified::

            sage: k = var('k')
            sage: assume(k, 'integer')
            sage: f = e^(I*pi*k)
            sage: f.rectform()
            (-1)^k

        However, in general, the resulting expression may be more
        complicated than the original::

            sage: f = e^(I*x)
            sage: f.rectform()
            cos(x) + I*sin(x)

        TESTS:

        If the expression is already in rectangular form, it should be
        left alone::

            sage: a,b = var('a,b')
            sage: assume((a, 'real'), (b, 'real'))
            sage: f = a + b*I
            sage: f.rectform()
            a + I*b
            sage: forget()

        We can check with specific real numbers::

            sage: a = RR.random_element()
            sage: b = RR.random_element()
            sage: f = a + b*I
            sage: bool(f.rectform() == a + b*I)
            True

        If we decompose a complex number into its real and imaginary
        parts, they should correspond to the real and imaginary terms
        of the rectangular form::

            sage: z = CC.random_element()
            sage: a = z.real_part()
            sage: b = z.imag_part()
            sage: bool(SR(z).rectform() == a + b*I)
            True

        """
        return self.maxima_methods().rectform()

    def unhold(self, exclude=None):
        """
        Evaluates any held operations (with the ``hold`` keyword) in the
        expression

        INPUT:

        - ``self`` -- an expression with held operations
        - ``exclude`` -- (default: None) a list of operators to exclude from
          evaluation. Excluding arithmetic operators does not yet work (see
          :trac:`10169`).

        OUTPUT:

        A new expression with held operations, except those in ``exclude``,
        evaluated

        EXAMPLES::

            sage: a = exp(I * pi, hold=True)
            sage: a
            e^(I*pi)
            sage: a.unhold()
            -1
            sage: b = x.add(x, hold=True)
            sage: b
            x + x
            sage: b.unhold()
            2*x
            sage: (a + b).unhold()
            2*x - 1
            sage: c = (x.mul(x, hold=True)).add(x.mul(x, hold=True), hold=True)
            sage: c
            x*x + x*x
            sage: c.unhold()
            2*x^2
            sage: sin(tan(0, hold=True), hold=True).unhold()
            0
            sage: sin(tan(0, hold=True), hold=True).unhold(exclude=[sin])
            sin(0)
            sage: (e^sgn(0, hold=True)).unhold()
            1
            sage: (e^sgn(0, hold=True)).unhold(exclude=[exp])
            e^0
            sage: log(3).unhold()
            log(3)
        """
        if self.operator():
            from sage.symbolic.expression_conversions import HoldRemover
            h = HoldRemover(self, exclude)
            return h()
        else:
            return self

    def simplify(self):
        """
        Return a simplified version of this symbolic expression.

        .. NOTE::

           Currently, this just sends the expression to Maxima
           and converts it back to Sage.

        .. SEEALSO::

           :meth:`simplify_full`, :meth:`simplify_trig`,
           :meth:`simplify_rational`, :meth:`simplify_rectform`
           :meth:`simplify_factorial`, :meth:`simplify_log`,
           :meth:`simplify_real`, :meth:`simplify_hypergeometric`,
           :meth:`canonicalize_radical`

        EXAMPLES::

            sage: a = var('a'); f = x*sin(2)/(x^a); f
            x*sin(2)/x^a
            sage: f.simplify()
            x^(-a + 1)*sin(2)

        TESTS:

        Check that :trac:`14637` is fixed::

            sage: assume(x > 0, x < pi/2)
            sage: acos(cos(x)).simplify()
            x
            sage: forget()
        """
        return self._parent(self._maxima_())

    def simplify_full(self):
        """
        Apply :meth:`simplify_factorial`, :meth:`simplify_rectform`,
        :meth:`simplify_trig`, :meth:`simplify_rational`, and
        then :meth:`expand_sum` to self (in that order).

        ALIAS: ``simplify_full`` and ``full_simplify`` are the same.

        EXAMPLES::

            sage: f = sin(x)^2 + cos(x)^2
            sage: f.simplify_full()
            1

        ::

            sage: f = sin(x/(x^2 + x))
            sage: f.simplify_full()
            sin(1/(x + 1))

        ::

            sage: var('n,k')
            (n, k)
            sage: f = binomial(n,k)*factorial(k)*factorial(n-k)
            sage: f.simplify_full()
            factorial(n)

        TESTS:

        There are two square roots of `(x + 1)^2`, so this should
        not be simplified to `x + 1`, see :trac:`12737`::

            sage: f = sqrt((x + 1)^2)
            sage: f.simplify_full()
            sqrt(x^2 + 2*x + 1)

        The imaginary part of an expression should not change under
        simplification; :trac:`11934`::

            sage: f = sqrt(-8*(4*sqrt(2) - 7)*x^4 + 16*(3*sqrt(2) - 5)*x^3)
            sage: original = f.imag_part()
            sage: simplified = f.full_simplify().imag_part()
            sage: original - simplified
            0

        The invalid simplification from :trac:`12322` should not occur
        after :trac:`12737`::

            sage: t = var('t')
            sage: assume(t, 'complex')
            sage: assumptions()
            [t is complex]
            sage: f = (1/2)*log(2*t) + (1/2)*log(1/t)
            sage: f.simplify_full()
            1/2*log(2*t) - 1/2*log(t)
            sage: forget()

        Complex logs are not contracted, :trac:`17556`::

            sage: x,y = SR.var('x,y')
            sage: assume(y, 'complex')
            sage: f = log(x*y) - (log(x) + log(y))
            sage: f.simplify_full()
            log(x*y) - log(x) - log(y)
            sage: forget()

        The simplifications from :meth:`simplify_rectform` are
        performed, :trac:`17556`::

            sage: f = ( e^(I*x) - e^(-I*x) ) / ( I*e^(I*x) + I*e^(-I*x) )
            sage: f.simplify_full()
            sin(x)/cos(x)

        """
        x = self
        x = x.simplify_factorial()
        x = x.simplify_rectform()
        x = x.simplify_trig()
        x = x.simplify_rational()
        x = x.expand_sum()
        return x

    full_simplify = simplify_full


    def simplify_hypergeometric(self, algorithm='maxima'):
        """
        Simplify an expression containing hypergeometric or confluent
        hypergeometric functions.

        INPUT:

        - ``algorithm`` -- (default: ``'maxima'``) the algorithm to use for
          for simplification. Implemented are ``'maxima'``, which uses Maxima's
          ``hgfred`` function, and ``'sage'``, which uses an algorithm
          implemented in the hypergeometric module

        ALIAS: :meth:`hypergeometric_simplify` and
        :meth:`simplify_hypergeometric` are the same

        EXAMPLES::

            sage: hypergeometric((5, 4), (4, 1, 2, 3),
            ....:                x).simplify_hypergeometric()
            1/144*x^2*hypergeometric((), (3, 4), x) +...
            1/3*x*hypergeometric((), (2, 3), x) + hypergeometric((), (1, 2), x)
            sage: (2*hypergeometric((), (), x)).simplify_hypergeometric()
            2*e^x
            sage: (nest(lambda y: hypergeometric([y], [1], x), 3, 1)
            ....:  .simplify_hypergeometric())
            laguerre(-laguerre(-e^x, x), x)
            sage: (nest(lambda y: hypergeometric([y], [1], x), 3, 1)
            ....:  .simplify_hypergeometric(algorithm='sage'))
            hypergeometric((hypergeometric((e^x,), (1,), x),), (1,), x)
            sage: hypergeometric_M(1, 3, x).simplify_hypergeometric()
            -2*(x - e^x + 1)/x^2
            sage: (2 * hypergeometric_U(1, 3, x)).simplify_hypergeometric()
            2*(x + 1)/x^2

        """
        from sage.functions.hypergeometric import (hypergeometric,
                                                   hypergeometric_M,
                                                   hypergeometric_U,
                                                   closed_form)
        from sage.calculus.calculus import maxima
        try:
            op = self.operator()
        except RuntimeError:
            return self
        ops = self.operands()
        if op == hypergeometric_M or op == hypergeometric_U:
            return self.generalized().simplify_hypergeometric(algorithm)
        if op == hypergeometric:
            if algorithm == 'maxima':
                return (self.parent()
                        (maxima.hgfred(map(lambda o: o.simplify_hypergeometric(algorithm),
                                           ops[0].operands()),
                                       map(lambda o: o.simplify_hypergeometric(algorithm),
                                           ops[1].operands()),
                                       ops[2].simplify_hypergeometric(algorithm))))
            elif algorithm == 'sage':
                return (closed_form
                        (hypergeometric(map(lambda o: o.simplify_hypergeometric(algorithm),
                                            ops[0].operands()),
                                        map(lambda o: o.simplify_hypergeometric(algorithm),
                                            ops[1].operands()),
                                        ops[2].simplify_hypergeometric(algorithm))))
            else:
                raise NotImplementedError('unknown algorithm')
        if not op:
            return self
        return op(*map(lambda o: o.simplify_hypergeometric(algorithm), ops))

    hypergeometric_simplify = simplify_hypergeometric


    def simplify_rectform(self, complexity_measure = string_length):
        r"""
        Attempt to simplify this expression by expressing it in the
        form `a + bi` where both `a` and `b` are real. This
        transformation is generally not a simplification, so we use
        the given ``complexity_measure`` to discard
        non-simplifications.

        INPUT:

        - ``self`` -- the expression to simplify.

        - ``complexity_measure`` -- (default:
          ``sage.symbolic.complexity_measures.string_length``) a
          function taking a symbolic expression as an argument and
          returning a measure of that expressions complexity. If
          ``None`` is supplied, the simplification will be performed
          regardless of the result.

        OUTPUT:

        If the transformation produces a simpler expression (according
        to ``complexity_measure``) then that simpler expression is
        returned. Otherwise, the original expression is returned.

        ALGORITHM:

        We first call :meth:`rectform()` on the given
        expression. Then, the supplied complexity measure is used to
        determine whether or not the result is simpler than the
        original expression.

        EXAMPLES:

        The exponential form of `\tan(x)`::

            sage: f = ( e^(I*x) - e^(-I*x) ) / ( I*e^(I*x) + I*e^(-I*x) )
            sage: f.simplify_rectform()
            sin(x)/cos(x)

        This should not be expanded with Euler's formula since the
        resulting expression is longer when considered as a string,
        and the default ``complexity_measure`` uses string length to
        determine which expression is simpler::

            sage: f = e^(I*x)
            sage: f.simplify_rectform()
            e^(I*x)

        However, if we pass ``None`` as our complexity measure, it
        is::

            sage: f = e^(I*x)
            sage: f.simplify_rectform(complexity_measure = None)
            cos(x) + I*sin(x)

        TESTS:

        When given ``None``, we should always call :meth:`rectform()`
        and return the result::

            sage: polynomials = QQ['x']
            sage: f = SR(polynomials.random_element())
            sage: g = f.simplify_rectform(complexity_measure = None)
            sage: bool(g == f.rectform())
            True

        """
        simplified_expr = self.rectform()

        if complexity_measure is None:
            return simplified_expr

        if complexity_measure(simplified_expr) < complexity_measure(self):
            return simplified_expr
        else:
            return self

    def simplify_real(self):
        r"""
        Simplify the given expression over the real numbers. This allows
        the simplification of `\sqrt{x^{2}}` into `\left|x\right|` and
        the contraction of `\log(x) + \log(y)` into `\log(xy)`.

        INPUT:

        - ``self`` -- the expression to convert.

        OUTPUT:

        A new expression, equivalent to the original one under the
        assumption that the variables involved are real.

        EXAMPLES::

            sage: f = sqrt(x^2)
            sage: f.simplify_real()
            abs(x)

        ::

            sage: y = SR.var('y')
            sage: f = log(x) + 2*log(y)
            sage: f.simplify_real()
            log(x*y^2)

        TESTS:

        We set the Maxima ``domain`` variable to 'real' before we call
        out to Maxima. When we return, however, we should set the
        ``domain`` back to what it was, rather than assuming that it
        was 'complex'::

            sage: from sage.calculus.calculus import maxima
            sage: maxima('domain: real;')
            real
            sage: x.simplify_real()
            x
            sage: maxima('domain;')
            real
            sage: maxima('domain: complex;')
            complex

        We forget the assumptions that our variables are real after
        simplification; make sure we don't forget an assumption that
        existed before we were called::

            sage: assume(x, 'real')
            sage: x.simplify_real()
            x
            sage: assumptions()
            [x is real]
            sage: forget()

        We also want to be sure that we don't forget assumptions on
        other variables::

            sage: x,y,z = SR.var('x,y,z')
            sage: assume(y, 'integer')
            sage: assume(z, 'antisymmetric')
            sage: x.simplify_real()
            x
            sage: assumptions()
            [y is integer, z is antisymmetric]
            sage: forget()

        No new assumptions should exist after the call::

            sage: assumptions()
            []
            sage: x.simplify_real()
            x
            sage: assumptions()
            []

        """
        from sage.symbolic.assumptions import assume, assumptions, forget
        from sage.calculus.calculus import maxima
        original_domain = maxima.eval('domain')
        original_assumptions = assumptions()

        maxima.eval('domain: real$')

        # We might as well go all the way and tell Maxima to assume
        # that all variables are real. Since we're setting the
        # simplification domain (and it's indiscriminate), you'd
        # better not call this unless your variables really are real
        # anyway.
        for v in self.variables():
            assume(v, 'real')

        # This will round trip through Maxima, essentially performing
        # self.simplify() in the process.
        result = self.simplify_log()

        # Set the domain back to what it was before we were called.
        maxima.eval('domain: %s$' % original_domain)

        # Forget all assumptions, and restore the ones that existed
        # when we were called. This is much simpler than the bookkeeping
        # necessary otherwise.
        forget()
        for assumption in original_assumptions:
            assume(assumption);

        return result


    def simplify_trig(self,expand=True):
        r"""
        Optionally expand and then employ identities such as
        `\sin(x)^2 + \cos(x)^2 = 1`, `\cosh(x)^2 - \sinh(x)^2 = 1`,
        `\sin(x)\csc(x) = 1`, or `\tanh(x)=\sinh(x)/\cosh(x)`
        to simplify expressions containing tan, sec, etc., to sin,
        cos, sinh, cosh.

        INPUT:

        - ``self`` - symbolic expression

        - ``expand`` - (default:True) if True, expands trigonometric
          and hyperbolic functions of sums of angles and of multiple
          angles occurring in ``self`` first. For best results,
          ``self`` should be expanded. See also :meth:`expand_trig` to
          get more controls on this expansion.

        ALIAS: :meth:`trig_simplify` and :meth:`simplify_trig` are the same

        EXAMPLES::

            sage: f = sin(x)^2 + cos(x)^2; f
            cos(x)^2 + sin(x)^2
            sage: f.simplify()
            cos(x)^2 + sin(x)^2
            sage: f.simplify_trig()
            1
            sage: h = sin(x)*csc(x)
            sage: h.simplify_trig()
            1
            sage: k = tanh(x)*cosh(2*x)
            sage: k.simplify_trig()
            (2*sinh(x)^3 + sinh(x))/cosh(x)

        In some cases we do not want to expand::

            sage: f=tan(3*x)
            sage: f.simplify_trig()
            -(4*cos(x)^2 - 1)*sin(x)/(4*cos(x)*sin(x)^2 - cos(x))
            sage: f.simplify_trig(False)
            sin(3*x)/cos(3*x)

        """
        # much better to expand first, since it often doesn't work
        # right otherwise!
        if expand:
            return self.parent()(self._maxima_().trigexpand().trigsimp())
        else:
            return self.parent()(self._maxima_().trigsimp())

    trig_simplify = simplify_trig

    def simplify_rational(self,algorithm='full', map=False):
        r"""
        Simplify rational expressions.

        INPUT:

        - ``self`` - symbolic expression

        - ``algorithm`` - (default: 'full') string which switches the
          algorithm for simplifications. Possible values are

          - 'simple' (simplify rational functions into quotient of two
            polynomials),

          - 'full' (apply repeatedly, if necessary)

          - 'noexpand' (convert to commmon denominator and add)

        - ``map`` - (default: False) if True, the result is an
          expression whose leading operator is the same as that of the
          expression ``self`` but whose subparts are the results of
          applying simplification rules to the corresponding subparts
          of the expressions.

        ALIAS: :meth:`rational_simplify` and :meth:`simplify_rational`
        are the same

        DETAILS: We call Maxima functions ratsimp, fullratsimp and
        xthru. If each part of the expression has to be simplified
        separately, we use Maxima function map.

        EXAMPLES::

            sage: f = sin(x/(x^2 + x))
            sage: f
            sin(x/(x^2 + x))
            sage: f.simplify_rational()
            sin(1/(x + 1))

        ::

            sage: f = ((x - 1)^(3/2) - (x + 1)*sqrt(x - 1))/sqrt((x - 1)*(x + 1)); f
            -((x + 1)*sqrt(x - 1) - (x - 1)^(3/2))/sqrt((x + 1)*(x - 1))
            sage: f.simplify_rational()
            -2*sqrt(x - 1)/sqrt(x^2 - 1)

        With ``map=True`` each term in a sum is simplified separately
        and thus the resuls are shorter for functions which are
        combination of rational and nonrational functions. In the
        following example, we use this option if we want not to
        combine logarithm and the rational function into one
        fraction::

            sage: f=(x^2-1)/(x+1)-ln(x)/(x+2)
            sage: f.simplify_rational()
            (x^2 + x - log(x) - 2)/(x + 2)
            sage: f.simplify_rational(map=True)
            x - log(x)/(x + 2) - 1

        Here is an example from the Maxima documentation of where
        ``algorithm='simple'`` produces an (possibly useful) intermediate
        step::

            sage: y = var('y')
            sage: g = (x^(y/2) + 1)^2*(x^(y/2) - 1)^2/(x^y - 1)
            sage: g.simplify_rational(algorithm='simple')
            (x^(2*y) - 2*x^y + 1)/(x^y - 1)
            sage: g.simplify_rational()
            x^y - 1

        With option ``algorithm='noexpand'`` we only convert to common
        denominators and add. No expansion of products is performed::

            sage: f=1/(x+1)+x/(x+2)^2
            sage: f.simplify_rational()
            (2*x^2 + 5*x + 4)/(x^3 + 5*x^2 + 8*x + 4)
            sage: f.simplify_rational(algorithm='noexpand')
            ((x + 2)^2 + (x + 1)*x)/((x + 2)^2*(x + 1))
        """
        self_m = self._maxima_()
        if algorithm == 'full':
            maxima_method = 'fullratsimp'
        elif algorithm == 'simple':
            maxima_method = 'ratsimp'
        elif algorithm == 'noexpand':
            maxima_method = 'xthru'
        else:
            raise NotImplementedError("unknown algorithm, see the help for available algorithms")
        P = self_m.parent()
        self_str=self_m.str()
        if map:
            cmd = "if atom(%s) then %s(%s) else map(%s,%s)"%(self_str,maxima_method,self_str,maxima_method,self_str)
        else:
            cmd = "%s(%s)"%(maxima_method,self_m.str())
        res = P(cmd)
        return self.parent()(res)

    rational_simplify = simplify_rational

    def simplify_factorial(self):
        """
        Simplify by combining expressions with factorials, and by
        expanding binomials into factorials.

        ALIAS: factorial_simplify and simplify_factorial are the same

        EXAMPLES:

        Some examples are relatively clear::

            sage: var('n,k')
            (n, k)
            sage: f = factorial(n+1)/factorial(n); f
            factorial(n + 1)/factorial(n)
            sage: f.simplify_factorial()
            n + 1

        ::

            sage: f = factorial(n)*(n+1); f
            (n + 1)*factorial(n)
            sage: simplify(f)
            (n + 1)*factorial(n)
            sage: f.simplify_factorial()
            factorial(n + 1)

        ::

            sage: f = binomial(n, k)*factorial(k)*factorial(n-k); f
            binomial(n, k)*factorial(k)*factorial(-k + n)
            sage: f.simplify_factorial()
            factorial(n)

        A more complicated example, which needs further processing::

            sage: f = factorial(x)/factorial(x-2)/2 + factorial(x+1)/factorial(x)/2; f
            1/2*factorial(x + 1)/factorial(x) + 1/2*factorial(x)/factorial(x - 2)
            sage: g = f.simplify_factorial(); g
            1/2*(x - 1)*x + 1/2*x + 1/2
            sage: g.simplify_rational()
            1/2*x^2 + 1/2


        TESTS:

        Check that the problem with applying ``full_simplify()`` to gamma
        functions (:trac:`9240`) has been fixed::

            sage: gamma(1/3)
            gamma(1/3)
            sage: gamma(1/3).full_simplify()
            gamma(1/3)
            sage: gamma(4/3)
            gamma(4/3)
            sage: gamma(4/3).full_simplify()
            1/3*gamma(1/3)

        """
        return self.parent()(self._maxima_().makefact().factcomb().minfactorial())

    factorial_simplify = simplify_factorial

    def to_gamma(self):
        """
        Convert factorial, binomial, and Pochhammer symbol
        expressions to their gamma function equivalents.

        EXAMPLES::

            sage: m,n = var('m n', domain='integer')
            sage: factorial(n).to_gamma()
            gamma(n + 1)
            sage: binomial(m,n).to_gamma()
            gamma(m + 1)/(gamma(m - n + 1)*gamma(n + 1))
        """
        cdef GEx x
        sig_on()
        try:
            x = to_gamma(self._gobj)
        finally:
            sig_off()
        return new_Expression_from_GEx(self._parent, x)

    def gamma_normalize(self):
        """
        Return the expression with any gamma functions that have
        a common base converted to that base.

        Additionally the expression is normalized so any fractions
        can be simplified through cancellation.

        EXAMPLES::

            sage: m,n = var('m n', domain='integer')
            sage: (gamma(n+2)/gamma(n)).gamma_normalize()
            (n + 1)*n
            sage: (gamma(n+2)*gamma(n)).gamma_normalize()
            (n + 1)*n*gamma(n)^2
            sage: (gamma(n+2)*gamma(m-1)/gamma(n)/gamma(m+1)).gamma_normalize()
            (n + 1)*n/((m - 1)*m)

        Check that :trac:`22826` is fixed::

            sage: _ = var('n')
            sage: (n-1).gcd(n+1)
            1
            sage: ex = (n-1)^2*gamma(2*n+5)/gamma(n+3) + gamma(2*n+3)/gamma(n+1)
            sage: ex.gamma_normalize()
            (4*n^3 - 2*n^2 - 7*n + 7)*gamma(2*n + 3)/((n + 1)*gamma(n + 1))
        """
        cdef GEx x
        sig_on()
        try:
            x = gamma_normalize(self._gobj)
        finally:
            sig_off()
        return new_Expression_from_GEx(self._parent, x)

    def expand_sum(self):
        r"""
        For every symbolic sum in the given expression, try to expand it,
        symbolically or numerically.

        While symbolic sum expressions with constant limits are evaluated
        immediately on the command line, unevaluated sums of this kind can
        result from, e.g., substitution of limit variables.

        INPUT:

        - ``self`` - symbolic expression

        EXAMPLES::

            sage: (k,n) = var('k,n')
            sage: ex = sum(abs(-k*k+n),k,1,n)(n=8); ex
            sum(abs(-k^2 + 8), k, 1, 8)
            sage: ex.expand_sum()
            162
            sage: f(x,k) = sum((2/n)*(sin(n*x)*(-1)^(n+1)), n, 1, k)
            sage: f(x,2)
            -2*sum((-1)^n*sin(n*x)/n, n, 1, 2)
            sage: f(x,2).expand_sum()
            -sin(2*x) + 2*sin(x)

        We can use this to do floating-point approximation as well::

            sage: (k,n) = var('k,n')
            sage: f(n)=sum(sqrt(abs(-k*k+n)),k,1,n)
            sage: f(n=8)
            sum(sqrt(abs(-k^2 + 8)), k, 1, 8)
            sage: f(8).expand_sum()
            sqrt(41) + sqrt(17) + 2*sqrt(14) + 3*sqrt(7) + 2*sqrt(2) + 3
            sage: f(8).expand_sum().n()
            31.7752256945384

        See :trac:`9424` for making the following no longer raise
        an error::

            sage: f(8).n()
            31.7752256945384
        """
        return self.parent()(self._maxima_().simplify_sum())

    def canonicalize_radical(self):
        r"""
        Choose a canonical branch of the given expression. The square
        root, cube root, natural log, etc. functions are multi-valued. The
        ``canonicalize_radical()`` method will choose *one* of these values
        based on a heuristic.

        For example, ``sqrt(x^2)`` has two values: ``x``, and
        ``-x``. The ``canonicalize_radical()`` function will choose
        *one* of them, consistently, based on the behavior of the
        expression as ``x`` tends to positive infinity. The solution
        chosen is the one which exhibits this same behavior. Since
        ``sqrt(x^2)`` approaches positive infinity as ``x`` does, the
        solution chosen is ``x`` (which also tends to positive
        infinity).

        .. WARNING::

            As shown in the examples below, a canonical form is not always
            returned, i.e., two mathematically identical expressions might
            be converted to different expressions.

            Assumptions are not taken into account during the
            transformation. This may result in a branch choice
            inconsistent with your assumptions.

        ALGORITHM:

        This uses the Maxima ``radcan()`` command. From the Maxima
        documentation:

        .. pull-quote::

            Simplifies an expression, which can contain logs,
            exponentials, and radicals, by converting it into a form
            which is canonical over a large class of expressions and a
            given ordering of variables; that is, all functionally
            equivalent forms are mapped into a unique form. For a
            somewhat larger class of expressions, radcan produces a
            regular form. Two equivalent expressions in this class do
            not necessarily have the same appearance, but their
            difference can be simplified by radcan to zero.

            For some expressions radcan is quite time consuming. This
            is the cost of exploring certain relationships among the
            components of the expression for simplifications based on
            factoring and partial fraction expansions of exponents.

        EXAMPLES:

        ``canonicalize_radical()`` can perform some of the same
        manipulations as :meth:`log_expand`::

            sage: y = SR.symbol('y')
            sage: f = log(x*y)
            sage: f.log_expand()
            log(x) + log(y)
            sage: f.canonicalize_radical()
            log(x) + log(y)

        And also handles some exponential functions::

            sage: f = (e^x-1)/(1+e^(x/2))
            sage: f.canonicalize_radical()
            e^(1/2*x) - 1

        It can also be used to change the base of a logarithm when the
        arguments to ``log()`` are positive real numbers::

            sage: f = log(8)/log(2)
            sage: f.canonicalize_radical()
            3

        ::

            sage: a = SR.symbol('a')
            sage: f = (log(x+x^2)-log(x))^a/log(1+x)^(a/2)
            sage: f.canonicalize_radical()
            log(x + 1)^(1/2*a)

        The simplest example of counter-intuitive behavior is what
        happens when we take the square root of a square::

            sage: sqrt(x^2).canonicalize_radical()
            x

        If you don't want this kind of "simplification," don't use
        ``canonicalize_radical()``.

        This behavior can also be triggered when the expression under
        the radical is not given explicitly as a square::

            sage: sqrt(x^2 - 2*x + 1).canonicalize_radical()
            x - 1

        Another place where this can become confusing is with
        logarithms of complex numbers. Suppose ``x`` is complex with
        ``x == r*e^(I*t)`` (``r`` real). Then ``log(x)`` is
        ``log(r) + I*(t + 2*k*pi)`` for some integer ``k``.

        Calling ``canonicalize_radical()`` will choose a branch,
        eliminating the solutions for all choices of ``k`` but
        one. Simplified by hand, the expression below is
        ``(1/2)*log(2) + I*pi*k`` for integer ``k``. However,
        ``canonicalize_radical()`` will take each log expression, and
        choose one particular solution, dropping the other. When the
        results are subtracted, we're left with no imaginary part::

            sage: f = (1/2)*log(2*x) + (1/2)*log(1/x)
            sage: f.canonicalize_radical()
            1/2*log(2)

        Naturally the result is wrong for some choices of ``x``::

            sage: f(x = -1)
            I*pi + 1/2*log(2)

        The example below shows two expressions e1 and e2 which are
        "simplified" to different expressions, while their difference
        is "simplified" to zero; thus ``canonicalize_radical()`` does
        not return a canonical form::

            sage: e1 = 1/(sqrt(5)+sqrt(2))
            sage: e2 = (sqrt(5)-sqrt(2))/3
            sage: e1.canonicalize_radical()
            1/(sqrt(5) + sqrt(2))
            sage: e2.canonicalize_radical()
            1/3*sqrt(5) - 1/3*sqrt(2)
            sage: (e1-e2).canonicalize_radical()
            0

        The issue reported in :trac:`3520` is a case where
        ``canonicalize_radical()`` causes a numerical integral to be
        calculated incorrectly::

            sage: f1 = sqrt(25 - x) * sqrt( 1 + 1/(4*(25-x)) )
            sage: f2 = f1.canonicalize_radical()
            sage: numerical_integral(f1.real(), 0, 1)[0] # abs tol 1e-10
            4.974852579915647
            sage: numerical_integral(f2.real(), 0, 1)[0] # abs tol 1e-10
            -4.974852579915647

        TESTS:

        This tests that :trac:`11668` has been fixed (by :trac:`12780`)::

            sage: a,b = var('a b', domain='real')
            sage: A = abs((a+I*b))^2
            sage: imag(A)
            0
            sage: A.canonicalize_radical() # not implemented
            a^2 + b^2
            sage: imag(A.canonicalize_radical())
            0

        Ensure that deprecation warnings are thrown for the old
        "simplify" aliases::

            sage: x.simplify_radical()
            doctest...: DeprecationWarning: simplify_radical is deprecated. Please use canonicalize_radical instead.
            See http://trac.sagemath.org/11912 for details.
            x
            sage: x.radical_simplify()
            doctest...: DeprecationWarning: radical_simplify is deprecated. Please use canonicalize_radical instead.
            See http://trac.sagemath.org/11912 for details.
            x
            sage: x.simplify_exp()
            doctest...: DeprecationWarning: simplify_exp is deprecated. Please use canonicalize_radical instead.
            See http://trac.sagemath.org/11912 for details.
            x
            sage: x.exp_simplify()
            doctest...: DeprecationWarning: exp_simplify is deprecated. Please use canonicalize_radical instead.
            See http://trac.sagemath.org/11912 for details.
            x

        """
        from sage.calculus.calculus import maxima
        res = self.parent()(self._maxima_().radcan())
        return res

    # Repeat the deprecated_function_alias() call so that each use of
    # an alias below will throw a new warning. If we set
    # e.g. radical_simplify = simplify_radical, we'd only get one
    # warning from a use of simplify_radical followed by a use of
    # radical_simplify.
    simplify_radical = deprecated_function_alias(11912, canonicalize_radical)
    radical_simplify = deprecated_function_alias(11912, canonicalize_radical)
    simplify_exp = deprecated_function_alias(11912, canonicalize_radical)
    exp_simplify = deprecated_function_alias(11912, canonicalize_radical)

    def simplify_log(self,algorithm=None):
        r"""
        Simplify a (real) symbolic expression that contains logarithms.

        The given expression is scanned recursively, transforming
        subexpressions of the form `a \log(b) + c \log(d)` into
        `\log(b^{a} d^{c})` before simplifying within the ``log()``.

        The user can specify conditions that `a` and `c` must satisfy
        before this transformation will be performed using the optional
        parameter ``algorithm``.

        .. WARNING::

            This is only safe to call if every variable in the given
            expression is assumed to be real. The simplification it performs
            is in general not valid over the complex numbers. For example::

                sage: x,y = SR.var('x,y')
                sage: f = log(x*y) - (log(x) + log(y))
                sage: f(x=-1, y=i)
                -2*I*pi
                sage: f.simplify_log()
                0

        INPUT:

        - ``self`` - expression to be simplified

        - ``algorithm`` - (default: None) optional, governs the condition
          on `a` and `c` which must be satisfied to contract expression
          `a \log(b) + c \log(d)`. Values are

          - ``None`` (use Maxima default, integers),

          - ``'one'`` (1 and -1),

          - ``'ratios'`` (rational numbers),

          - ``'constants'`` (constants),

          - ``'all'`` (all expressions).

        ALGORITHM:

        This uses the Maxima ``logcontract()`` command.

        ALIAS:

        :meth:`log_simplify` and :meth:`simplify_log` are the same.

        EXAMPLES::

            sage: x,y,t=var('x y t')

        Only two first terms are contracted in the following example;
        the logarithm with coefficient `\frac{1}{2}` is not contracted::

            sage: f = log(x)+2*log(y)+1/2*log(t)
            sage: f.simplify_log()
            log(x*y^2) + 1/2*log(t)

        To contract all terms in the previous example, we use the
        ``'ratios'`` ``algorithm``::

            sage: f.simplify_log(algorithm='ratios')
            log(sqrt(t)*x*y^2)

        To contract terms with no coefficient (more precisely, with
        coefficients `1` and `-1`), we use the ``'one'``
        ``algorithm``::

            sage: f = log(x)+2*log(y)-log(t)
            sage: f.simplify_log('one')
            2*log(y) + log(x/t)

        ::

            sage: f = log(x)+log(y)-1/3*log((x+1))
            sage: f.simplify_log()
            log(x*y) - 1/3*log(x + 1)

            sage: f.simplify_log('ratios')
            log(x*y/(x + 1)^(1/3))

        `\pi` is an irrational number; to contract logarithms in the
        following example we have to set ``algorithm`` to ``'constants'``
        or ``'all'``::

            sage: f = log(x)+log(y)-pi*log((x+1))
            sage: f.simplify_log('constants')
            log(x*y/(x + 1)^pi)

        ``x*log(9)`` is contracted only if ``algorithm`` is ``'all'``::

            sage: (x*log(9)).simplify_log()
            2*x*log(3)
            sage: (x*log(9)).simplify_log('all')
            log(3^(2*x))

        TESTS:

        Ensure that the option ``algorithm`` from one call has no
        influence upon future calls (a Maxima flag was set, and we have
        to ensure that its value has been restored)::

            sage: f = log(x)+2*log(y)+1/2*log(t)
            sage: f.simplify_log('one')
            1/2*log(t) + log(x) + 2*log(y)

            sage: f.simplify_log('ratios')
            log(sqrt(t)*x*y^2)

            sage: f.simplify_log()
            log(x*y^2) + 1/2*log(t)

        This shows that the issue at :trac:`7334` is fixed. Maxima
        intentionally keeps the expression inside the log factored::

            sage: log_expr = (log(sqrt(2)-1)+log(sqrt(2)+1))
            sage: log_expr.simplify_log('all')
            log((sqrt(2) + 1)*(sqrt(2) - 1))
            sage: _.simplify_rational()
            0

        We should use the current simplification domain rather than
        set it to 'real' explicitly (:trac:`12780`)::

            sage: f = sqrt(x^2)
            sage: f.simplify_log()
            sqrt(x^2)
            sage: from sage.calculus.calculus import maxima
            sage: maxima('domain: real;')
            real
            sage: f.simplify_log()
            abs(x)
            sage: maxima('domain: complex;')
            complex

        AUTHORS:

        - Robert Marik (11-2009)
        """
        from sage.calculus.calculus import maxima
        maxima.eval('savelogexpand:logexpand$ logexpand:false$')
        if algorithm is not None:
            maxima.eval('logconcoeffp:\'logconfun$')
        if algorithm == 'ratios':
            maxima.eval('logconfun(m):= featurep(m,integer) or ratnump(m)$')
        elif algorithm == 'one':
            maxima.eval('logconfun(m):= is(m=1) or is(m=-1)$')
        elif algorithm == 'constants':
            maxima.eval('logconfun(m):= constantp(m)$')
        elif algorithm == 'all':
            maxima.eval('logconfun(m):= true$')
        elif algorithm is not None:
            raise NotImplementedError("unknown algorithm, see the help for available algorithms")
        res = self.parent()(self._maxima_().logcontract())
        if algorithm is not None:
            maxima.eval('logconcoeffp:false$')
        maxima.eval('logexpand:savelogexpand$')
        return res

    log_simplify = simplify_log

    def expand_log(self,algorithm='products'):
        r"""
        Simplify symbolic expression, which can contain logs.

        Expands logarithms of powers, logarithms of products and
        logarithms of quotients.  The option ``algorithm`` specifies
        which expression types should be expanded.

        INPUT:

        - ``self`` - expression to be simplified

        - ``algorithm`` - (default: 'products') optional, governs which
          expression is expanded. Possible values are

          - 'nothing' (no expansion),

          - 'powers' (log(a^r) is expanded),

          - 'products' (like 'powers' and also log(a*b) are expanded),

          - 'all' (all possible expansion).

          See also examples below.

        DETAILS: This uses the Maxima simplifier and sets
        ``logexpand`` option for this simplifier. From the Maxima
        documentation: "Logexpand:true causes log(a^b) to become
        b*log(a). If it is set to all, log(a*b) will also simplify to
        log(a)+log(b). If it is set to super, then log(a/b) will also
        simplify to log(a)-log(b) for rational numbers a/b,
        a#1. (log(1/b), for integer b, always simplifies.) If it is
        set to false, all of these simplifications will be turned
        off. "

        ALIAS: :meth:`log_expand` and :meth:`expand_log` are the same

        EXAMPLES:

        By default powers and products (and quotients) are expanded,
        but not quotients of integers::

            sage: (log(3/4*x^pi)).log_expand()
            pi*log(x) + log(3/4)

        To expand also log(3/4) use ``algorithm='all'``::

            sage: (log(3/4*x^pi)).log_expand('all')
            pi*log(x) + log(3) - 2*log(2)

        To expand only the power use ``algorithm='powers'``.::

            sage: (log(x^6)).log_expand('powers')
            6*log(x)

        The expression ``log((3*x)^6)`` is not expanded with
        ``algorithm='powers'``, since it is converted into product
        first::

            sage: (log((3*x)^6)).log_expand('powers')
            log(729*x^6)

        This shows that the option ``algorithm`` from the previous call
        has no influence to future calls (we changed some default
        Maxima flag, and have to ensure that this flag has been
        restored)::

            sage: (log(3/4*x^pi)).log_expand()
            pi*log(x) + log(3/4)

            sage: (log(3/4*x^pi)).log_expand('all')
            pi*log(x) + log(3) - 2*log(2)

            sage: (log(3/4*x^pi)).log_expand()
            pi*log(x) + log(3/4)

        TESTS:

        Most of these log expansions only make sense over the
        reals. So, we should set the Maxima ``domain`` variable to
        'real' before we call out to Maxima. When we return, however, we
        should set the ``domain`` back to what it was, rather than
        assuming that it was 'complex'. See :trac:`12780`::

            sage: from sage.calculus.calculus import maxima
            sage: maxima('domain: real;')
            real
            sage: x.expand_log()
            x
            sage: maxima('domain;')
            real
            sage: maxima('domain: complex;')
            complex

        AUTHORS:

        - Robert Marik (11-2009)
        """
        from sage.calculus.calculus import maxima
        original_domain = maxima.eval('domain')
        maxima.eval('domain: real$ savelogexpand:logexpand$')
        if algorithm == 'nothing':
            maxima_method='false'
        elif algorithm == 'powers':
            maxima_method='true'
        elif algorithm == 'products':
            maxima_method='all'
        elif algorithm == 'all':
            maxima_method='super'
        else:
            raise NotImplementedError("unknown algorithm, see the help for available algorithms")
        maxima.eval('logexpand:%s'%maxima_method)
        res = self._maxima_()
        res = res.sage()
        # Set the domain back to what it was before expand_log() was called.
        maxima.eval('domain: %s$ logexpand:savelogexpand$' % original_domain)
        return res

    log_expand = expand_log

    def distribute(self, recursive=True):
        """
        Distribute some indexed operators over similar operators in
        order to allow further groupings or simplifications.

        Implemented cases (so far) :

        - Symbolic sum of a sum ==> sum of symbolic sums

        - Integral (definite or not) of a sum ==> sum of integrals.

        - Symbolic product of a product ==> product of symbolic products.

        INPUT:

        - ``recursive`` -- (default : True) the distribution proceeds
          along the subtrees of the expression.

        TESTS:

            sage: var("j,k,p,q", domain="integer")
            (j, k, p, q)
            sage: X,Y,Z,f,g=function("X,Y,Z,f,g")
            sage: var("x,a,b")
            (x, a, b)
            sage: sum(X(j)+Y(j),j,1,p)
            sum(X(j) + Y(j), j, 1, p)
            sage: sum(X(j)+Y(j),j,1,p).distribute()
            sum(X(j), j, 1, p) + sum(Y(j), j, 1, p)
            sage: integrate(f(x)+g(x),x)
            integrate(f(x) + g(x), x)
            sage: integrate(f(x)+g(x),x).distribute()
            integrate(f(x), x) + integrate(g(x), x)
            sage: integrate(f(x)+g(x),x,a,b)
            integrate(f(x) + g(x), x, a, b)
            sage: integrate(f(x)+g(x),x,a,b).distribute()
            integrate(f(x), x, a, b) + integrate(g(x), x, a, b)
            sage: sum(X(j)+sum(Y(k)+Z(k),k,1,q),j,1,p)
            sum(X(j) + sum(Y(k) + Z(k), k, 1, q), j, 1, p)
            sage: sum(X(j)+sum(Y(k)+Z(k),k,1,q),j,1,p).distribute()
            sum(sum(Y(k), k, 1, q) + sum(Z(k), k, 1, q), j, 1, p) + sum(X(j), j, 1, p)
            sage: sum(X(j)+sum(Y(k)+Z(k),k,1,q),j,1,p).distribute(recursive=False)
            sum(X(j), j, 1, p) + sum(sum(Y(k) + Z(k), k, 1, q), j, 1, p)
            sage: maxima("product(X(j)*Y(j),j,1,p)").sage()
            product(X(j)*Y(j), j, 1, p)
            sage: maxima("product(X(j)*Y(j),j,1,p)").sage().distribute()
            product(X(j), j, 1, p)*product(Y(j), j, 1, p)


        AUTHORS:

        - Emmanuel Charpentier, Ralf Stephan (05-2017)
        """
        from sage.functions.other import symbolic_sum as opsum, \
            symbolic_product as opprod
        from sage.symbolic.integration.integral \
            import indefinite_integral as opii, definite_integral as opdi
        from sage.symbolic.operators import add_vararg as opadd, \
            mul_vararg as opmul
        from sage.misc.misc_c import prod

        def treat_term(op, term, args):
            l = sage.all.copy(args)
            l.insert(0, term)
            return op(*l)

        if self.parent() is not sage.all.SR:
            return self

        op = self.operator()
        if op is None:
            return self

        if op in {opsum, opdi, opii}:
            sa = self.operands()[0].expand()
            op1 = sa.operator()
            if op1 is opadd:
                la = self.operands()[1:]
                aa = sa.operands()
                if recursive:
                    return sum(treat_term(op, t.distribute(), la) for t in aa)
                return sum(treat_term(op, t, la) for t in aa)
            return self
        if op is opprod:
            sa = self.operands()[0].expand()
            op1 = sa.operator()
            if op1 is opmul:
                la = self.operands()[1:]
                aa = sa.operands()
                if recursive:
                    return prod(treat_term(op, t.distribute(), la) for t in aa)
                return prod(treat_term(op, t, la) for t in aa)
            return self

        if recursive:
            done = [t.distribute() for t in self.operands()]
            return op(*done)
        return self

    def factor(self, dontfactor=[]):
        """
        Factor the expression, containing any number of variables or functions, into
        factors irreducible over the integers.

        INPUT:


        -  ``self`` - a symbolic expression

        -  ``dontfactor`` - list (default: []), a list of
           variables with respect to which factoring is not to occur.
           Factoring also will not take place with respect to any variables
           which are less important (using the variable ordering assumed for
           CRE form) than those on the 'dontfactor' list.


        EXAMPLES::

            sage: x,y,z = var('x, y, z')
            sage: (x^3-y^3).factor()
            (x^2 + x*y + y^2)*(x - y)
            sage: factor(-8*y - 4*x + z^2*(2*y + x))
            (x + 2*y)*(z + 2)*(z - 2)
            sage: f = -1 - 2*x - x^2 + y^2 + 2*x*y^2 + x^2*y^2
            sage: F = factor(f/(36*(1 + 2*y + y^2)), dontfactor=[x]); F
            1/36*(x^2 + 2*x + 1)*(y - 1)/(y + 1)

        If you are factoring a polynomial with rational coefficients (and
        dontfactor is empty) the factorization is done using Singular
        instead of Maxima, so the following is very fast instead of
        dreadfully slow::

            sage: var('x,y')
            (x, y)
            sage: (x^99 + y^99).factor()
            (x^60 + x^57*y^3 - x^51*y^9 - x^48*y^12 + x^42*y^18 + x^39*y^21 -
            x^33*y^27 - x^30*y^30 - x^27*y^33 + x^21*y^39 + x^18*y^42 -
            x^12*y^48 - x^9*y^51 + x^3*y^57 + y^60)*(x^20 + x^19*y -
            x^17*y^3 - x^16*y^4 + x^14*y^6 + x^13*y^7 - x^11*y^9 -
            x^10*y^10 - x^9*y^11 + x^7*y^13 + x^6*y^14 - x^4*y^16 -
            x^3*y^17 + x*y^19 + y^20)*(x^10 - x^9*y + x^8*y^2 - x^7*y^3 +
            x^6*y^4 - x^5*y^5 + x^4*y^6 - x^3*y^7 + x^2*y^8 - x*y^9 +
            y^10)*(x^6 - x^3*y^3 + y^6)*(x^2 - x*y + y^2)*(x + y)

        TESTS:

        Check that :trac:`21529` is fixed::

            sage: f(x) = function('f')(x)
            sage: (f(x).diff(x)^2-1).factor()
            (diff(f(x), x) + 1)*(diff(f(x), x) - 1)
        """
        from sage.calculus.calculus import symbolic_expression_from_maxima_string
        cdef GEx x
        cdef bint b
        if dontfactor:
            m = self._maxima_()
            name = m.name()
            varstr = ','.join(['_SAGE_VAR_' + str(v) for v in dontfactor])
            cmd = 'block([dontfactor:[%s]],factor(%s))' % (varstr, name)
            return symbolic_expression_from_maxima_string(cmd)
        sig_on()
        try:
            b = g_factor(self._gobj, x)
        finally:
            sig_off()
        if b:
            return new_Expression_from_GEx(self._parent, x)
        else:
            return self

    def factor_list(self, dontfactor=[]):
        """
        Return a list of the factors of self, as computed by the
        factor command.

        INPUT:

        -  ``self`` - a symbolic expression

        -  ``dontfactor`` - see docs for :meth:`factor`

        .. NOTE::

           If you already have a factored expression and just want to
           get at the individual factors, use the ``_factor_list`` method
           instead.

        EXAMPLES::

            sage: var('x, y, z')
            (x, y, z)
            sage: f = x^3-y^3
            sage: f.factor()
            (x^2 + x*y + y^2)*(x - y)

        Notice that the -1 factor is separated out::

            sage: f.factor_list()
            [(x^2 + x*y + y^2, 1), (x - y, 1)]

        We factor a fairly straightforward expression::

            sage: factor(-8*y - 4*x + z^2*(2*y + x)).factor_list()
            [(x + 2*y, 1), (z + 2, 1), (z - 2, 1)]

        A more complicated example::

            sage: var('x, u, v')
            (x, u, v)
            sage: f = expand((2*u*v^2-v^2-4*u^3)^2 * (-u)^3 * (x-sin(x))^3)
            sage: f.factor()
            -(4*u^3 - 2*u*v^2 + v^2)^2*u^3*(x - sin(x))^3
            sage: g = f.factor_list(); g
            [(4*u^3 - 2*u*v^2 + v^2, 2), (u, 3), (x - sin(x), 3), (-1, 1)]

        This function also works for quotients::

            sage: f = -1 - 2*x - x^2 + y^2 + 2*x*y^2 + x^2*y^2
            sage: g = f/(36*(1 + 2*y + y^2)); g
            1/36*(x^2*y^2 + 2*x*y^2 - x^2 + y^2 - 2*x - 1)/(y^2 + 2*y + 1)
            sage: g.factor(dontfactor=[x])
            1/36*(x^2 + 2*x + 1)*(y - 1)/(y + 1)
            sage: g.factor_list(dontfactor=[x])
            [(x^2 + 2*x + 1, 1), (y + 1, -1), (y - 1, 1), (1/36, 1)]

        This example also illustrates that the exponents do not have to be
        integers::

            sage: f = x^(2*sin(x)) * (x-1)^(sqrt(2)*x); f
            (x - 1)^(sqrt(2)*x)*x^(2*sin(x))
            sage: f.factor_list()
            [(x - 1, sqrt(2)*x), (x, 2*sin(x))]
        """
        return self.factor(dontfactor=dontfactor)._factor_list()

    def _factor_list(self):
        r"""
        Turn an expression already in factored form into a list of (prime,
        power) pairs.

        This is used, e.g., internally by the :meth:`factor_list`
        command.

        EXAMPLES::

            sage: g = factor(x^3 - 1); g
            (x^2 + x + 1)*(x - 1)
            sage: v = g._factor_list(); v
            [(x^2 + x + 1, 1), (x - 1, 1)]
            sage: type(v)
            <... 'list'>
        """
        op = self.operator()
        if op is mul_vararg:
            return sum([f._factor_list() for f in self.operands()], [])
        elif op is operator.pow:
            return [tuple(self.operands())]
        else:
            return [(self, 1)]

    ###################################################################
    # Units
    ###################################################################
    def convert(self, target=None):
        """
        Call the convert function in the units package. For symbolic
        variables that are not units, this function just returns the
        variable.

        INPUT:

        - ``self`` -- the symbolic expression converting from
        - ``target`` -- (default None) the symbolic expression
          converting to

        OUTPUT:

        A symbolic expression.

        EXAMPLES::

            sage: units.length.foot.convert()
            381/1250*meter
            sage: units.mass.kilogram.convert(units.mass.pound)
            100000000/45359237*pound

        We do not get anything new by converting an ordinary symbolic variable::

            sage: a = var('a')
            sage: a - a.convert()
            0

        Raises ValueError if self and target are not convertible::

            sage: units.mass.kilogram.convert(units.length.foot)
            Traceback (most recent call last):
            ...
            ValueError: Incompatible units
            sage: (units.length.meter^2).convert(units.length.foot)
            Traceback (most recent call last):
            ...
            ValueError: Incompatible units

        Recognizes derived unit relationships to base units and other
        derived units::

            sage: (units.length.foot/units.time.second^2).convert(units.acceleration.galileo)
            762/25*galileo
            sage: (units.mass.kilogram*units.length.meter/units.time.second^2).convert(units.force.newton)
            newton
            sage: (units.length.foot^3).convert(units.area.acre*units.length.inch)
            1/3630*(acre*inch)
            sage: (units.charge.coulomb).convert(units.current.ampere*units.time.second)
            (ampere*second)
            sage: (units.pressure.pascal*units.si_prefixes.kilo).convert(units.pressure.pounds_per_square_inch)
            1290320000000/8896443230521*pounds_per_square_inch

        For decimal answers multiply by 1.0::

            sage: (units.pressure.pascal*units.si_prefixes.kilo).convert(units.pressure.pounds_per_square_inch)*1.0
            0.145037737730209*pounds_per_square_inch

        Converting temperatures works as well::

            sage: s = 68*units.temperature.fahrenheit
            sage: s.convert(units.temperature.celsius)
            20*celsius
            sage: s.convert()
            293.150000000000*kelvin

        Trying to multiply temperatures by another unit then converting
        raises a ValueError::

            sage: wrong = 50*units.temperature.celsius*units.length.foot
            sage: wrong.convert()
            Traceback (most recent call last):
            ...
            ValueError: Cannot convert
        """
        from . import units
        return units.convert(self, target)

    ###################################################################
    # solve
    ###################################################################
    def roots(self, x=None, explicit_solutions=True, multiplicities=True, ring=None):
        r"""
        Return roots of ``self`` that can be found exactly,
        possibly with multiplicities.  Not all roots are guaranteed to
        be found.

        .. warning::

           This is *not* a numerical solver - use ``find_root`` to
           solve for self == 0 numerically on an interval.

        INPUT:

        - ``x`` - variable to view the function in terms of
          (use default variable if not given)

        - ``explicit_solutions`` - bool (default True); require that
          roots be explicit rather than implicit

        - ``multiplicities`` - bool (default True); when True, return
          multiplicities

        - ``ring`` - a ring (default None): if not None, convert
          self to a polynomial over ring and find roots over ring

        OUTPUT:

        A list of pairs ``(root, multiplicity)`` or list of roots.

        If there are infinitely many roots, e.g., a function like
        `\sin(x)`, only one is returned.

        EXAMPLES::

            sage: var('x, a')
            (x, a)

        A simple example::

            sage: ((x^2-1)^2).roots()
            [(-1, 2), (1, 2)]
            sage: ((x^2-1)^2).roots(multiplicities=False)
            [-1, 1]

        A complicated example::

            sage: f = expand((x^2 - 1)^3*(x^2 + 1)*(x-a)); f
            -a*x^8 + x^9 + 2*a*x^6 - 2*x^7 - 2*a*x^2 + 2*x^3 + a - x

        The default variable is `a`, since it is the first in
        alphabetical order::

            sage: f.roots()
            [(x, 1)]

        As a polynomial in `a`, `x` is indeed a root::

            sage: f.poly(a)
            x^9 - 2*x^7 + 2*x^3 - (x^8 - 2*x^6 + 2*x^2 - 1)*a - x
            sage: f(a=x)
            0

        The roots in terms of `x` are what we expect::

            sage: f.roots(x)
            [(a, 1), (-I, 1), (I, 1), (1, 3), (-1, 3)]

        Only one root of `\sin(x) = 0` is given::

            sage: f = sin(x)
            sage: f.roots(x)
            [(0, 1)]

        .. NOTE::

            It is possible to solve a greater variety of equations
            using ``solve()`` and the keyword ``to_poly_solve``,
            but only at the price of possibly encountering
            approximate solutions.  See documentation for f.solve
            for more details.

        We derive the roots of a general quadratic polynomial::

            sage: var('a,b,c,x')
            (a, b, c, x)
            sage: (a*x^2 + b*x + c).roots(x)
            [(-1/2*(b + sqrt(b^2 - 4*a*c))/a, 1), (-1/2*(b - sqrt(b^2 - 4*a*c))/a, 1)]

        By default, all the roots are required to be explicit rather than
        implicit. To get implicit roots, pass ``explicit_solutions=False``
        to ``.roots()`` ::

            sage: var('x')
            x
            sage: f = x^(1/9) + (2^(8/9) - 2^(1/9))*(x - 1) - x^(8/9)
            sage: f.roots()
            Traceback (most recent call last):
            ...
            RuntimeError: no explicit roots found
            sage: f.roots(explicit_solutions=False)
            [((2^(8/9) + x^(8/9) - 2^(1/9) - x^(1/9))/(2^(8/9) - 2^(1/9)), 1)]

        Another example, but involving a degree 5 poly whose roots do not
        get computed explicitly::

            sage: f = x^5 + x^3 + 17*x + 1
            sage: f.roots()
            Traceback (most recent call last):
            ...
            RuntimeError: no explicit roots found
            sage: f.roots(explicit_solutions=False)
            [(x^5 + x^3 + 17*x + 1, 1)]
            sage: f.roots(explicit_solutions=False, multiplicities=False)
            [x^5 + x^3 + 17*x + 1]

        Now let us find some roots over different rings::

            sage: f.roots(ring=CC)
            [(-0.0588115223184..., 1), (-1.331099917875... - 1.52241655183732*I, 1), (-1.331099917875... + 1.52241655183732*I, 1), (1.36050567903502 - 1.51880872209965*I, 1), (1.36050567903502 + 1.51880872209965*I, 1)]
            sage: (2.5*f).roots(ring=RR)
            [(-0.058811522318449..., 1)]
            sage: f.roots(ring=CC, multiplicities=False)
            [-0.05881152231844..., -1.331099917875... - 1.52241655183732*I, -1.331099917875... + 1.52241655183732*I, 1.36050567903502 - 1.51880872209965*I, 1.36050567903502 + 1.51880872209965*I]
            sage: f.roots(ring=QQ)
            []
            sage: f.roots(ring=QQbar, multiplicities=False)
            [-0.05881152231844944?, -1.331099917875796? - 1.522416551837318?*I, -1.331099917875796? + 1.522416551837318?*I, 1.360505679035020? - 1.518808722099650?*I, 1.360505679035020? + 1.518808722099650?*I]

        Root finding over finite fields::

            sage: f.roots(ring=GF(7^2, 'a'))
            [(3, 1), (4*a + 6, 2), (3*a + 3, 2)]

        TESTS::

            sage: (sqrt(3) * f).roots(ring=QQ)
            Traceback (most recent call last):
            ...
            TypeError: unable to convert sqrt(3) to a rational

        Check if :trac:`9538` is fixed::

            sage: var('f6,f5,f4,x')
            (f6, f5, f4, x)
            sage: e=15*f6*x^2 + 5*f5*x + f4
            sage: res = e.roots(x); res
            [(-1/30*(5*f5 + sqrt(25*f5^2 - 60*f4*f6))/f6, 1), (-1/30*(5*f5 - sqrt(25*f5^2 - 60*f4*f6))/f6, 1)]
            sage: e.subs(x=res[0][0]).is_zero()
            True
        """
        if x is None:
            x = self.default_variable()
        if ring is not None:
            p = self.polynomial(ring)
            return p.roots(ring=ring, multiplicities=multiplicities)

        S, mul = self.solve(x, multiplicities=True, explicit_solutions=explicit_solutions)
        if len(mul) == 0 and explicit_solutions:
            raise RuntimeError("no explicit roots found")
        else:
            rt_muls = [(S[i].rhs(), mul[i]) for i in range(len(mul))]
        if multiplicities:
            return rt_muls
        else:
            return [ rt for rt, mul in rt_muls ]

    def solve(self, x, multiplicities=False, solution_dict=False, explicit_solutions=False, to_poly_solve=False, algorithm=None, domain=None):
        r"""
        Analytically solve the equation ``self == 0`` or a univariate
        inequality for the variable `x`.

        .. warning::

           This is not a numerical solver - use ``find_root`` to solve
           for self == 0 numerically on an interval.

        INPUT:

        -  ``x`` - variable(s) to solve for

        -  ``multiplicities`` - bool (default: False); if True,
           return corresponding multiplicities.  This keyword is
           incompatible with ``to_poly_solve=True`` and does not make
           any sense when solving an inequality.

        -  ``solution_dict`` - bool (default: False); if True or non-zero,
           return a list of dictionaries containing solutions. Not used
           when solving an inequality.

        -  ``explicit_solutions`` - bool (default: False); require that
           all roots be explicit rather than implicit. Not used
           when solving an inequality.

        -  ``to_poly_solve`` - bool (default: False) or string; use
           Maxima's ``to_poly_solver`` package to search for more possible
           solutions, but possibly encounter approximate solutions.
           This keyword is incompatible with ``multiplicities=True``
           and is not used when solving an inequality. Setting ``to_poly_solve``
           to ``'force'`` omits Maxima's solve command (useful when
           some solutions of trigonometric equations are lost).

        EXAMPLES::

            sage: z = var('z')
            sage: (z^5 - 1).solve(z)
            [z == 1/4*sqrt(5) + 1/4*I*sqrt(2*sqrt(5) + 10) - 1/4, z == -1/4*sqrt(5) + 1/4*I*sqrt(-2*sqrt(5) + 10) - 1/4, z == -1/4*sqrt(5) - 1/4*I*sqrt(-2*sqrt(5) + 10) - 1/4, z == 1/4*sqrt(5) - 1/4*I*sqrt(2*sqrt(5) + 10) - 1/4, z == 1]

            sage: solve((z^3-1)^3, z, multiplicities=True)
            ([z == 1/2*I*sqrt(3) - 1/2, z == -1/2*I*sqrt(3) - 1/2, z == 1], [3, 3, 3])

        See :func:`sage.symbolic.relation.solve` or the output of ``solve?``
        for extensive documentation.
        """
        from sage.symbolic.relation import solve
        return solve(self, x, multiplicities=multiplicities,
                              solution_dict=solution_dict,
                              explicit_solutions=explicit_solutions,
                              to_poly_solve=to_poly_solve,
                              algorithm=algorithm,
                              domain=domain)

    def solve_diophantine(self, x=None, solution_dict=False):
        """
        Solve a polynomial equation in the integers (a so called Diophantine).

        If the argument is just a polynomial expression, equate to zero.
        If ``solution_dict=True`` return a list of dictionaries instead of
        a list of tuples.

        EXAMPLES::

            sage: x,y = var('x,y')
            sage: solve_diophantine(3*x == 4)
            []
            sage: solve_diophantine(x^2 - 9)
            [-3, 3]
            sage: sorted(solve_diophantine(x^2 + y^2 == 25))
            [(-5, 0), (-4, -3), (-4, 3), (-3, -4), (-3, 4), (0, -5)...

        The function is used when ``solve()`` is called with all variables
        assumed integer::

            sage: assume(x, 'integer')
            sage: assume(y, 'integer')
            sage: sorted(solve(x*y == 1, (x,y)))
            [(-1, -1), (1, 1)]

        You can also pick specific variables, and get the solution as
        a dictionary::

            sage: solve_diophantine(x*y == 10, x)
            [-10, -5, -2, -1, 1, 2, 5, 10]
            sage: sorted(solve_diophantine(x*y - y == 10, (x,y)))
            [(-9, -1), (-4, -2), (-1, -5), (0, -10), (2, 10), (3, 5), (6, 2), (11, 1)]
            sage: res = solve_diophantine(x*y - y == 10, solution_dict=True)
            sage: sol = [{y: -5, x: -1}, {y: -10, x: 0}, {y: -1, x: -9}, {y: -2, x: -4}, {y: 10, x: 2}, {y: 1, x: 11}, {y: 2, x: 6}, {y: 5, x: 3}]
            sage: all(solution in res for solution in sol) and bool(len(res) == len(sol))
            True

        If the solution is parametrized the parameter(s) are not defined,
        but you can substitute them with specific integer values::

            sage: x,y,z = var('x,y,z')
            sage: sol=solve_diophantine(x^2-y==0); sol
            (t, t^2)
            sage: [(sol[0].subs(t=t),sol[1].subs(t=t)) for t in range(-3,4)]
            [(-3, 9), (-2, 4), (-1, 1), (0, 0), (1, 1), (2, 4), (3, 9)]
            sage: sol = solve_diophantine(x^2 + y^2 == z^2); sol
            (2*p*q, p^2 - q^2, p^2 + q^2)
            sage: [(sol[0].subs(p=p,q=q),sol[1].subs(p=p,q=q),sol[2].subs(p=p,q=q)) for p in range(1,4) for q in range(1,4)]
            [(2, 0, 2), (4, -3, 5), (6, -8, 10), (4, 3, 5), (8, 0, 8), (12, -5, 13), (6, 8, 10), (12, 5, 13), (18, 0, 18)]

        Solve Brahmagupta-Pell equations::

            sage: sol = solve_diophantine(x^2 - 2*y^2 == 1); sol
            [(-sqrt(2)*(2*sqrt(2) + 3)^t + sqrt(2)*(-2*sqrt(2) + 3)^t - 3/2*(2*sqrt(2) + 3)^t - 3/2*(-2*sqrt(2) + 3)^t,...
            sage: [(sol[1][0].subs(t=t).simplify_full(),sol[1][1].subs(t=t).simplify_full()) for t in range(-1,5)]
            [(1, 0), (3, -2), (17, -12), (99, -70), (577, -408), (3363, -2378)]

        TESTS::

            sage: solve_diophantine(x^2 - y, x, y)
            Traceback (most recent call last):
            ...
            AttributeError: please use a tuple or list for several variables.

        .. SEEALSO::

            http://docs.sympy.org/latest/modules/solvers/diophantine.html
        """
        from sage.symbolic.ring import SR
        from sympy.solvers.diophantine import diophantine

        if not isinstance(solution_dict, bool):
            raise AttributeError("please use a tuple or list for several variables.")
        if is_a_relational(self._gobj) and self.operator() is operator.eq:
            ex = self.lhs() - self.rhs()
        else:
            ex = self
        sympy_ex = ex._sympy_()
        solutions = diophantine(sympy_ex)
        if isinstance(solutions, (set)):
            solutions = list(solutions)

        if len(solutions) == 0:
            return []
        if not isinstance(solutions[0], tuple):
            solutions = [SR(sol) for sol in solutions]
        else:
            solutions = [tuple(SR(s) for s in sol) for sol in solutions]
        if x is None:
            wanted_vars = ex.variables()
            var_idx = list(xrange(len(ex.variables())))
        else:
            if isinstance(x, (list, tuple)):
                wanted_vars = x
            else:
                wanted_vars = [x]
            var_idx = [ex.variables().index(v) for v in wanted_vars]

        if solution_dict is False:
            if len(wanted_vars) == 1:
                ret = sorted([sol[var_idx[0]] for sol in solutions])
            else:
                ret = [tuple([sol[i] for i in var_idx]) for sol in solutions]
        else:
            ret = [dict([[ex.variables()[i],sol[i]] for i in var_idx]) for sol in solutions]

        if len(ret) == 1:
            ret = ret[0]
        return ret

    def find_root(self, a, b, var=None, xtol=10e-13, rtol=2.0**-50, maxiter=100, full_output=False):
        """
        Numerically find a root of self on the closed interval [a,b] (or
        [b,a]) if possible, where self is a function in the one variable.
        Note: this function only works in fixed (machine) precision, it is not
        possible to get arbitrary precision approximations with it.

        INPUT:

        -  ``a, b`` - endpoints of the interval

        -  ``var`` - optional variable

        -  ``xtol, rtol`` - the routine converges when a root
           is known to lie within xtol of the value return. Should be >= 0. The
           routine modifies this to take into account the relative precision
           of doubles.

        -  ``maxiter`` - integer; if convergence is not
           achieved in maxiter iterations, an error is raised. Must be >= 0.

        -  ``full_output`` - bool (default: False), if True,
           also return object that contains information about convergence.


        EXAMPLES:

        Note that in this example both f(-2) and f(3) are positive,
        yet we still find a root in that interval::

            sage: f = x^2 - 1
            sage: f.find_root(-2, 3)
            1.0
            sage: f.find_root(-2, 3, x)
            1.0
            sage: z, result = f.find_root(-2, 3, full_output=True)
            sage: result.converged
            True
            sage: result.flag
            'converged'
            sage: result.function_calls
            11
            sage: result.iterations
            10
            sage: result.root
            1.0

        More examples::

            sage: (sin(x) + exp(x)).find_root(-10, 10)
            -0.588532743981862...
            sage: sin(x).find_root(-1,1)
            0.0
            sage: (1/tan(x)).find_root(3,3.5)
            3.1415926535...

        An example with a square root::

            sage: f = 1 + x + sqrt(x+2); f.find_root(-2,10)
            -1.618033988749895

        Some examples that Ted Kosan came up with::

            sage: t = var('t')
            sage: v = 0.004*(9600*e^(-(1200*t)) - 2400*e^(-(300*t)))
            sage: v.find_root(0, 0.002)
            0.001540327067911417...

        With this expression, we can see there is a
        zero very close to the origin::

            sage: a = .004*(8*e^(-(300*t)) - 8*e^(-(1200*t)))*(720000*e^(-(300*t)) - 11520000*e^(-(1200*t))) +.004*(9600*e^(-(1200*t)) - 2400*e^(-(300*t)))^2
            sage: show(plot(a, 0, .002), xmin=0, xmax=.002)

        It is easy to approximate with ``find_root``::

            sage: a.find_root(0,0.002)
            0.0004110514049349...

        Using solve takes more effort, and even then gives
        only a solution with free (integer) variables::

            sage: a.solve(t)
            []
            sage: b = a.canonicalize_radical(); b
            (46080.0*e^(1800*t) - 576000.0*e^(900*t) + 737280.0)*e^(-2400*t)
            sage: b.solve(t)
            []
            sage: b.solve(t, to_poly_solve=True)
            [t == 1/450*I*pi*z... + 1/900*log(-3/4*sqrt(41) + 25/4),
             t == 1/450*I*pi*z... + 1/900*log(3/4*sqrt(41) + 25/4)]
            sage: n(1/900*log(-3/4*sqrt(41) + 25/4))
            0.000411051404934985

        We illustrate that root finding is only implemented in one
        dimension::

            sage: x, y = var('x,y')
            sage: (x-y).find_root(-2,2)
            Traceback (most recent call last):
            ...
            NotImplementedError: root finding currently only implemented in 1 dimension.

        TESTS:

        Test the special case that failed for the first attempt to fix
        :trac:`3980`::

            sage: t = var('t')
            sage: find_root(1/t - x,0,2)
            Traceback (most recent call last):
            ...
            NotImplementedError: root finding currently only implemented in 1 dimension.
        """
        if is_a_relational(self._gobj) and self.operator() is not operator.eq:
            raise ValueError("Symbolic equation must be an equality.")
        from sage.numerical.optimize import find_root
        if self.number_of_arguments() == 0:
            if self.is_trivial_zero():
                return a
            else:
                raise RuntimeError("no zero in the interval, since constant expression is not 0.")
        elif self.number_of_arguments() == 1:
            f = self._fast_float_(self.default_variable())
            return find_root(f, a=a, b=b, xtol=xtol,
                             rtol=rtol,maxiter=maxiter,
                             full_output=full_output)
        else:
            raise NotImplementedError("root finding currently only implemented in 1 dimension.")

    def find_local_maximum(self, a, b, var=None, tol=1.48e-08, maxfun=500):
        r"""
        Numerically find a local maximum of the expression ``self``
        on the interval [a,b] (or [b,a]) along with the point at which the
        maximum is attained.

        See the documentation for
        :func:`find_local_minimum` for more details.

        EXAMPLES::

            sage: f = x*cos(x)
            sage: f.find_local_maximum(0,5)
            (0.5610963381910451, 0.8603335890...)
            sage: f.find_local_maximum(0,5, tol=0.1, maxfun=10)
            (0.561090323458081..., 0.857926501456...)
        """
        minval, x = (-self).find_local_minimum(a, b, var=var, tol=tol,
                                                     maxfun=maxfun)
        return -minval, x

    def find_local_minimum(self, a, b, var=None, tol=1.48e-08, maxfun=500):
        r"""
        Numerically find a local minimum of the expression ``self``
        on the interval [a,b] (or [b,a]) and the point at which it attains
        that minimum. Note that ``self`` must be a function of
        (at most) one variable.

        INPUT:

        -  ``var`` - variable (default: first variable in
           self)

        -  ``a,b`` - endpoints of interval on which to minimize
           self.

        -  ``tol`` - the convergence tolerance

        -  ``maxfun`` - maximum function evaluations


        OUTPUT:

        A tuple ``(minval, x)``, where

        - ``minval`` -- float. The minimum value that self takes on in
          the interval ``[a,b]``.

        - ``x`` -- float. The point at which self takes on the minimum
          value.

        EXAMPLES::

            sage: f = x*cos(x)
            sage: f.find_local_minimum(1, 5)
            (-3.288371395590..., 3.4256184695...)
            sage: f.find_local_minimum(1, 5, tol=1e-3)
            (-3.288371361890..., 3.4257507903...)
            sage: f.find_local_minimum(1, 5, tol=1e-2, maxfun=10)
            (-3.288370845983..., 3.4250840220...)
            sage: show(f.plot(0, 20))
            sage: f.find_local_minimum(1, 15)
            (-9.477294259479..., 9.5293344109...)

        ALGORITHM:

        Uses :func:`sage.numerical.optimize.find_local_minimum`.

        AUTHORS:

        - William Stein (2007-12-07)
        """
        from sage.numerical.optimize import find_local_minimum

        if var is None:
            var = self.default_variable()
        return find_local_minimum(self._fast_float_(var),
                                        a=a, b=b, tol=tol, maxfun=maxfun )

    ###################
    # Fast Evaluation #
    ###################
    def _fast_float_(self, *vars):
        """
        Return an object which provides fast floating point
        evaluation of this symbolic expression.

        See :mod:`sage.ext.fast_eval` for more information.

        EXAMPLES::

            sage: f = sqrt(x+1)
            sage: ff = f._fast_float_('x')
            sage: ff(1.0)
            1.4142135623730951
            sage: type(_)
            <... 'float'>
        """
        from sage.symbolic.expression_conversions import fast_float
        return fast_float(self, *vars)

    def _fast_callable_(self, etb):
        """
        Given an ExpressionTreeBuilder *etb*, return an Expression representing
        this symbolic expression.

        EXAMPLES::

            sage: from sage.ext.fast_callable import ExpressionTreeBuilder
            sage: etb = ExpressionTreeBuilder(vars=['x','y'])
            sage: x,y = var('x,y')
            sage: f = y+2*x^2
            sage: f._fast_callable_(etb)
            add(mul(ipow(v_0, 2), 2), v_1)
        """
        from sage.symbolic.expression_conversions import fast_callable
        return fast_callable(self, etb)

    def show(self):
        r"""
        Pretty-Print this symbolic expression

        This typeset it nicely and prints it immediately.

        OUTPUT:

        This method does not return anything. Like ``print``, output
        is sent directly to the screen.

        EXAMPLES::

            sage: (x^2 + 1).show()
            <html><script type="math/tex">\newcommand{\Bold}[1]{\mathbf{#1}}x^{2} + 1</script></html>
        """
        from sage.repl.rich_output.pretty_print import pretty_print
        pretty_print(self)

    def plot(self, *args, **kwds):
        """
        Plot a symbolic expression. All arguments are passed onto the standard plot command.

        EXAMPLES:

        This displays a straight line::

            sage: sin(2).plot((x,0,3))
            Graphics object consisting of 1 graphics primitive

        This draws a red oscillatory curve::

            sage: sin(x^2).plot((x,0,2*pi), rgbcolor=(1,0,0))
            Graphics object consisting of 1 graphics primitive

        Another plot using the variable theta::

            sage: var('theta')
            theta
            sage: (cos(theta) - erf(theta)).plot((theta,-2*pi,2*pi))
            Graphics object consisting of 1 graphics primitive

        A very thick green plot with a frame::

            sage: sin(x).plot((x,-4*pi, 4*pi), thickness=20, rgbcolor=(0,0.7,0)).show(frame=True)

        You can embed 2d plots in 3d space as follows::

            sage: plot(sin(x^2), (x,-pi, pi), thickness=2).plot3d(z = 1)  # long time
            Graphics3d Object

        A more complicated family::

            sage: G = sum([plot(sin(n*x), (x,-2*pi, 2*pi)).plot3d(z=n) for n in [0,0.1,..1]])
            sage: G.show(frame_aspect_ratio=[1,1,1/2])  # long time (5s on sage.math, 2012)

        A plot involving the floor function::

            sage: plot(1.0 - x * floor(1/x), (x,0.00001,1.0))
            Graphics object consisting of 1 graphics primitive

        Sage used to allow symbolic functions with "no arguments";
        this no longer works::

            sage: plot(2*sin, -4, 4)
            Traceback (most recent call last):
            ...
            TypeError: unsupported operand parent(s) for *: 'Integer Ring' and '<class 'sage.functions.trig.Function_sin'>'

        You should evaluate the function first::

            sage: plot(2*sin(x), -4, 4)
            Graphics object consisting of 1 graphics primitive

        TESTS::

            sage: f(x) = x*(1 - x)
            sage: plot(f,0,1)
            Graphics object consisting of 1 graphics primitive
        """
        from sage.symbolic.callable import is_CallableSymbolicExpression
        from sage.symbolic.ring import is_SymbolicVariable
        from sage.plot.plot import plot

        # see if the user passed a variable in.
        if 'param' in kwds:
            param = kwds['param']
        else:
            param = None
            for i, arg in enumerate(args):
                if is_SymbolicVariable(arg):
                    param = arg
                    args = args[:i] + args[i+1:]
                    break

        if param is None:
            if is_CallableSymbolicExpression(self):
                A = self.arguments()
                if len(A) == 0:
                    raise ValueError("function has no input arguments")
                else:
                    param = A[0]

                f = self._plot_fast_callable(param)
            else:
                A = self.variables()
                if len(A) == 0:
                    #Here we handle the case where f is something
                    #like ``sin``, which has takes arguments which
                    #aren't explicitly given
                    n = self.number_of_arguments()
                    f = self._plot_fast_callable()
                else:
                    param = A[0]
                    try:
                        f = self._plot_fast_callable(param)
                    except NotImplementedError:
                        return self.function(param)
        else:
            try:
                f = self._plot_fast_callable(param)
            except NotImplementedError:
                return self.function(param)
        return plot(f, *args, **kwds)

    def _plot_fast_callable(self, *vars):
        """
        Internal function used for creating a fast callable version of this
        symbolic expression for plotting.

        EXAMPLES::

            sage: x = var('x', domain='real')
            sage: s = abs((1+I*x)^4); s
            abs(I*x + 1)^4
            sage: f = s._plot_fast_callable(x); f
            <sage.ext.interpreters.wrapper_py.Wrapper_py object at ...>
            sage: f(10)
            10201
            sage: abs((I*10+1)^4)
            10201
            sage: plot(s)
            Graphics object consisting of 1 graphics primitive

        Check that :trac:`19797` is fixed::

            sage: b = f(10.0)
            sage: b
            10201.0000000000
            sage: parent(b)
            Real Field with 53 bits of precision

        Check that :trac:`15030` is fixed::

            sage: abs(log(x))._plot_fast_callable(x)(-0.2)
            3.52985761682672
            sage: f = function('f', evalf_func=lambda self,x,parent: I*x)
            sage: plot(abs(f(x)), 0,5)
            Graphics object consisting of 1 graphics primitive
        """
        from sage.ext.fast_callable import fast_callable
        return fast_callable(self, vars=vars, expect_one_var=True)

    ############
    # Calculus #
    ############
    def sum(self, *args, **kwds):
        r"""
        Return the symbolic sum
        `\sum_{v = a}^b self`

        with respect to the variable `v` with endpoints
        `a` and `b`.

        INPUT:

        -  ``v`` - a variable or variable name

        -  ``a`` - lower endpoint of the sum

        -  ``b`` - upper endpoint of the sum

        - ``algorithm`` - (default: ``'maxima'``)  one of

                - ``'maxima'`` - use Maxima (the default)

                - ``'maple'`` - (optional) use Maple

                - ``'mathematica'`` - (optional) use Mathematica

                - ``'giac'`` - (optional) use Giac

                - ``'sympy'`` - use SymPy

        EXAMPLES::

            sage: k, n = var('k,n')
            sage: k.sum(k, 1, n).factor()
            1/2*(n + 1)*n

        ::

            sage: (1/k^4).sum(k, 1, oo)
            1/90*pi^4

        ::

            sage: (1/k^5).sum(k, 1, oo)
            zeta(5)

        A well known binomial identity::

            sage: assume(n>=0)
            sage: binomial(n,k).sum(k, 0, n)
            2^n

        And some truncations thereof::

            sage: binomial(n,k).sum(k,1,n)
            2^n - 1
            sage: binomial(n,k).sum(k,2,n)
            2^n - n - 1
            sage: binomial(n,k).sum(k,0,n-1)
            2^n - 1
            sage: binomial(n,k).sum(k,1,n-1)
            2^n - 2

        The binomial theorem::

            sage: x, y = var('x, y')
            sage: (binomial(n,k) * x^k * y^(n-k)).sum(k, 0, n)
            (x + y)^n

        ::

            sage: (k * binomial(n, k)).sum(k, 1, n)
            2^(n - 1)*n

        ::

            sage: ((-1)^k*binomial(n,k)).sum(k, 0, n)
            0

        ::

            sage: (2^(-k)/(k*(k+1))).sum(k, 1, oo)
            -log(2) + 1

        Summing a hypergeometric term::

            sage: (binomial(n, k) * factorial(k) / factorial(n+1+k)).sum(k, 0, n)
            1/2*sqrt(pi)/factorial(n + 1/2)

        We check a well known identity::

            sage: bool((k^3).sum(k, 1, n) == k.sum(k, 1, n)^2)
            True

        A geometric sum::

            sage: a, q = var('a, q')
            sage: (a*q^k).sum(k, 0, n)
            (a*q^(n + 1) - a)/(q - 1)

        The geometric series::

            sage: assume(abs(q) < 1)
            sage: (a*q^k).sum(k, 0, oo)
            -a/(q - 1)

        A divergent geometric series.  Do not forget
        to `forget` your assumptions::

            sage: forget()
            sage: assume(q > 1)
            sage: (a*q^k).sum(k, 0, oo)
            Traceback (most recent call last):
            ...
            ValueError: Sum is divergent.

        This summation only Mathematica can perform::

            sage: (1/(1+k^2)).sum(k, -oo, oo, algorithm = 'mathematica')     # optional - mathematica
            pi*coth(pi)

        Use Giac to perform this summation::

            sage: (sum(1/(1+k^2), k, -oo, oo, algorithm = 'giac')).factor()
            pi*(e^(2*pi) + 1)/((e^pi + 1)*(e^pi - 1))

        Use Maple as a backend for summation::

            sage: (binomial(n,k)*x^k).sum(k, 0, n, algorithm = 'maple')      # optional - maple
            (x + 1)^n

        .. NOTE::

           #. Sage can currently only understand a subset of the output of Maxima, Maple and
              Mathematica, so even if the chosen backend can perform the summation the
              result might not be convertable into a usable Sage expression.

        TESTS:

        Check that the sum in :trac:`10682` is done right::

            sage: sum(binomial(n,k)*k^2, k, 2, n)
            1/4*(n^2 + n)*2^n - n

        This sum used to give a wrong result (:trac:`9635`) but
        now gives correct results with all relevant assumptions::

            sage: (n,k,j)=var('n,k,j')
            sage: sum(binomial(n,k)*binomial(k-1,j)*(-1)**(k-1-j),k,j+1,n)
            -(-1)^j*sum((-1)^k*binomial(k - 1, j)*binomial(n, k), k, j + 1, n)
            sage: assume(j>-1)
            sage: sum(binomial(n,k)*binomial(k-1,j)*(-1)**(k-1-j),k,j+1,n)
            1
            sage: forget()
            sage: assume(n>=j)
            sage: sum(binomial(n,k)*binomial(k-1,j)*(-1)**(k-1-j),k,j+1,n)
            -(-1)^j*sum((-1)^k*binomial(k - 1, j)*binomial(n, k), k, j + 1, n)
            sage: forget()
            sage: assume(j==-1)
            sage: sum(binomial(n,k)*binomial(k-1,j)*(-1)**(k-1-j),k,j+1,n)
            1
            sage: forget()
            sage: assume(j<-1)
            sage: sum(binomial(n,k)*binomial(k-1,j)*(-1)**(k-1-j),k,j+1,n)
            -(-1)^j*sum((-1)^k*binomial(k - 1, j)*binomial(n, k), k, j + 1, n)
            sage: forget()

        Check that :trac:`16176` is fixed::

            sage: n = var('n')
            sage: sum(log(1-1/n^2),n,2,oo)
            -log(2)

        Check that :trac:`21801` is fixed::

            sage: n = SR.var('n')
            sage: sum(1/((n+1)*(2*n-1)), n, 0, oo)
            2/3*log(2) - 2/3
            sage: _.n()
            -0.204568546293370
            sage: f(n) = (-1)^(n+1)/(3*n+6*(-1)^n)
            sage: sum(f(2*n)+f(2*n+1), n, 0, oo)
            1/3*log(2) - 1/3
        """
        from sage.calculus.calculus import symbolic_sum
        return symbolic_sum(self, *args, **kwds)

    def prod(self, *args, **kwds):
        r"""

        Return the symbolic product `\prod_{v = a}^b expression` with
        respect to the variable `v` with endpoints `a` and `b`.

        INPUT:

        - ``expression`` - a symbolic expression

        - ``v`` - a variable or variable name

        - ``a`` - lower endpoint of the product

        - ``b`` - upper endpoint of the product

        - ``algorithm`` - (default: ``'maxima'``)  one of

          - ``'maxima'`` - use Maxima (the default)

          - ``'giac'`` - (optional) use Giac

          - ``'sympy'`` - use SymPy

        - ``hold`` - (default: ``False``) if ``True`` don't evaluate

        TESTS:

            sage: i, k, n = var('i,k,n')
            sage: k.prod(k, 1, n)
            factorial(n)
            sage: (x + i*(i+1)/2).prod(i,1,4)
            x^4 + 20*x^3 + 127*x^2 + 288*x + 180
            sage: (i^2).prod(i,1,7)
            25401600
            sage: f=function('f')
            sage: f(i).prod(i,1,7)
            f(7)*f(6)*f(5)*f(4)*f(3)*f(2)*f(1)
            sage: f(i).prod(i,1,n)
            product(f(i), i, 1, n)
            sage: assume(k>0)
            sage: (x^k).integrate(x,0,1).prod(k,1,n)
            1/factorial(n + 1)
            sage: f(i).prod(i,1,n).log().log_expand()
            sum(log(f(i)), i, 1, n)
        """
        from sage.calculus.calculus import symbolic_product
        return symbolic_product(self, *args, **kwds)

    def integral(self, *args, **kwds):
        """
        Compute the integral of self.  Please see
        :func:`sage.symbolic.integration.integral.integrate` for more details.

        EXAMPLES::

            sage: sin(x).integral(x,0,3)
            -cos(3) + 1
            sage: sin(x).integral(x)
            -cos(x)

        TESTS:

        We check that :trac:`12438` is resolved::

            sage: f(x) = x; f
            x |--> x
            sage: integral(f, x)
            x |--> 1/2*x^2
            sage: integral(f, x, 0, 1)
            1/2

            sage: f(x, y) = x + y
            sage: f
            (x, y) |--> x + y
            sage: integral(f, y, 0, 1)
            x |--> x + 1/2
            sage: integral(f, x, 0, 1)
            y |--> y + 1/2
            sage: _(3)
            7/2
            sage: var("z")
            z
            sage: integral(f, z, 0, 2)
            (x, y) |--> 2*x + 2*y
            sage: integral(f, z)
            (x, y) |--> (x + y)*z
        """
        from sage.symbolic.integration.integral import \
            integral, _normalize_integral_input
        from sage.symbolic.callable import \
            CallableSymbolicExpressionRing, is_CallableSymbolicExpressionRing
        R = self._parent
        if is_CallableSymbolicExpressionRing(R):
            f = ring.SR(self)
            f, v, a, b = _normalize_integral_input(f, *args)
            # Definite integral with respect to a positional variable.
            if a is not None and v in R.arguments():
                arguments = list(R.arguments())
                arguments.remove(v)
                if arguments:
                    arguments = tuple(arguments)
                    R = CallableSymbolicExpressionRing(arguments, check=False)
                else:   # all arguments are gone
                    R = ring.SR
            return R(integral(f, v, a, b, **kwds))
        return integral(self, *args, **kwds)

    integrate = integral

    def nintegral(self, *args, **kwds):
        """
        Compute the numerical integral of self.  Please see
        :obj:`sage.calculus.calculus.nintegral` for more details.

        EXAMPLES::

            sage: sin(x).nintegral(x,0,3)
            (1.989992496600..., 2.209335488557...e-14, 21, 0)
        """
        from sage.calculus.calculus import nintegral
        return nintegral(self, *args, **kwds)

    nintegrate = nintegral

    def minpoly(self, *args, **kwds):
        """
        Return the minimal polynomial of this symbolic expression.

        EXAMPLES::

            sage: golden_ratio.minpoly()
            x^2 - x - 1
        """
        try:
            obj = self.pyobject()
            return obj.minpoly()
        except AttributeError:
            pass
        except TypeError:
            pass
        from sage.calculus.calculus import minpoly
        return minpoly(self, *args, **kwds)

    def limit(self, *args, **kwds):
        """
        Return a symbolic limit.  See
        :obj:`sage.calculus.calculus.limit`

        EXAMPLES::

            sage: (sin(x)/x).limit(x=0)
            1
        """
        from sage.calculus.calculus import limit
        return limit(self, *args, **kwds)

    def laplace(self, t, s):
        """
        Return Laplace transform of self.  See
        :obj:`sage.calculus.calculus.laplace`

        EXAMPLES::

            sage: var('x,s,z')
            (x, s, z)
            sage: (z + exp(x)).laplace(x, s)
            z/s + 1/(s - 1)
        """
        from sage.calculus.calculus import laplace
        return laplace(self, t, s)

    def inverse_laplace(self, t, s):
        """
        Return inverse Laplace transform of self.  See
        :obj:`sage.calculus.calculus.inverse_laplace`

        EXAMPLES::

            sage: var('w, m')
            (w, m)
            sage: f = (1/(w^2+10)).inverse_laplace(w, m); f
            1/10*sqrt(10)*sin(sqrt(10)*m)
        """
        from sage.calculus.calculus import inverse_laplace
        return inverse_laplace(self, t, s)

    def add_to_both_sides(self, x):
        """
        Return a relation obtained by adding *x* to both sides of
        this relation.

        EXAMPLES::

            sage: var('x y z')
            (x, y, z)
            sage: eqn = x^2 + y^2 + z^2 <= 1
            sage: eqn.add_to_both_sides(-z^2)
            x^2 + y^2 <= -z^2 + 1
            sage: eqn.add_to_both_sides(I)
            x^2 + y^2 + z^2 + I <= (I + 1)
        """
        if not is_a_relational(self._gobj):
            raise TypeError("this expression must be a relation")
        return self + x

    def subtract_from_both_sides(self, x):
        """
        Return a relation obtained by subtracting *x* from both sides
        of this relation.

        EXAMPLES::

            sage: eqn = x*sin(x)*sqrt(3) + sqrt(2) > cos(sin(x))
            sage: eqn.subtract_from_both_sides(sqrt(2))
            sqrt(3)*x*sin(x) > -sqrt(2) + cos(sin(x))
            sage: eqn.subtract_from_both_sides(cos(sin(x)))
            sqrt(3)*x*sin(x) + sqrt(2) - cos(sin(x)) > 0
        """
        if not is_a_relational(self._gobj):
            raise TypeError("this expression must be a relation")
        return self - x

    def multiply_both_sides(self, x, checksign=None):
        """
        Return a relation obtained by multiplying both sides of this
        relation by *x*.

        .. NOTE::

           The *checksign* keyword argument is currently ignored and
           is included for backward compatibility reasons only.

        EXAMPLES::

            sage: var('x,y'); f = x + 3 < y - 2
            (x, y)
            sage: f.multiply_both_sides(7)
            7*x + 21 < 7*y - 14
            sage: f.multiply_both_sides(-1/2)
            -1/2*x - 3/2 < -1/2*y + 1
            sage: f*(-2/3)
            -2/3*x - 2 < -2/3*y + 4/3
            sage: f*(-pi)
            -pi*(x + 3) < -pi*(y - 2)

        Since the direction of the inequality never changes when doing
        arithmetic with equations, you can multiply or divide the
        equation by a quantity with unknown sign::

            sage: f*(1+I)
            (I + 1)*x + 3*I + 3 < (I + 1)*y - 2*I - 2
            sage: f = sqrt(2) + x == y^3
            sage: f.multiply_both_sides(I)
            I*x + I*sqrt(2) == I*y^3
            sage: f.multiply_both_sides(-1)
            -x - sqrt(2) == -y^3

        Note that the direction of the following inequalities is
        not reversed::

            sage: (x^3 + 1 > 2*sqrt(3)) * (-1)
            -x^3 - 1 > -2*sqrt(3)
            sage: (x^3 + 1 >= 2*sqrt(3)) * (-1)
            -x^3 - 1 >= -2*sqrt(3)
            sage: (x^3 + 1 <= 2*sqrt(3)) * (-1)
            -x^3 - 1 <= -2*sqrt(3)
        """
        if not is_a_relational(self._gobj):
            raise TypeError("this expression must be a relation")
        return self * x

    def divide_both_sides(self, x, checksign=None):
        """
        Return a relation obtained by dividing both sides of this
        relation by *x*.

        .. NOTE::

           The *checksign* keyword argument is currently ignored and
           is included for backward compatibility reasons only.

        EXAMPLES::

            sage: theta = var('theta')
            sage: eqn =   (x^3 + theta < sin(x*theta))
            sage: eqn.divide_both_sides(theta, checksign=False)
            (x^3 + theta)/theta < sin(theta*x)/theta
            sage: eqn.divide_both_sides(theta)
            (x^3 + theta)/theta < sin(theta*x)/theta
            sage: eqn/theta
            (x^3 + theta)/theta < sin(theta*x)/theta
        """
        if not is_a_relational(self._gobj):
            raise TypeError("this expression must be a relation")
        return self / x

    def implicit_derivative(self, Y, X, n=1):
        """
        Return the n'th derivative of Y with respect to X given implicitly by this expression.

        INPUT:

        - ``Y`` - The dependent variable of the implicit expression.

        - ``X`` - The independent variable with respect to which the derivative is taken.


        - ``n`` - (default : 1) the order of the derivative.

        EXAMPLES::

            sage: var('x, y')
            (x, y)
            sage: f = cos(x)*sin(y)
            sage: f.implicit_derivative(y, x)
            sin(x)*sin(y)/(cos(x)*cos(y))
            sage: g = x*y^2
            sage: g.implicit_derivative(y, x, 3)
            -1/4*(y + 2*y/x)/x^2 + 1/4*(2*y^2/x - y^2/x^2)/(x*y) - 3/4*y/x^3

        It is an error to not include an independent variable term
        in the expression::

            sage: (cos(x)*sin(x)).implicit_derivative(y, x)
            Traceback (most recent call last):
            ...
            ValueError: Expression cos(x)*sin(x) contains no y terms


        TESTS:

        Check that the symbols registry is not polluted::

            sage: var('x,y')
            (x, y)
            sage: psr = copy(SR.symbols)
            sage: (x^6*y^5).implicit_derivative(y, x, 3)
            -792/125*y/x^3 + 12/25*(15*x^4*y^5 + 28*x^3*y^5)/(x^6*y^4) - 36/125*(20*x^5*y^4 + 43*x^4*y^4)/(x^7*y^3)
            sage: psr == SR.symbols
            True
        """
        from sage.symbolic.ring import SR
        from sage.symbolic.function_factory import SymbolicFunction

        if not self.has(Y):
            raise ValueError("Expression {} contains no {} terms".format(self, Y))
        x = SR.symbol()
        yy = SR.symbol()
        y = SymbolicFunction('y', 1)(x)
        f = SymbolicFunction('f', 2)(x, yy)
        Fx = f.diff(x)
        Fy = f.diff(yy)
        G = -(Fx/Fy)
        G = G.subs({yy: y})
        di = {y.diff(x): -self.diff(X)/self.diff(Y)}
        R = G
        S = G.diff(x, n - 1)
        for i in range(n + 1):
            di[y.diff(x, i + 1).subs({x: x})] = R
            S = S.subs(di)
            R = G.diff(x, i)
            for j in range(n + 1 - i):
                di[f.diff(x, i, yy, j).subs({x: x, yy: y})] = self.diff(X, i, Y, j)
                S = S.subs(di)
        return S

def solve_diophantine(f,  *args, **kwds):
    """
    Solve a Diophantine equation.

    The argument, if not given as symbolic equation, is set equal to zero.
    It can be given in any form that can be converted to symbolic. Please
    see :meth:`Expression.solve_diophantine()` for a detailed
    synopsis.

    EXAMPLES::

        sage: R.<a,b> = PolynomialRing(ZZ); R
        Multivariate Polynomial Ring in a, b over Integer Ring
        sage: solve_diophantine(a^2-3*b^2+1)
        []
        sage: solve_diophantine(a^2-3*b^2+2)
        [(-1/2*sqrt(3)*(sqrt(3) + 2)^t + 1/2*sqrt(3)*(-sqrt(3) + 2)^t - 1/2*(sqrt(3) + 2)^t - 1/2*(-sqrt(3) + 2)^t,
          -1/6*sqrt(3)*(sqrt(3) + 2)^t + 1/6*sqrt(3)*(-sqrt(3) + 2)^t - 1/2*(sqrt(3) + 2)^t - 1/2*(-sqrt(3) + 2)^t),
        (1/2*sqrt(3)*(sqrt(3) + 2)^t - 1/2*sqrt(3)*(-sqrt(3) + 2)^t + 1/2*(sqrt(3) + 2)^t + 1/2*(-sqrt(3) + 2)^t,
          1/6*sqrt(3)*(sqrt(3) + 2)^t - 1/6*sqrt(3)*(-sqrt(3) + 2)^t + 1/2*(sqrt(3) + 2)^t + 1/2*(-sqrt(3) + 2)^t)]
    """
    from sage.symbolic.ring import SR

    if not isinstance(f, Expression):
        f = SR(f)
    return f.solve_diophantine(*args, **kwds)


def _eval_on_operands(f):
    """
    Given a function ``f``, return a new function which takes a symbolic
    expression as first argument and prepends the operands of that
    expression to the arguments of ``f``.

    EXAMPLES::

        sage: def f(ex, x, y):
        ....:     '''
        ....:     Some documentation.
        ....:     '''
        ....:     return x + 2*y
        ....:
        sage: f(None, x, 1)
        x + 2
        sage: from sage.symbolic.expression import _eval_on_operands
        sage: g = _eval_on_operands(f)
        sage: var('a,b')
        (a, b)
        sage: g(a + b)
        a + 2*b
        sage: print(g.__doc__.strip())
        Some documentation.
    """
    @sage_wraps(f)
    def new_f(ex, *args, **kwds):
        new_args = list(ex._unpack_operands())
        new_args.extend(args)
        return f(ex, *new_args, **kwds)
    return new_f


cdef dict dynamic_class_cache = {}
cdef get_dynamic_class_for_function(unsigned serial):
    r"""
    Create a dynamic class corresponding to the function with given
    ``serial`` that includes dynamic methods defined by the function.

    Dynamic methods can be defined in a subclass ``EvaluationMethods`` in
    the function body. These will be available in symbolic expressions
    representing evaluations of the said function on some arguments.

    EXAMPLES::

        sage: from sage.symbolic.function import BuiltinFunction
        sage: class TFunc(BuiltinFunction):
        ....:     def __init__(self):
        ....:         BuiltinFunction.__init__(self, 'tfunc', nargs=1)
        ....:
        ....:     class EvaluationMethods(object):
        ....:         def argp1(self, x):
        ....:             '''
        ....:             Some documentation about a bogus function.
        ....:             '''
        ....:             return x+1
        ....:
        ....:         @property
        ....:         def foo(self):
        ....:             return 5
        ....:
        sage: tfunc = TFunc()
        sage: e = tfunc(x); e
        tfunc(x)
        sage: type(e)
        <class '__main__.Expression_with_dynamic_methods'>
        sage: e.argp1()
        x + 1
        sage: e.foo
        5
        sage: x.argp1()
        Traceback (most recent call last):
        ...
        AttributeError: 'sage.symbolic.expression.Expression' object has no
        attribute 'argp1'
        sage: t = (e + 1).op[0]; t
        tfunc(x)
        sage: t
        tfunc(x)
        sage: type(t)
        <class '__main__.Expression_with_dynamic_methods'>
        sage: t.argp1()
        x + 1
        sage: import sage.interfaces.tab_completion as s
        sage: s.completions('t.argp', globals())
        ['t.argp1']
        sage: t.argp1.__doc__.strip()
        'Some documentation about a bogus function.'

    Now with two arguments::

        sage: class TFunc2(BuiltinFunction):
        ....:     def __init__(self):
        ....:         BuiltinFunction.__init__(self, 'tfunc', nargs=2)
        ....:
        ....:     class EvaluationMethods(object):
        ....:         def argsum(self, x, y):
        ....:             return x + y
        ....:
        sage: tfunc2 = TFunc2()
        sage: e = tfunc2(x, 1)
        sage: e.argsum()
        x + 1
    """
    cls = dynamic_class_cache.get(serial)
    if cls is not None:
        return cls

    func_class = get_sfunction_from_serial(serial)
    try:
        eval_methods = func_class.EvaluationMethods
    except AttributeError:
        cls = Expression
    else:
        cls = dynamic_class('Expression_with_dynamic_methods',
                            (Expression,),
                            eval_methods, prepend_cls_bases=False)
        # Fix methods from eval_methods, wrapping them to extract
        # the operands and pass them as arguments
        for name, meth in eval_methods.__dict__.items():
            if not isfunction(meth):
                continue
            meth = _eval_on_operands(meth)
            setattr(cls, name, meth)

    dynamic_class_cache[serial] = cls
    return cls


cdef Expression new_Expression_from_GEx(parent, GEx juice):
    cdef type cls
    cdef Expression nex
    cdef unsigned serial
    if is_exactly_a_function(juice):
        # if the function defines any dynamic methods these are made
        # available through a dynamic class
        cls = <type>get_dynamic_class_for_function(ex_to_function(juice).get_serial())
    else:
        cls = Expression

    nex = <Expression>cls.__new__(cls)
    nex._gobj = GEx(juice)
    nex._parent = parent
    return nex

cdef Expression new_Expression_from_pyobject(parent, x):
    cdef GEx exp = x
    return new_Expression_from_GEx(parent, exp)

cdef class ExpressionIterator:
    cdef Expression _ex
    cdef int _ind
    cdef int _len
    def __iter__(self):
        """
        Return this iterator object itself.

        EXAMPLES::

            sage: x,y,z = var('x,y,z')
            sage: i = (x+y).iterator()
            sage: iter(i) is i
            True
        """
        return self

    def __next__(self):
        """
        Return the next component of the expression.

        EXAMPLES::

            sage: x,y,z = var('x,y,z')
            sage: i = (x+y).iterator()
            sage: next(i)
            x
        """
        cdef GEx ex
        if self._ind == self._len:
            raise StopIteration
        ex = self._ex._gobj.op(self._ind)
        self._ind+=1
        return new_Expression_from_GEx(self._ex._parent, ex)

cdef inline ExpressionIterator new_ExpIter_from_Expression(Expression ex):
    """
    Construct a new iterator over a symbolic expression.

    EXAMPLES::

        sage: x,y,z = var('x,y,z')
        sage: i = (x+y).iterator() #indirect doctest
    """
    # The const_iterator in GiNaC just keeps an integer index to the current
    # subexpression. We do the same here, to avoid the trouble of having to
    # mess with C++ class constructors/destructors.
    cdef ExpressionIterator m = <ExpressionIterator>ExpressionIterator.__new__(ExpressionIterator)
    m._ex = ex
    m._ind = 0
    m._len  = ex._gobj.nops()
    return m


cdef operators compatible_relation(operators lop, operators rop) except <operators>-1:
    """
    TESTS::

        sage: var('a,b,x,y')
        (a, b, x, y)
        sage: (x < a) + (y <= b)     # indirect doctest
        x + y < a + b
        sage: (x >= 4) * (y > 7)
        x*y > 28
    """
    if lop == rop:
        return lop
    elif lop == not_equal or rop == not_equal:
        raise TypeError("incompatible relations")
    elif lop == equal:
       return rop
    elif rop == equal:
       return lop
    elif lop in [less, less_or_equal] and rop in [less, less_or_equal]:
       return less
    elif lop in [greater, greater_or_equal] and rop in [greater, greater_or_equal]:
       return greater
    else:
        raise TypeError("incompatible relations")

cdef class hold_class:
    """
    Instances of this class can be used with Python `with`.

    EXAMPLES::

        sage: with hold:
        ....:     tan(1/12*pi)
        ....:
        tan(1/12*pi)
        sage: tan(1/12*pi)
        -sqrt(3) + 2
        sage: with hold:
        ....:     2^5
        ....:
        32
        sage: with hold:
        ....:     SR(2)^5
        ....:
        2^5
        sage: with hold:
        ....:     t=tan(1/12*pi)
        ....:
        sage: t
        tan(1/12*pi)
        sage: t.unhold()
        -sqrt(3) + 2
    """
    def __enter__(self):
        """
        EXAMPLES::

            sage: hold.__enter__()
            sage: SR(2)^5
            2^5
            sage: hold.__exit__()
            sage: SR(2)^5
            32
        """
        g_set_state('hold', True)

    def __exit__(self, *args):
        """
        EXAMPLES::

            sage: hold.__enter__()
            sage: SR(2)^5
            2^5
            sage: hold.__exit__()
            sage: SR(2)^5
            32
        """
        g_set_state('hold', False)

    def start(self):
        """
        Start a hold context.

        EXAMPLES::

            sage: hold.start()
            sage: SR(2)^5
            2^5
            sage: hold.stop()
            sage: SR(2)^5
            32
        """
        self.__enter__()

    def stop(self):
        """
        Stop any hold context.

        EXAMPLES::

            sage: hold.start()
            sage: SR(2)^5
            2^5
            sage: hold.stop()
            sage: SR(2)^5
            32
        """
        self.__exit__()

hold = hold_class()<|MERGE_RESOLUTION|>--- conflicted
+++ resolved
@@ -132,8 +132,6 @@
     sqrt(2)*((I - 1)*sqrt(2) - 2)
     sage: (1 + exp(I*pi/4)) * exp(I*pi/4)
     -(1/4*I + 1/4)*sqrt(2)*(-(I + 1)*sqrt(2) - 2)
-<<<<<<< HEAD
-=======
 
 Test if :trac:`24883` is fixed::
 
@@ -141,7 +139,6 @@
     sage: b = 1 - exp(I*pi/4)
     sage: a*b
     1/4*((I + 1)*sqrt(2) - 2)*(-(I + 1)*sqrt(2) - 2)
->>>>>>> 5089a18e
 """
 
 #*****************************************************************************
@@ -6863,11 +6860,7 @@
             sage: x, y, n = var('x, y, n')
             sage: f = pi^3*x - y^2*e - I; f
             pi^3*x - y^2*e - I
-<<<<<<< HEAD
-            sage: f.polynomial(CDF)
-=======
             sage: f.polynomial(CDF)  # abs tol 1e-15
->>>>>>> 5089a18e
             (-2.718281828459045)*y^2 + 31.006276680299827*x - 1.0*I
             sage: f.polynomial(CC)
             (-2.71828182845905)*y^2 + 31.0062766802998*x - 1.00000000000000*I
@@ -6981,11 +6974,7 @@
             sage: f = e*x^3 + pi*y^3 + sqrt(2) + I; f
             pi*y^3 + x^3*e + sqrt(2) + I
             sage: R = CDF['x,y']
-<<<<<<< HEAD
-            sage: R(f)
-=======
             sage: R(f)  # abs tol 1e-15
->>>>>>> 5089a18e
             2.718281828459045*x^3 + 3.141592653589793*y^3 + 1.414213562373095 + 1.0*I
 
         We coerce to a higher-precision polynomial ring::
