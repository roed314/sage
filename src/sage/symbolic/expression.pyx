--- conflicted
+++ resolved
@@ -10771,8 +10771,6 @@
             raise TypeError("this expression must be a relation")
         return self / x
 
-
-<<<<<<< HEAD
     def implicit_derivative(self, Y, X, n=1):
         """
         Return the n'th derivative of Y with respect to X given implicitly by this expression.
@@ -10840,42 +10838,6 @@
                 S = S.subs(di)
         return S
 
-
-
-    # Functions to add later, maybe.  These were in Ginac mainly
-    # implemented using a lot from cln, and I had to mostly delete
-    # their implementations.   They are pretty specialized for
-    # physics apps, maybe.
-    # This doesn't work / isn't implemented yet / just segfaults.
-    #def Li(self, x):
-    #    """
-    #    """
-    #    cdef Expression nexp = self.coerce_in(x)
-    #    return new_Expression_from_GEx(self._parent, g_Li(self._gobj, nexp._gobj))
-    #def Li2(self):
-    #    return new_Expression_from_GEx(self._parent, g_Li2(self._gobj))
-    #def G(self, Expression y):
-    #    return new_Expression_from_GEx(self._parent, g_G(self._gobj, y._gobj))
-    #def G2(self, Expression s, Expression y):
-    #    return new_Expression_from_GEx(self._parent, g_G2(self._gobj, s._gobj, y._gobj))
-    #def SR(self, Expression p, Expression x):
-    #return new_Expression_from_GEx(self._parent, g_SR(self._gobj, p._gobj, x._gobj))
-    #def H(self, Expression x):
-    #return new_Expression_from_GEx(self._parent, g_H(self._gobj, x._gobj))
-    #def zeta2(self, Expression s):
-    #    return new_Expression_from_GEx(self._parent, g_zeta2(self._gobj, s._gobj))
-    #def zetaderiv(self, Expression x):
-    #    return new_Expression_from_GEx(self._parent, g_zetaderiv(self._gobj, x._gobj))
-    #def beta(self, Expression y):
-    #    return new_Expression_from_GEx(self._parent, g_beta(self._gobj, y._gobj))
-    #def psi(self):
-    #    return new_Expression_from_GEx(self._parent, g_psi(self._gobj))
-    #def psi2(self, Expression x):
-    #    return new_Expression_from_GEx(self._parent, g_psi2(self._gobj, x._gobj))
-
-
-=======
->>>>>>> d27f8497
 cdef dict dynamic_class_cache = {}
 cdef get_dynamic_class_for_function(unsigned serial):
     r"""
