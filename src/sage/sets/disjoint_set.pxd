# sage_setup: distribution = sagemath-categories
#*****************************************************************************
#       Copyright (C) 2009 Sebastien Labbe <slabqc at gmail.com>
#
# This program is free software: you can redistribute it and/or modify
# it under the terms of the GNU General Public License as published by
# the Free Software Foundation, either version 2 of the License, or
# (at your option) any later version.
#                  http://www.gnu.org/licenses/
#*****************************************************************************

from sage.groups.perm_gps.partn_ref.data_structures cimport OrbitPartition
from sage.structure.sage_object cimport SageObject

cpdef DisjointSet(arg)

cdef class DisjointSet_class(SageObject):
    cdef OrbitPartition *_nodes
    cpdef cardinality(self)
    cpdef number_of_subsets(self)

cdef class DisjointSet_of_integers(DisjointSet_class):
<<<<<<< HEAD
    cpdef _find(self, int i)
    cpdef _union(self, int i, int j)
=======
    cpdef int find(self, int i)
    cpdef void union(self, int i, int j)
    cpdef root_to_elements_dict(self)
    cpdef element_to_root_dict(self)
    cpdef to_digraph(self)
>>>>>>> be8144d1

cdef class DisjointSet_of_hashables(DisjointSet_class):
    cdef list _int_to_el
    cdef dict _el_to_int
    cdef DisjointSet_of_integers _d
<<<<<<< HEAD
    cpdef _find(self, e)
    cpdef _union(self, e, f)
=======
    cpdef find(self, e)
    cpdef void union(self, e, f)
    cpdef root_to_elements_dict(self)
    cpdef element_to_root_dict(self)
    cpdef to_digraph(self)
>>>>>>> be8144d1
<|MERGE_RESOLUTION|>--- conflicted
+++ resolved
@@ -20,28 +20,18 @@
     cpdef number_of_subsets(self)
 
 cdef class DisjointSet_of_integers(DisjointSet_class):
-<<<<<<< HEAD
-    cpdef _find(self, int i)
-    cpdef _union(self, int i, int j)
-=======
     cpdef int find(self, int i)
     cpdef void union(self, int i, int j)
     cpdef root_to_elements_dict(self)
     cpdef element_to_root_dict(self)
     cpdef to_digraph(self)
->>>>>>> be8144d1
 
 cdef class DisjointSet_of_hashables(DisjointSet_class):
     cdef list _int_to_el
     cdef dict _el_to_int
     cdef DisjointSet_of_integers _d
-<<<<<<< HEAD
-    cpdef _find(self, e)
-    cpdef _union(self, e, f)
-=======
     cpdef find(self, e)
     cpdef void union(self, e, f)
     cpdef root_to_elements_dict(self)
     cpdef element_to_root_dict(self)
-    cpdef to_digraph(self)
->>>>>>> be8144d1
+    cpdef to_digraph(self)