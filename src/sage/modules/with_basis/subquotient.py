r"""
Quotients of Modules With Basis
"""
#*****************************************************************************
#  Copyright (C) 2010-2015 Florent Hivert <Florent.Hivert@univ-mlv.fr>
#
#  Distributed under the terms of the GNU General Public License (GPL)
#                  http://www.gnu.org/licenses/
#******************************************************************************

from sage.sets.family import Family
from sage.combinat.free_module import CombinatorialFreeModule
from sage.misc.lazy_attribute import lazy_attribute
from sage.categories.all import ModulesWithBasis

class QuotientModuleWithBasis(CombinatorialFreeModule):
    r"""
    A class for quotients of a module with basis by a submodule.

    INPUT:

    - ``submodule`` -- a submodule of ``self``
    - ``category`` -- a category (default: ``ModulesWithBasis(submodule.base_ring())``)

    ``submodule`` should be a free submodule admitting a basis in
    unitriangular echelon form. Typically ``submodule`` is a
    :class:`SubmoduleWithBasis` as returned by
    :meth:`Modules.WithBasis.ParentMethods.submodule`.

    The ``lift`` method should have a method
    ``.cokernel_basis_indices`` that computes the indexing set of a
    subset `B` of the basis of ``self`` that spans some supplementary
    of ``submodule`` in ``self`` (typically the non characteristic
    columns of the aforementioned echelon form). ``submodule`` should
    further implement a ``submodule.reduce(x)`` method that returns
    the unique element in the span of `B` which is equivalent to `x`
    modulo ``submodule``.

    This is meant to be constructed via
    :meth:`Modules.WithBasis.FiniteDimensional.ParentMethods.quotient_module`

    This differs from :class:`sage.rings.quotient_ring.QuotientRing`
    in the following ways:

    - ``submodule`` needs not be an ideal. If it is, the
      transportation of the ring structure is taken care of by the
      ``Subquotients`` categories.

    - Thanks to ``.cokernel_basis_indices``, we know the indices of a
      basis of the quotient, and elements are represented directly in
      the free module spanned by those indices rather than by wrapping
      elements of the ambient space.

    There is room for sharing more code between those two
    implementations and generalizing them. See :trac:`18204`.

    .. SEEALSO::

        - :meth:`Modules.WithBasis.ParentMethods.submodule`
        - :meth:`Modules.WithBasis.FiniteDimensional.ParentMethods.quotient_module`
        - :class:`SubmoduleWithBasis`
        - :class:`sage.rings.quotient_ring.QuotientRing`
    """
    @staticmethod
    def __classcall_private__(cls, submodule, category=None):
        r"""
        Normalize the input.

        TESTS::

            sage: from sage.modules.with_basis.subquotient import QuotientModuleWithBasis
            sage: X = CombinatorialFreeModule(QQ, range(3)); x = X.basis()
            sage: I = X.submodule( (x[0]-x[1], x[1]-x[2]) )
            sage: J1 = QuotientModuleWithBasis(I)
            sage: J2 = QuotientModuleWithBasis(I, category=Modules(QQ).WithBasis().Quotients())
            sage: J1 is J2
            True
        """
        default_category = ModulesWithBasis(submodule.category().base_ring()).Quotients()
        category = default_category.or_subcategory(category, join=True)
        return super(QuotientModuleWithBasis, cls).__classcall__(
            cls, submodule, category)

    def __init__(self, submodule, category):
        r"""
        Initialize this quotient of a module with basis by a submodule.

        TESTS::

            sage: from sage.modules.with_basis.subquotient import QuotientModuleWithBasis
            sage: X = CombinatorialFreeModule(QQ, range(3), prefix="x"); x = X.basis()
            sage: I = X.submodule( (x[0]-x[1], x[1]-x[2]) )
            sage: Y = QuotientModuleWithBasis(I)
            sage: Y.print_options(prefix='y')
            sage: Y
            Free module generated by {2} over Rational Field
            sage: Y.category()
            Join of Category of finite dimensional modules with basis over Rational Field and Category of vector spaces with basis over Rational Field and Category of quotients of sets
            sage: Y.basis().list()
            [y[2]]
            sage: TestSuite(Y).run()
        """
        self._submodule = submodule
        self._ambient = submodule.ambient()
        embedding = submodule.lift
        indices = embedding.cokernel_basis_indices()
        CombinatorialFreeModule.__init__(self,
                                         submodule.base_ring(), indices,
                                         category=category)

    def ambient(self):
        r"""
        Return the ambient space of ``self``.

        EXAMPLES::

            sage: X = CombinatorialFreeModule(QQ, range(3), prefix="x"); x = X.basis()
            sage: Y = X.quotient_module((x[0]-x[1], x[1]-x[2]))
            sage: Y.ambient() is X
            True
        """
        return self._ambient

    def lift(self, x):
        r"""
        Lift ``x`` to the ambient space of ``self``.

        INPUT:

        - ``x`` -- an element of ``self``

        EXAMPLES::

            sage: X = CombinatorialFreeModule(QQ, range(3), prefix="x"); x = X.basis()
            sage: Y = X.quotient_module((x[0]-x[1], x[1]-x[2]));         y = Y.basis()
            sage: Y.lift(y[2])
            x[2]
        """
        assert x in self
        return self.ambient()._from_dict(x._monomial_coefficients)

    def retract(self, x):
        r"""
        Retract an element of the ambient space by projecting it back to ``self``.

        INPUT:

        - ``x`` -- an element of the ambient space of ``self``

        EXAMPLES::

            sage: X = CombinatorialFreeModule(QQ, range(3), prefix="x"); x = X.basis()
            sage: Y = X.quotient_module((x[0]-x[1], x[1]-x[2]));         y = Y.basis()
            sage: Y.print_options(prefix='y')
            sage: Y.retract(x[0])
            y[2]
            sage: Y.retract(x[1])
            y[2]
            sage: Y.retract(x[2])
            y[2]
        """
        return self._from_dict(self._submodule.reduce(x)._monomial_coefficients)


class SubmoduleWithBasis(CombinatorialFreeModule):
    r"""
    A base class for submodules of a ModuleWithBasis spanned by a
    (possibly infinite) basis in echelon form.

    INPUT:

    - ``basis`` -- a family of elements in echelon form in some
      :class:`module with basis <ModulesWithBasis>` `V`, or data that
      can be converted into such a family

    - ``support_order`` -- an ordering of the support of ``basis``
      expressed in ``ambient``

    - ``unitriangular`` -- if the lift morphism is unitriangular

    - ``ambient`` -- the ambient space `V`

    - ``category`` -- a category

    Further arguments are passed down to
    :class:`CombinatorialFreeModule`.

    This is meant to be constructed via
    :meth:`Modules.WithBasis.ParentMethods.submodule`.

    .. SEEALSO::

        - :meth:`Modules.WithBasis.ParentMethods.submodule`
        - :class:`QuotientModuleWithBasis`
    """

    @staticmethod
    def __classcall_private__(cls, basis, support_order, ambient=None,
                              unitriangular=False, category=None, *args, **opts):
        r"""
        Normalize the input.

        TESTS::

            sage: from sage.modules.with_basis.subquotient import SubmoduleWithBasis
            sage: X = CombinatorialFreeModule(QQ, range(3)); x = X.basis()
            sage: Y1 = SubmoduleWithBasis((x[0]-x[1], x[1]-x[2]), [0,1,2], X)
            sage: Y2 = SubmoduleWithBasis([x[0]-x[1], x[1]-x[2]], (0,1,2), X)
            sage: Y1 is Y2
            True
        """
        basis = Family(basis)
        if ambient is None:
            ambient = basis.an_element().parent()
        default_category = ModulesWithBasis(ambient.category().base_ring()).Subobjects()
        category = default_category.or_subcategory(category, join=True)
        return super(SubmoduleWithBasis, cls).__classcall__(cls,
                    basis, tuple(support_order), ambient, unitriangular, category,
                    *args, **opts)

    def __init__(self, basis, support_order, ambient, unitriangular, category,
                 *args, **opts):
        r"""
        Initialization.

        TESTS::

            sage: from sage.modules.with_basis.subquotient import SubmoduleWithBasis
            sage: X = CombinatorialFreeModule(QQ, range(3), prefix="x"); x = X.basis()
            sage: ybas = (x[0]-x[1], x[1]-x[2])
            sage: Y = SubmoduleWithBasis(ybas, [0, 1, 2], X)
            sage: Y.print_options(prefix='y')
            sage: Y.basis().list()
            [y[0], y[1]]
            sage: [ y.lift() for y in Y.basis() ]
            [x[0] - x[1], x[1] - x[2]]
            sage: TestSuite(Y).run()
        """
        import operator
        ring = ambient.base_ring()
        CombinatorialFreeModule.__init__(self, ring, basis.keys(),
                                         category=category.Subobjects(),
                                         *args, **opts)
        self._ambient = ambient
        self._basis = basis
        self._unitriangular = unitriangular
        self._support_order = support_order
        self.lift_on_basis = self._basis.__getitem__
        self.lift.register_as_coercion()

    def ambient(self):
        """
        Return the ambient space of ``self``.

        EXAMPLES::

            sage: X = CombinatorialFreeModule(QQ, range(3)); x = X.basis()
            sage: Y = X.submodule((x[0]-x[1], x[1]-x[2]))
            sage: Y.ambient() is X
            True
        """
        return self._ambient

    @lazy_attribute
    def lift(self):
        r"""
        The lift (embedding) map from ``self`` to the ambient space.

        EXAMPLES::

            sage: X = CombinatorialFreeModule(QQ, range(3), prefix="x");             x = X.basis()
            sage: Y = X.submodule((x[0]-x[1], x[1]-x[2]), already_echelonized=True); y = Y.basis()
            sage: Y.lift
            Generic morphism:
              From: Free module generated by {0, 1} over Rational Field
              To:   Free module generated by {0, 1, 2} over Rational Field
            sage: [ Y.lift(u) for u in y ]
            [x[0] - x[1], x[1] - x[2]]
            sage: (y[0] + y[1]).lift()
            x[0] - x[2]
        """
        support_cmp = lambda x,y: cmp(self._support_order.index(x),
                                      self._support_order.index(y))
        return self.module_morphism(self.lift_on_basis,
                                    codomain=self.ambient(),
                                    triangular="lower",
                                    unitriangular=self._unitriangular,
<<<<<<< HEAD
                                    key=self.ambient().get_order_key(),
=======
                                    cmp=support_cmp,
>>>>>>> 8006b8ea
                                    inverse_on_support="compute")

    @lazy_attribute
    def reduce(self):
        r"""
        The reduce map.

        This map reduces elements of the ambient space modulo this
        submodule.

        EXAMPLES::

            sage: X = CombinatorialFreeModule(QQ, range(3), prefix="x"); x = X.basis()
            sage: Y = X.submodule((x[0]-x[1], x[1]-x[2]), already_echelonized=True)
            sage: Y.reduce
            Generic endomorphism of Free module generated by {0, 1, 2} over Rational Field
            sage: Y.reduce(x[1])
            x[2]
            sage: Y.reduce(2*x[0] + x[1])
            3*x[2]

        TESTS::

            sage: all( Y.reduce(u.lift()) == 0 for u in Y.basis() )
            True
        """
        return self.lift.cokernel_projection()

    @lazy_attribute
    def retract(self):
        r"""
        The retract map from the ambient space.

        EXAMPLES::

            sage: X = CombinatorialFreeModule(QQ, range(3), prefix="x"); x = X.basis()
            sage: Y = X.submodule((x[0]-x[1], x[1]-x[2]), already_echelonized=True)
            sage: Y.print_options(prefix='y')
            sage: Y.retract
            Generic morphism:
              From: Free module generated by {0, 1, 2} over Rational Field
              To:   Free module generated by {0, 1} over Rational Field
            sage: Y.retract(x[0] - x[2])
            y[0] + y[1]

        TESTS::

            sage: all( Y.retract(u.lift()) == u for u in Y.basis() )
            True
        """
        return self.lift.section()

    def is_submodule(self, other):
        """
        Return whether ``self`` is a submodule of ``other``.

        INPUT:

        - ``other`` -- another submodule of the same ambient module, or the ambient module itself

        EXAMPLES::

            sage: X = CombinatorialFreeModule(QQ, range(4)); x = X.basis()
            sage: F = X.submodule([x[0]-x[1], x[1]-x[2], x[2]-x[3]])
            sage: G = X.submodule([x[0]-x[2]])
            sage: H = X.submodule([x[0]-x[1], x[2]])
            sage: F.is_submodule(X)
            True
            sage: G.is_submodule(F)
            True
            sage: H.is_submodule(F)
            False
        """
        if other is self.ambient():
            return True
        if not isinstance(self, SubmoduleWithBasis) and self.ambient() is other.ambient():
            raise ValueError("other (=%s) should be a submodule of the same ambient space" % other)
        if not self in ModulesWithBasis.FiniteDimensional:
            raise NotImplementedError("is_submodule for infinite dimensional modules")
        for b in self.basis():
            try:
                other.retract(b.lift())
            except ValueError:
                return False
        return True<|MERGE_RESOLUTION|>--- conflicted
+++ resolved
@@ -279,17 +279,11 @@
             sage: (y[0] + y[1]).lift()
             x[0] - x[2]
         """
-        support_cmp = lambda x,y: cmp(self._support_order.index(x),
-                                      self._support_order.index(y))
         return self.module_morphism(self.lift_on_basis,
                                     codomain=self.ambient(),
                                     triangular="lower",
                                     unitriangular=self._unitriangular,
-<<<<<<< HEAD
                                     key=self.ambient().get_order_key(),
-=======
-                                    cmp=support_cmp,
->>>>>>> 8006b8ea
                                     inverse_on_support="compute")
 
     @lazy_attribute
