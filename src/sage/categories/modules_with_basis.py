r"""
Modules With Basis

AUTHORS:

- Nicolas M. Thiery (2008-2014): initial revision, axiomatization
- Jason Bandlow and Florent Hivert (2010): Triangular Morphisms
- Christian Stump (2010): :trac:`9648` module_morphism's to a wider class
  of codomains
"""
#*****************************************************************************
#  Copyright (C) 2008 Teresa Gomez-Diaz (CNRS) <Teresa.Gomez-Diaz@univ-mlv.fr>
#                2008-2014 Nicolas M. Thiery <nthiery at users.sf.net>
#
#  Distributed under the terms of the GNU General Public License (GPL)
#                  http://www.gnu.org/licenses/
#******************************************************************************

from sage.misc.lazy_import import LazyImport, lazy_import
from sage.misc.lazy_attribute import lazy_attribute
from sage.misc.cachefunc import cached_method
from sage.misc.abstract_method import abstract_method
from sage.misc.sage_itertools import max_cmp, min_cmp
from sage.categories.homsets import HomsetsCategory
from sage.categories.cartesian_product import CartesianProductsCategory
from sage.categories.tensor import tensor, TensorProductsCategory
from sage.categories.dual import DualObjectsCategory
from sage.categories.category_with_axiom import CategoryWithAxiom_over_base_ring
from sage.categories.fields import Fields
from sage.categories.modules import Modules
from sage.categories.poor_man_map import PoorManMap
from sage.rings.infinity import Infinity
from sage.structure.element import Element, parent
lazy_import('sage.modules.with_basis.morphism',
            ['ModuleMorphismByLinearity',
             'ModuleMorphismFromMatrix',
             'ModuleMorphismFromFunction',
             'DiagonalModuleMorphism',
             'TriangularModuleMorphismByLinearity',
             'TriangularModuleMorphismFromFunction'])

class ModulesWithBasis(CategoryWithAxiom_over_base_ring):
    """
    The category of modules with a distinguished basis.

    The elements are represented by expanding them in the distinguished basis.
    The morphisms are not required to respect the distinguished basis.

    EXAMPLES::

        sage: ModulesWithBasis(ZZ)
        Category of modules with basis over Integer Ring
        sage: ModulesWithBasis(ZZ).super_categories()
        [Category of modules over Integer Ring]

    If the base ring is actually a field, this constructs instead the
    category of vector spaces with basis::

        sage: ModulesWithBasis(QQ)
        Category of vector spaces with basis over Rational Field

        sage: ModulesWithBasis(QQ).super_categories()
        [Category of modules with basis over Rational Field,
         Category of vector spaces over Rational Field]

    Let `X` and `Y` be two modules with basis. We can build `Hom(X,Y)`::

        sage: X = CombinatorialFreeModule(QQ, [1,2]); X.__custom_name = "X"
        sage: Y = CombinatorialFreeModule(QQ, [3,4]); Y.__custom_name = "Y"
        sage: H = Hom(X, Y); H
        Set of Morphisms from X to Y in Category of finite dimensional vector spaces with basis over Rational Field

    The simplest morphism is the zero map::

        sage: H.zero()         # todo: move this test into module once we have an example
        Generic morphism:
          From: X
          To:   Y

    which we can apply to elements of `X`::

        sage: x = X.monomial(1) + 3 * X.monomial(2)
        sage: H.zero()(x)
        0

    EXAMPLES:

    We now construct a more interesting morphism by extending a
    function by linearity::

        sage: phi = H(on_basis = lambda i: Y.monomial(i+2)); phi
        Generic morphism:
          From: X
          To:   Y
        sage: phi(x)
        B[3] + 3*B[4]

    We can retrieve the function acting on indices of the basis::

        sage: f = phi.on_basis()
        sage: f(1), f(2)
        (B[3], B[4])

    `Hom(X,Y)` has a natural module structure (except for the zero,
    the operations are not yet implemented though). However since the
    dimension is not necessarily finite, it is not a module with
    basis; but see :class:`FiniteDimensionalModulesWithBasis` and
    :class:`GradedModulesWithBasis`::

        sage: H in ModulesWithBasis(QQ), H in Modules(QQ)
        (False, True)

    Some more playing around with categories and higher order homsets::

        sage: H.category()
        Category of homsets of modules with basis over Rational Field
        sage: Hom(H, H).category()
        Category of endsets of homsets of modules with basis over Rational Field

    .. TODO:: ``End(X)`` is an algebra.

    .. NOTE::

        This category currently requires an implementation of an
        element method ``support``. Once :trac:`18066` is merged, an
        implementation of an ``items`` method will be required.

    TESTS::

        sage: f = H.zero().on_basis()
        sage: f(1)
        0
        sage: f(2)
        0

        sage: TestSuite(ModulesWithBasis(ZZ)).run()

    """

    def _call_(self, x):
        """
        Construct a module with basis (resp. vector space) from the data in ``x``.

        EXAMPLES::

            sage: CZ = ModulesWithBasis(ZZ); CZ
            Category of modules with basis over Integer Ring
            sage: CQ = ModulesWithBasis(QQ); CQ
            Category of vector spaces with basis over Rational Field

        ``x`` is returned unchanged if it is already in this category::

            sage: CZ(CombinatorialFreeModule(ZZ, ('a','b','c')))
            Free module generated by {'a', 'b', 'c'} over Integer Ring
            sage: CZ(ZZ^3)
            Ambient free module of rank 3 over the principal ideal domain Integer Ring

        If needed (and possible) the base ring is changed appropriately::

            sage: CQ(ZZ^3)                       # indirect doctest
            Vector space of dimension 3 over Rational Field

        If ``x`` itself is not a module with basis, but there is a
        canonical one associated to it, the latter is returned::

            sage: CQ(AbelianVariety(Gamma0(37))) # indirect doctest
            Vector space of dimension 4 over Rational Field
        """
        try:
            M = x.free_module()
            if M.base_ring() != self.base_ring():
                M = M.change_ring(self.base_ring())
        except (TypeError, AttributeError) as msg:
            raise TypeError("%s\nunable to coerce x (=%s) into %s"%(msg,x,self))
        return M

    def is_abelian(self):
        """
        Returns whether this category is abelian.

        This is the case if and only if the base ring is a field.

        EXAMPLES::

            sage: ModulesWithBasis(QQ).is_abelian()
            True
            sage: ModulesWithBasis(ZZ).is_abelian()
            False
        """
        return self.base_ring().is_field()

    FiniteDimensional = LazyImport('sage.categories.finite_dimensional_modules_with_basis', 'FiniteDimensionalModulesWithBasis')
    Filtered = LazyImport('sage.categories.filtered_modules_with_basis', 'FilteredModulesWithBasis')
    Graded = LazyImport('sage.categories.graded_modules_with_basis', 'GradedModulesWithBasis')
    Super = LazyImport('sage.categories.super_modules_with_basis', 'SuperModulesWithBasis')

    # To implement a module_with_basis you need to implement the
    #   following methods:
    #   - On the parent class, either basis() or an _indices attribute and
    #     monomial().
    #   - On the element class, monomial_coefficients().

    class ParentMethods:
        @cached_method
        def basis(self):
            """
            Return the basis of ``self``.

            EXAMPLES::

                sage: F = CombinatorialFreeModule(QQ, ['a','b','c'])
                sage: F.basis()
                Finite family {'a': B['a'], 'c': B['c'], 'b': B['b']}

            ::

                sage: QS3 = SymmetricGroupAlgebra(QQ,3)
                sage: list(QS3.basis())
                [[1, 2, 3], [1, 3, 2], [2, 1, 3], [2, 3, 1], [3, 1, 2], [3, 2, 1]]
            """
            from sage.combinat.family import Family
            return Family(self._indices, self.monomial)

        def module_morphism(self, on_basis=None, matrix=None, function=None,
                            diagonal=None, triangular=None, unitriangular=False,
                            **keywords):
            r"""
            Construct a module morphism from ``self`` to ``codomain``.

            Let ``self`` be a module `X` with a basis indexed by `I`.
            This constructs a morphism `f: X \to Y` by linearity from
            a map `I \to Y` which is to be its restriction to the
            basis `(x_i)_{i \in I}` of `X`. Some variants are possible
            too.

            INPUT:

            - ``self`` -- a parent `X` in ``ModulesWithBasis(R)`` with
              basis `x=(x_i)_{i\in I}`.

            Exactly one of the four following options must be
            specified in order to define the morphism:

            - ``on_basis`` -- a function `f` from `I` to `Y`
            - ``diagonal`` -- a function `d` from `I` to `R`
            - ``function`` -- a function `f` from `X` to `Y`
            - ``matrix``   -- a matrix of size `\dim Y \times \dim X`
              (if the keyword ``side`` is set to ``'left'``) or
              `\dim Y \times \dim X` (if this keyword is ``'right'``)

            Further options include:

            - ``codomain`` -- the codomain `Y` of the morphism (default:
              ``f.codomain()`` if it's defined; otherwise it must be specified)

            - ``category`` -- a category or ``None`` (default: `None``)

            - ``zero`` -- the zero of the codomain (default: ``codomain.zero()``);
              can be used (with care) to define affine maps.
              Only meaningful with ``on_basis``.

            - ``position`` -- a non-negative integer specifying which
              positional argument in used as the input of the function `f`
              (default: 0); this is currently only used with ``on_basis``.

            - ``triangular`` --  (default: ``None``) ``"upper"`` or
              ``"lower"`` or ``None``:

              * ``"upper"`` - if the
                :meth:`~ModulesWithBasis.ElementMethods.leading_support`
                of the image of the basis vector `x_i` is `i`, or

              * ``"lower"`` - if the
                :meth:`~ModulesWithBasis.ElementMethods.trailing_support`
                of the image of the basis vector `x_i` is `i`.

            - ``unitriangular`` -- (default: ``False``) a boolean.
              Only meaningful for a triangular morphism.
              As a shorthand, one may use ``unitriangular="lower"``
              for ``triangular="lower", unitriangular=True``.

            - ``side`` -- "left" or "right" (default: "left")
              Only meaningful for a morphism built from a matrix.

            EXAMPLES:

            With the ``on_basis`` option, this returns a function `g`
            obtained by extending `f` by linearity on the
            ``position``-th positional argument. For example, for
            ``position == 1`` and a ternary function `f`, one has:

            .. MATH::

                g\left( a,\ \sum_i \lambda_i x_i,\ c \right)
                = \sum_i \lambda_i f(a, i, c).

            ::

                sage: X = CombinatorialFreeModule(QQ, [1,2,3]);   X.rename("X")
                sage: Y = CombinatorialFreeModule(QQ, [1,2,3,4]); Y.rename("Y")
                sage: phi = X.module_morphism(lambda i: Y.monomial(i) + 2*Y.monomial(i+1), codomain = Y)
                sage: x = X.basis(); y = Y.basis()
                sage: phi(x[1] + x[3])
                B[1] + 2*B[2] + B[3] + 2*B[4]

                sage: phi
                Generic morphism:
                From: X
                To:   Y

            By default, the category is the first of
            ``Modules(R).WithBasis().FiniteDimensional()``,
            ``Modules(R).WithBasis()``, ``Modules(R)``, and
            ``CommutativeAdditiveMonoids()`` that contains both the
            domain and the codomain::

                sage: phi.category_for()
                Category of finite dimensional vector spaces with basis over Rational Field

            With the ``zero`` argument, one can define affine morphisms::

                sage: phi = X.module_morphism(lambda i: Y.monomial(i) + 2*Y.monomial(i+1),
                ....:                         codomain = Y, zero = 10*y[1])
                sage: phi(x[1] + x[3])
                11*B[1] + 2*B[2] + B[3] + 2*B[4]

            In this special case, the default category is ``Sets()``::

                sage: phi.category_for()
                Category of sets

            One can construct morphisms with the base ring as codomain::

                sage: X = CombinatorialFreeModule(ZZ,[1,-1])
                sage: phi = X.module_morphism( on_basis=lambda i: i, codomain=ZZ )
                sage: phi( 2 * X.monomial(1) + 3 * X.monomial(-1) )
                -1
                sage: phi.category_for()
                Category of commutative additive semigroups
                sage: phi.category_for() # todo: not implemented (ZZ is currently not in Modules(ZZ))
                Category of modules over Integer Ring

            Or more generaly any ring admitting a coercion map from
            the base ring::

                sage: phi = X.module_morphism(on_basis=lambda i: i, codomain=RR )
                sage: phi( 2 * X.monomial(1) + 3 * X.monomial(-1) )
                -1.00000000000000
                sage: phi.category_for()
                Category of commutative additive semigroups
                sage: phi.category_for() # todo: not implemented (RR is currently not in Modules(ZZ))
                Category of modules over Integer Ring

                sage: phi = X.module_morphism(on_basis=lambda i: i, codomain=Zmod(4) )
                sage: phi( 2 * X.monomial(1) + 3 * X.monomial(-1) )
                3

                sage: phi = Y.module_morphism(on_basis=lambda i: i, codomain=Zmod(4) )
                Traceback (most recent call last):
                ...
                ValueError: codomain(=Ring of integers modulo 4) should be a module over the base ring of the domain(=Y)

            On can also define module morphisms between free modules
            over different base rings; here we implement the natural
            map from `X = \RR^2` to `Y = \CC`::

                sage: X = CombinatorialFreeModule(RR,['x','y'])
                sage: Y = CombinatorialFreeModule(CC,['z'])
                sage: x = X.monomial('x')
                sage: y = X.monomial('y')
                sage: z = Y.monomial('z')
                sage: def on_basis( a ):
                ....:     if a == 'x':
                ....:         return CC(1) * z
                ....:     elif a == 'y':
                ....:         return CC(I) * z
                sage: phi = X.module_morphism( on_basis=on_basis, codomain=Y )
                sage: v = 3 * x + 2 * y; v
                3.00000000000000*B['x'] + 2.00000000000000*B['y']
                sage: phi(v)
                (3.00000000000000+2.00000000000000*I)*B['z']
                sage: phi.category_for()
                Category of commutative additive semigroups
                sage: phi.category_for() # todo: not implemented (CC is currently not in Modules(RR)!)
                Category of vector spaces over Real Field with 53 bits of precision

                sage: Y = CombinatorialFreeModule(CC['q'],['z'])
                sage: z = Y.monomial('z')
                sage: phi = X.module_morphism( on_basis=on_basis, codomain=Y )
                sage: phi(v)
                (3.00000000000000+2.00000000000000*I)*B['z']

            Of course, there should be a coercion between the
            respective base rings of the domain and the codomain for
            this to be meaningful::

                sage: Y = CombinatorialFreeModule(QQ,['z'])
                sage: phi = X.module_morphism( on_basis=on_basis, codomain=Y )
                Traceback (most recent call last):
                ...
                ValueError: codomain(=Free module generated by {'z'} over Rational Field)
                 should be a module over the base ring of the
                 domain(=Free module generated by {'x', 'y'} over Real Field with 53 bits of precision)

                sage: Y = CombinatorialFreeModule(RR['q'],['z'])
                sage: phi = Y.module_morphism( on_basis=on_basis, codomain=X )
                Traceback (most recent call last):
                ...
                ValueError: codomain(=Free module generated by {'x', 'y'} over Real Field with 53 bits of precision)
                 should be a module over the base ring of the
                 domain(=Free module generated by {'z'} over Univariate Polynomial Ring in q over Real Field with 53 bits of precision)


            With the ``diagonal=d`` argument, this constructs the
            module morphism `g` such that

            .. MATH::

                `g(x_i) = d(i) y_i`.

            This assumes that the respective bases `x` and `y` of `X`
            and `Y` have the same index set `I`::

                sage: X = CombinatorialFreeModule(ZZ, [1,2,3]); X.rename("X")
                sage: phi = X.module_morphism(diagonal=factorial, codomain=X)
                sage: x = X.basis()
                sage: phi(x[1]), phi(x[2]), phi(x[3])
                (B[1], 2*B[2], 6*B[3])

            See also: :class:`sage.modules.with_basis.morphism.DiagonalModuleMorphism`.

            With the ``matrix=m`` argument, this constructs the module
            morphism whose matrix in the distinguished basis of `X`
            and `Y` is `m`::

                sage: X = CombinatorialFreeModule(ZZ, [1,2,3]); X.rename("X"); x = X.basis()
                sage: Y = CombinatorialFreeModule(ZZ, [3,4]); Y.rename("Y"); y = Y.basis()
                sage: m = matrix([[0,1,2],[3,5,0]])
                sage: phi = X.module_morphism(matrix=m, codomain=Y)
                sage: phi(x[1])
                3*B[4]
                sage: phi(x[2])
                B[3] + 5*B[4]


            See also: :class:`sage.modules.with_basis.morphism.ModuleMorphismFromMatrix`.

            With ``triangular="upper"``, the constructed module morphism is
            assumed to be upper triangular; that is its matrix in the
            distinguished basis of `X` and `Y` would be upper triangular with
            invertible elements on its diagonal. This is used to compute
            preimages and to invert the morphism::

                sage: I = range(1,200)
                sage: X = CombinatorialFreeModule(QQ, I); X.rename("X"); x = X.basis()
                sage: Y = CombinatorialFreeModule(QQ, I); Y.rename("Y"); y = Y.basis()
                sage: f = Y.sum_of_monomials * divisors
                sage: phi = X.module_morphism(f, triangular="upper", codomain = Y)
                sage: phi(x[2])
                B[1] + B[2]
                sage: phi(x[6])
                B[1] + B[2] + B[3] + B[6]
                sage: phi(x[30])
                B[1] + B[2] + B[3] + B[5] + B[6] + B[10] + B[15] + B[30]
                sage: phi.preimage(y[2])
                -B[1] + B[2]
                sage: phi.preimage(y[6])
                B[1] - B[2] - B[3] + B[6]
                sage: phi.preimage(y[30])
                -B[1] + B[2] + B[3] + B[5] - B[6] - B[10] - B[15] + B[30]
                sage: (phi^-1)(y[30])
                -B[1] + B[2] + B[3] + B[5] - B[6] - B[10] - B[15] + B[30]

            Since :trac:`8678`, one can also define a triangular
            morphism from a function::

                sage: X = CombinatorialFreeModule(QQ, [0,1,2,3,4]); x = X.basis()
                sage: from sage.modules.with_basis.morphism import TriangularModuleMorphismFromFunction
                sage: def f(x): return x + X.term(0, sum(x.coefficients()))
                sage: phi = X.module_morphism(function=f, codomain=X, triangular="upper")
                sage: phi(x[2] + 3*x[4])
                4*B[0] + B[2] + 3*B[4]
                sage: phi.preimage(_)
                B[2] + 3*B[4]

            For details and further optional arguments, see
            :class:`sage.modules.with_basis.morphism.TriangularModuleMorphism`.

            .. WARNING::

                As a temporary measure, until multivariate morphisms
                are implemented, the constructed morphism is in
                ``Hom(codomain, domain, category)``. This is only
                correct for unary functions.

            .. TODO::

               - Should codomain be ``self`` by default in the
                 diagonal, triangular, and matrix cases?

               - Support for diagonal morphisms between modules not
                 sharing the same index set

            TESTS::

                sage: X = CombinatorialFreeModule(ZZ, [1,2,3]); X.rename("X")
                sage: phi = X.module_morphism(codomain=X)
                Traceback (most recent call last):
                ...
                ValueError: module_morphism() takes exactly one option
                out of `matrix`, `on_basis`, `function`, `diagonal`

            ::

                sage: X = CombinatorialFreeModule(ZZ, [1,2,3]); X.rename("X")
                sage: phi = X.module_morphism(diagonal=factorial, matrix=matrix(), codomain=X)
                Traceback (most recent call last):
                ...
                ValueError: module_morphism() takes exactly one option
                out of `matrix`, `on_basis`, `function`, `diagonal`

            ::

                sage: X = CombinatorialFreeModule(ZZ, [1,2,3]); X.rename("X")
                sage: phi = X.module_morphism(matrix=factorial, codomain=X)
                Traceback (most recent call last):
                ...
                ValueError: matrix (=factorial) should be a matrix

            ::

                sage: X = CombinatorialFreeModule(ZZ, [1,2,3]); X.rename("X")
                sage: phi = X.module_morphism(diagonal=3, codomain=X)
                Traceback (most recent call last):
                ...
                ValueError: diagonal (=3) should be a function

            """
            if len([x for x in [matrix, on_basis, function, diagonal] if x is not None]) != 1:
                raise ValueError("module_morphism() takes exactly one option out of `matrix`, `on_basis`, `function`, `diagonal`")
            if matrix is not None:
                return ModuleMorphismFromMatrix(domain=self, matrix=matrix, **keywords)
            if diagonal is not None:
                return DiagonalModuleMorphism(domain=self, diagonal=diagonal, **keywords)
            if unitriangular in ["upper", "lower"] and triangular is None:
                triangular = unitriangular
                unitriangular = True
            if triangular is not None:
                if on_basis is not None:
                    return TriangularModuleMorphismByLinearity(
                        domain=self, on_basis=on_basis,
                        triangular=triangular, unitriangular=unitriangular,
                        **keywords)
                else:
                    return TriangularModuleMorphismFromFunction(
                        domain=self, function=function,
                        triangular=triangular, unitriangular=unitriangular,
                        **keywords)
            if on_basis is not None:
                return ModuleMorphismByLinearity(
                    domain=self, on_basis=on_basis, **keywords)
            else:
                return ModuleMorphismFromFunction( # Or just SetMorphism?
                    domain=self, function=function, **keywords)

        _module_morphism = module_morphism

        def _repr_(self):
            """
            EXAMPLES::

                sage: class FooBar(CombinatorialFreeModule): pass
                sage: C = FooBar(QQ, (1,2,3)); C # indirect doctest
                Free module generated by {1, 2, 3} over Rational Field

                sage: C._name = "foobar"; C
                foobar over Rational Field

                sage: C.rename("barfoo"); C
                barfoo

                sage: class FooBar(Parent):
                ....:     def basis(self): return Family({1:"foo", 2:"bar"})
                ....:     def base_ring(self): return QQ
                sage: FooBar(category = ModulesWithBasis(QQ))
                Free module generated by [1, 2] over Rational Field
            """
            if hasattr(self, "_name"):
                name = self._name
            else:
                name = "Free module generated by {}".format(self.basis().keys())
            return name + " over {}".format(self.base_ring())

        def echelon_form(self, elements, row_reduced=False):
            r"""
            Return a basis in echelon form of the subspace spanned by
            a finite set of elements.

            INPUT:

            - ``elements`` -- a list or finite iterable of elements of ``self``
            - ``row_reduced`` -- (default: ``False``) whether to compute the
              basis for the row reduced echelon form

            OUTPUT:

            A list of elements of ``self`` whose expressions as
            vectors form a matrix in echelon form. If ``base_ring`` is
            specified, then the calculation is achieved in this base
            ring.

            EXAMPLES::

                sage: X = CombinatorialFreeModule(QQ, range(3), prefix="x")
                sage: x = X.basis()
                sage: V = X.echelon_form([x[0]-x[1], x[0]-x[2],x[1]-x[2]]); V
                [x[0] - x[2], x[1] - x[2]]
                sage: matrix(map(vector, V))
                [ 1  0 -1]
                [ 0  1 -1]

            ::

                sage: F = CombinatorialFreeModule(ZZ, [1,2,3,4])
                sage: B = F.basis()
                sage: elements = [B[1]-17*B[2]+6*B[3], B[1]-17*B[2]+B[4]]
                sage: F.echelon_form(elements)
                [B[1] - 17*B[2] + B[4], 6*B[3] - B[4]]

            ::

                sage: F = CombinatorialFreeModule(QQ, ['a','b','c'])
                sage: a,b,c = F.basis()
                sage: F.echelon_form([8*a+b+10*c, -3*a+b-c, a-b-c])
                [B['a'] + B['c'], B['b'] + 2*B['c']]

            ::

                sage: R.<x,y> = QQ[]
                sage: C = CombinatorialFreeModule(R, range(3), prefix='x')
                sage: x = C.basis()
                sage: C.echelon_form([x[0] - x[1], 2*x[1] - 2*x[2], x[0] - x[2]])
                [x[0] - x[2], x[1] - x[2]]
            """
            from sage.matrix.constructor import matrix
            mat = matrix(self.base_ring(), [g._vector_() for g in elements])
            # Echelonizing a matrix over a field returned the rref
            if row_reduced and self.base_ring() not in Fields:
                try:
                    mat = mat.rref().change_ring(self.base_ring())
                except (ValueError, TypeError):
                    raise ValueError("unable to compute the row reduced echelon form")
            else:
                mat.echelonize()
            return [self.from_vector(vec) for vec in mat if vec]

<<<<<<< HEAD
        def submodule(self, gens, check=True, already_echelonized=False,
                      unitriangular=False, category=None):
=======
        def submodule(self, gens,
                      check=True, already_echelonized=False,
                      support_order=None, category=None, *args, **opts):
>>>>>>> 98dc7561
            r"""
            The submodule spanned by a finite set of elements.

            INPUT:

            - ``gens`` -- a list or family of elements of ``self``

            - ``check`` -- (default: ``True``) whether to verify that the
               elements of ``gens`` are in ``self``

            - ``already_echelonized`` -- (default: ``False``) whether
               the elements of ``gens`` are already in (not necessarily
               reduced) echelon form

<<<<<<< HEAD
            - ``unitrangular`` -- (default: ``False``) whether
              the lift morphism is unitrangular
=======
            - ``support_order`` -- (optional) either an instance of class
              with an ``index`` method (ex. a list), which returns an index
              of an element in `\ZZ`, or a comparison function
>>>>>>> 98dc7561

            If ``already_echelonized`` is ``False``, then the
            generators are put in reduced echelon form using
            :meth:`echelonize`, and reindexed by `0,1,...`.

            .. WARNING::

                At this point, this method only works for finite
                dimensional submodules and if matrices can be
                echelonized over the base ring.

            If in addition ``unitriangular`` is ``True``, then
            the generators are made such that the coefficients of
            the pivots are 1, so that lifting map is unitriangular.

            The basis of the submodule uses the same index set as the
            generators, and the lifting map sends `y_i` to `gens[i]`.


            .. SEEALSO::

                 - :meth:`ModulesWithBasis.FiniteDimensional.ParentMethods.quotient_module`
                 - :class:`sage.modules.with_basis.subquotient.SubmoduleWithBasis`

            EXAMPLES:

            We construct a submodule of the free `\QQ`-module generated by
            `x_0, x_1, x_2`. The submodule is spanned by `y_0 = x_0 - x_1` and
            `y_1 - x_1 - x_2`, and its basis elements are indexed by `0` and `1`::

                sage: X = CombinatorialFreeModule(QQ, range(3), prefix="x")
                sage: x = X.basis()
                sage: gens = [x[0] - x[1], x[1] - x[2]]; gens
                [x[0] - x[1], x[1] - x[2]]
                sage: Y = X.submodule(gens, already_echelonized=True)
                sage: Y.print_options(prefix='y'); Y
                Free module generated by {0, 1} over Rational Field
                sage: y = Y.basis()
                sage: y[1]
                y[1]
                sage: y[1].lift()
                x[1] - x[2]
                sage: Y.retract(x[0]-x[2])
                y[0] + y[1]
                sage: Y.retract(x[0])
                Traceback (most recent call last):
                ...
                ValueError: x[0] is not in the image

            By using a family to specify a basis of the submodule, we obtain a
            submodule whose index set coincides with the index set of the family::

                sage: X = CombinatorialFreeModule(QQ, range(3), prefix="x")
                sage: x = X.basis()
                sage: gens = Family({1 : x[0] - x[1], 3: x[1] - x[2]}); gens
                Finite family {1: x[0] - x[1], 3: x[1] - x[2]}
                sage: Y = X.submodule(gens, already_echelonized=True)
                sage: Y.print_options(prefix='y'); Y
                Free module generated by {1, 3} over Rational Field
                sage: y = Y.basis()
                sage: y[1]
                y[1]
                sage: y[1].lift()
                x[0] - x[1]
                sage: y[3].lift()
                x[1] - x[2]
                sage: Y.retract(x[0]-x[2])
                y[1] + y[3]
                sage: Y.retract(x[0])
                Traceback (most recent call last):
                ...
                ValueError: x[0] is not in the image

            It is not necessary that the generators of the submodule form
            a basis (an explicit basis will be computed)::

                sage: X = CombinatorialFreeModule(QQ, range(3), prefix="x")
                sage: x = X.basis()
                sage: gens = [x[0] - x[1], 2*x[1] - 2*x[2], x[0] - x[2]]; gens
                [x[0] - x[1], 2*x[1] - 2*x[2], x[0] - x[2]]
                sage: Y = X.submodule(gens, already_echelonized=False)
                sage: Y.print_options(prefix='y')
                sage: Y
                Free module generated by {0, 1} over Rational Field
                sage: [b.lift() for b in Y.basis()]
                [x[0] - x[2], x[1] - x[2]]

            We now implement by hand the center of the algebra of the
            symmetric group `S_3`::

                sage: S3 = SymmetricGroup(3)
                sage: S3A = S3.algebra(QQ)
                sage: basis = S3A.annihilator_basis(S3A.algebra_generators(), S3A.bracket)
                sage: basis
                ((), (2,3) + (1,2) + (1,3), (1,2,3) + (1,3,2))
                sage: center = S3A.submodule(basis,
                ....:                        category=AlgebrasWithBasis(QQ).Subobjects(),
                ....:                        already_echelonized=True)
                sage: center
                Free module generated by {0, 1, 2} over Rational Field
                sage: center in Algebras
                True
                sage: center.print_options(prefix='c')
                sage: c = center.basis()
                sage: c[1].lift()
                (2,3) + (1,2) + (1,3)
                sage: c[0]^2
                c[0]
                sage: e = 1/6*(c[0]+c[1]+c[2])
                sage: e.is_idempotent()
                True

            Of course, this center is best constructed using::

                sage: center = S3A.center()

<<<<<<< HEAD
            We can also automatically construct a basis such that
            the lift morphism is (lower) unitriangular::

                sage: R.<a,b> = QQ[]
                sage: C = CombinatorialFreeModule(R, range(3), prefix='x')
                sage: x = C.basis()
                sage: gens = [x[0] - x[1], 2*x[1] - 2*x[2], x[0] - x[2]]
                sage: Y = C.submodule(gens, unitriangular=True)
                sage: Y.lift.matrix()
                [ 1  0]
                [ 0  1]
                [-1 -1]
=======
            We now construct a (finite-dimensional) submodule of an
            infinite-dimensional free module. Due to current implementation
            limitations, we must pass an echelonized basis::

                sage: A = GradedModulesWithBasis(ZZ).example()
                sage: M = A.submodule(list(A.basis(3)), already_echelonized=True)
                sage: [A(b) for b in M.basis()]
                [P[3], P[2, 1], P[1, 1, 1]]
>>>>>>> 98dc7561

            TESTS::

                sage: TestSuite(Y).run()
                sage: TestSuite(center).run()
            """
            if not already_echelonized:
<<<<<<< HEAD
                gens = self.echelon_form(gens, unitriangular)
            from sage.modules.with_basis.subquotient import SubmoduleWithBasis
            return SubmoduleWithBasis(gens, ambient=self,
                                      unitriangular=unitriangular,
                                      category=category)
=======
                gens = self.echelon_form(gens)
            if support_order is None:
                try:
                    support_order = self.get_order()
                except NotImplementedError:
                    support_order = list(reduce( lambda x,y: x.union(y.support()),
                                                 gens, set() ))
            elif not hasattr(support_order, 'index') and callable(support_order):
                support_order = sorted(cmp=support_order)
            from sage.modules.with_basis.subquotient import SubmoduleWithBasis
            return SubmoduleWithBasis(gens, ambient=self,
                                      support_order=support_order,
                                      category=category, *args, **opts)
>>>>>>> 98dc7561

        def tensor(*parents):
            """
            Return the tensor product of the parents.

            EXAMPLES::

                sage: C = AlgebrasWithBasis(QQ)
                sage: A = C.example(); A.rename("A")
                sage: A.tensor(A,A)
                A # A # A
                sage: A.rename(None)
            """
            return parents[0].__class__.Tensor(parents, category = tensor.category_from_parents(parents))

        def cardinality(self):
            """
            Return the cardinality of ``self``.

            EXAMPLES::

                sage: S = SymmetricGroupAlgebra(QQ, 4)
                sage: S.cardinality()
                +Infinity
                sage: S = SymmetricGroupAlgebra(GF(2), 4) # not tested -- MRO bug trac #15475
                sage: S.cardinality() # not tested -- MRO bug trac #15475
                16777216
                sage: S.cardinality().factor() # not tested -- MRO bug trac #15475
                2^24

                sage: E.<x,y> = ExteriorAlgebra(QQ)
                sage: E.cardinality()
                +Infinity
                sage: E.<x,y> = ExteriorAlgebra(GF(3))
                sage: E.cardinality()
                81

                sage: s = SymmetricFunctions(GF(2)).s()
                sage: s.cardinality()
                +Infinity
            """
            if self.dimension() == Infinity:
                return Infinity
            return self.base_ring().cardinality() ** self.dimension()

        def monomial(self, i):
            """
            Return the basis element indexed by ``i``.

            INPUT:

            - ``i`` -- an element of the index set

            EXAMPLES::

                sage: F = CombinatorialFreeModule(QQ, ['a', 'b', 'c'])
                sage: F.monomial('a')
                B['a']

            ``F.monomial`` is in fact (almost) a map::

                sage: F.monomial
                Term map from {'a', 'b', 'c'} to Free module generated by {'a', 'b', 'c'} over Rational Field
            """
            return self.basis()[i]

        def _sum_of_monomials(self, indices):
            """
            TESTS::

                sage: F = CombinatorialFreeModule(QQ, ['a', 'b', 'c'])
                sage: F._sum_of_monomials(['a', 'b'])
                B['a'] + B['b']
            """
            # This is the generic implementation. When implementing a
            # concrete instance of a module with basis, you probably want
            # to override it with something faster.
            return self.sum(self.monomial(index) for index in indices)

        @lazy_attribute
        def sum_of_monomials(self):
            """
            Return the sum of the basis elements with indices in
            ``indices``.

            INPUT:

            - ``indices`` -- an list (or iterable) of indices of basis
              elements

            EXAMPLES::

                sage: F = CombinatorialFreeModule(QQ, ['a', 'b', 'c'])
                sage: F.sum_of_monomials(['a', 'b'])
                B['a'] + B['b']

                sage: F.sum_of_monomials(['a', 'b', 'a'])
                2*B['a'] + B['b']

            ``F.sum_of_monomials`` is in fact (almost) a map::

                sage: F.sum_of_monomials
                A map to Free module generated by {'a', 'b', 'c'} over Rational Field
            """
            # domain = iterables of basis indices of self.
            return PoorManMap(self._sum_of_monomials, codomain = self)

        def monomial_or_zero_if_none(self, i):
            """
            EXAMPLES::

                sage: F = CombinatorialFreeModule(QQ, ['a', 'b', 'c'])
                sage: F.monomial_or_zero_if_none('a')
                B['a']
                sage: F.monomial_or_zero_if_none(None)
                0
            """
            if i is None:
                return self.zero()
            return self.monomial(i)

        def term(self, index, coeff=None):
            """
            Construct a term in ``self``.

            INPUT:

            - ``index`` -- the index of a basis element
            - ``coeff`` -- an element of the coefficient ring (default: one)

            OUTPUT:

            ``coeff * B[index]``, where ``B`` is the basis of ``self``.

            EXAMPLES::

                sage: m = matrix([[0,1],[1,1]])
                sage: J.<a,b,c> = JordanAlgebra(m)
                sage: J.term(1, -2)
                0 + (-2, 0)

            Design: should this do coercion on the coefficient ring?
            """
            if coeff is None:
                coeff = self.base_ring().one()
            return coeff * self.monomial(index)

        def sum_of_terms(self, terms):
            """
            Construct a sum of terms of ``self``.

            INPUT:

            - ``terms`` -- a list (or iterable) of pairs ``(index, coeff)``

            OUTPUT:

            Sum of ``coeff * B[index]`` over all ``(index, coeff)`` in
            ``terms``, where ``B`` is the basis of ``self``.

            EXAMPLES::

                sage: m = matrix([[0,1],[1,1]])
                sage: J.<a,b,c> = JordanAlgebra(m)
                sage: J.sum_of_terms([(0, 2), (2, -3)])
                2 + (0, -3)
            """
            return self.sum(self.term(index, coeff) for (index, coeff) in terms)

        def linear_combination(self, iter_of_elements_coeff, factor_on_left=True):
            """
            Return the linear combination `\lambda_1 v_1 + \cdots +
            \lambda_k v_k` (resp.  the linear combination `v_1 \lambda_1 +
            \cdots + v_k \lambda_k`) where ``iter_of_elements_coeff`` iterates
            through the sequence `((\lambda_1, v_1), ..., (\lambda_k, v_k))`.

            INPUT:

            - ``iter_of_elements_coeff`` -- iterator of pairs
              ``(element, coeff)`` with ``element`` in ``self`` and
              ``coeff`` in ``self.base_ring()``

            - ``factor_on_left`` -- (optional) if ``True``, the coefficients
              are multiplied from the left; if ``False``, the coefficients
              are multiplied from the right

            EXAMPLES::

                sage: m = matrix([[0,1],[1,1]])
                sage: J.<a,b,c> = JordanAlgebra(m)
                sage: J.linear_combination(((a+b, 1), (-2*b + c, -1)))
                1 + (3, -1)
            """
            if factor_on_left:
                return self.sum(coeff * element
                                for element, coeff in iter_of_elements_coeff)
            else:
                return self.sum(element * coeff
                                for element, coeff in iter_of_elements_coeff)

        def _apply_module_morphism(self, x, on_basis, codomain=False):
            """
            Return the image of ``x`` under the module morphism defined by
            extending :func:`on_basis` by linearity.

            INPUT:

            - ``x`` -- a element of ``self``

            - ``on_basis`` -- a function that takes in an object indexing
              a basis element and returns an element of the codomain

            - ``codomain`` -- (optional) the codomain of the morphism (by
              default, it is computed using :func:`on_basis`)

            If ``codomain`` is not specified, then the function tries to
            compute the codomain of the module morphism by finding the image
            of one of the elements in the support; hence :func:`on_basis`
            should return an element whose parent is the codomain.

            EXAMPLES::

                sage: s = SymmetricFunctions(QQ).schur()
                sage: a = s([3]) + s([2,1]) + s([1,1,1])
                sage: b = 2*a
                sage: f = lambda part: Integer( len(part) )
                sage: s._apply_module_morphism(a, f) #1+2+3
                6
                sage: s._apply_module_morphism(b, f) #2*(1+2+3)
                12
                sage: s._apply_module_morphism(s(0), f)
                0
                sage: s._apply_module_morphism(s(1), f)
                0
                sage: s._apply_module_morphism(s(1), lambda part: len(part), ZZ)
                0
                sage: s._apply_module_morphism(s(1), lambda part: len(part))
                Traceback (most recent call last):
                ...
                ValueError: codomain could not be determined
            """
            if x == self.zero():
                if not codomain:
                    from sage.combinat.family import Family
                    B = Family(self.basis())
                    try:
                        z = B.first()
                    except StopIteration:
                        raise ValueError('codomain could not be determined')
                    codomain = on_basis(z).parent()
                return codomain.zero()

            if not codomain:
                keys = x.support()
                key = keys[0]
                try:
                    codomain = on_basis(key).parent()
                except Exception:
                    raise ValueError('codomain could not be determined')

            if hasattr( codomain, 'linear_combination' ):
                mc = x.monomial_coefficients(copy=False)
                return codomain.linear_combination( (on_basis(key), coeff)
                                                    for key, coeff in mc.iteritems() )
            else:
                return_sum = codomain.zero()
                mc = x.monomial_coefficients(copy=False)
                for key, coeff in mc.iteritems():
                    return_sum += coeff * on_basis(key)
                return return_sum

        def _apply_module_endomorphism(self, x, on_basis):
            """
            This takes in a function ``on_basis`` from the basis indices
            to the elements of ``self``, and applies it linearly to ``x``.

            EXAMPLES::

                sage: s = SymmetricFunctions(QQ).schur()
                sage: f = lambda part: 2*s(part.conjugate())
                sage: s._apply_module_endomorphism( s([2,1]) + s([1,1,1]), f)
                2*s[2, 1] + 2*s[3]
            """
            mc = x.monomial_coefficients(copy=False)
            return self.linear_combination( (on_basis(key), coeff)
                                            for key, coeff in mc.iteritems() )

    class ElementMethods:
        # TODO: Define the appropriate element methods here (instead of in
        # subclasses).  These methods should be consistent with those on
        # polynomials.

#         def _neg_(self):
#             """
#             Default implementation of negation by trying to multiply by -1.
#             TODO: doctest
#             """
#             return self._lmul_(-self.parent().base_ring().one(), self)

        @abstract_method
        def monomial_coefficients(self, copy=True):
            """
            Return a dictionary whose keys are indices of basis elements
            in the support of ``self`` and whose values are the
            corresponding coefficients.

            INPUT:

            - ``copy`` -- (default: ``True``) if ``self`` is internally
              represented by a dictionary ``d``, then make a copy of ``d``;
              if ``False``, then this can cause undesired behavior by
              mutating ``d``

            EXAMPLES::

                sage: F = CombinatorialFreeModule(QQ, ['a','b','c'])
                sage: B = F.basis()
                sage: f = B['a'] + 3*B['c']
                sage: d = f.monomial_coefficients()
                sage: d['a']
                1
                sage: d['c']
                3

            TESTS:

            We check that we make a copy of the coefficient dictionary::

                sage: F = CombinatorialFreeModule(ZZ, ['a','b','c'])
                sage: B = F.basis()
                sage: f = B['a'] + 3*B['c']
                sage: d = f.monomial_coefficients()
                sage: d['a'] = 5
                sage: f
                B['a'] + 3*B['c']
            """

        def __getitem__(self, m):
            """
            Return the coefficient of ``m`` in ``self``.

            EXAMPLES::

                sage: p = Partition([2,1])
                sage: q = Partition([1,1,1])
                sage: s = SymmetricFunctions(QQ).schur()
                sage: a = s(p)
                sage: a._coefficient_fast([2,1])
                Traceback (most recent call last):
                ...
                TypeError: unhashable type: 'list'

            ::

                sage: a._coefficient_fast(p)
                1
                sage: a._coefficient_fast(q)
                0
                sage: a[p]
                1
                sage: a[q]
                0
            """
            return self.monomial_coefficients(copy=False).get(m, self.base_ring().zero())

        def coefficient(self, m):
            """
            Return the coefficient of ``m`` in ``self`` and raise an error
            if ``m`` is not in the basis indexing set.

            INPUT:

            - ``m`` -- a basis index of the parent of ``self``

            OUTPUT:

            The ``B[m]``-coordinate of ``self`` with respect to the basis
            ``B``. Here, ``B`` denotes the given basis of the parent of
            ``self``.

            EXAMPLES::

                sage: s = CombinatorialFreeModule(QQ, Partitions())
                sage: z = s([4]) - 2*s([2,1]) + s([1,1,1]) + s([1])
                sage: z.coefficient([4])
                1
                sage: z.coefficient([2,1])
                -2
                sage: z.coefficient(Partition([2,1]))
                -2
                sage: z.coefficient([1,2])
                Traceback (most recent call last):
                ...
                AssertionError: [1, 2] should be an element of Partitions
                sage: z.coefficient(Composition([2,1]))
                Traceback (most recent call last):
                ...
                AssertionError: [2, 1] should be an element of Partitions

            Test that ``coefficient`` also works for those parents that do
            not yet have an element_class::

                sage: G = DihedralGroup(3)
                sage: F = CombinatorialFreeModule(QQ, G)
                sage: hasattr(G, "element_class")
                False
                sage: g = G.an_element()
                sage: (2*F.monomial(g)).coefficient(g)
                2
            """
            # NT: coefficient_fast should be the default, just with appropriate assertions
            # that can be turned on or off
            C = self.parent().basis().keys()
            # TODO: This should raise a ValueError - TS
            assert m in C, "%s should be an element of %s"%(m, C)
            if hasattr(C, "element_class") and not isinstance(m, C.element_class):
                m = C(m)
            return self[m]

        def is_zero(self):
            """
            Return ``True`` if and only if ``self == 0``.

            EXAMPLES::

                sage: F = CombinatorialFreeModule(QQ, ['a','b','c'])
                sage: B = F.basis()
                sage: f = B['a'] - 3*B['c']
                sage: f.is_zero()
                False
                sage: F.zero().is_zero()
                True

            ::

                sage: s = SymmetricFunctions(QQ).schur()
                sage: s([2,1]).is_zero()
                False
                sage: s(0).is_zero()
                True
                sage: (s([2,1]) - s([2,1])).is_zero()
                True
            """
            zero = self.parent().base_ring().zero()
            return all(v == zero for v in self.monomial_coefficients(copy=False).values())

        def __len__(self):
            """
            Return the number of basis elements whose coefficients in
            ``self`` are nonzero.

            EXAMPLES::

                sage: F = CombinatorialFreeModule(QQ, ['a','b','c'])
                sage: B = F.basis()
                sage: f = B['a'] - 3*B['c']
                sage: len(f)
                2

            ::

                sage: s = SymmetricFunctions(QQ).schur()
                sage: z = s([4]) + s([2,1]) + s([1,1,1]) + s([1])
                sage: len(z)
                4
            """
            zero = self.parent().base_ring().zero()
            return len([key for key, coeff in self.monomial_coefficients(copy=False).iteritems()
                        if coeff != zero])

        def length(self):
            """
            Return the number of basis elements whose coefficients in
            ``self`` are nonzero.

            EXAMPLES::

                sage: F = CombinatorialFreeModule(QQ, ['a','b','c'])
                sage: B = F.basis()
                sage: f = B['a'] - 3*B['c']
                sage: f.length()
                2

            ::

                sage: s = SymmetricFunctions(QQ).schur()
                sage: z = s([4]) + s([2,1]) + s([1,1,1]) + s([1])
                sage: z.length()
                4
            """
            return len(self)

        def support(self):
            """
            Return a list of the objects indexing the basis of
            ``self.parent()`` whose corresponding coefficients of
            ``self`` are non-zero.

            This method returns these objects in an arbitrary order.

            EXAMPLES::

                sage: F = CombinatorialFreeModule(QQ, ['a','b','c'])
                sage: B = F.basis()
                sage: f = B['a'] - 3*B['c']
                sage: sorted(f.support())
                ['a', 'c']

            ::

                sage: s = SymmetricFunctions(QQ).schur()
                sage: z = s([4]) + s([2,1]) + s([1,1,1]) + s([1])
                sage: sorted(z.support())
                [[1], [1, 1, 1], [2, 1], [4]]
            """
            zero = self.parent().base_ring().zero()
            return [key for key, coeff in self.monomial_coefficients(copy=False).iteritems()
                    if coeff != zero]

        def monomials(self):
            """
            Return a list of the monomials of ``self`` (in an arbitrary
            order).

            The monomials of an element `a` are defined to be the basis
            elements whose corresponding coefficients of `a` are
            non-zero.

            EXAMPLES::

                sage: F = CombinatorialFreeModule(QQ, ['a','b','c'])
                sage: B = F.basis()
                sage: f = B['a'] + 2*B['c']
                sage: f.monomials()
                [B['a'], B['c']]

                sage: (F.zero()).monomials()
                []
            """
            P = self.parent()
            return [P.monomial(key) for key in self.support()]

        def terms(self):
            """
            Return a list of the (non-zero) terms of ``self`` (in an
            arbitrary order).

            .. SEEALSO:: :meth:`monomials`

            EXAMPLES::

                sage: F = CombinatorialFreeModule(QQ, ['a','b','c'])
                sage: B = F.basis()
                sage: f = B['a'] + 2*B['c']
                sage: f.terms()
                [B['a'], 2*B['c']]
            """
            P = self.parent()
            zero = P.base_ring().zero()
            return [P.term(key, value)
                    for key, value in self.monomial_coefficients(copy=False).iteritems()
                    if value != zero]

        def coefficients(self, sort=True):
            """
            Return a list of the (non-zero) coefficients appearing on
            the basis elements in ``self`` (in an arbitrary order).

            INPUT:

            - ``sort`` -- (default: ``True``) to sort the coefficients
              based upon the default ordering of the indexing set

            .. SEEALSO::

                :meth:`~sage.categories.finite_dimensional_modules_with_basis.FiniteDimensionalModulesWithBasis.ElementMethods.dense_coefficient_list`

            EXAMPLES::

                sage: F = CombinatorialFreeModule(QQ, ['a','b','c'])
                sage: B = F.basis()
                sage: f = B['a'] - 3*B['c']
                sage: f.coefficients()
                [1, -3]
                sage: f = B['c'] - 3*B['a']
                sage: f.coefficients()
                [-3, 1]

            ::

                sage: s = SymmetricFunctions(QQ).schur()
                sage: z = s([4]) + s([2,1]) + s([1,1,1]) + s([1])
                sage: z.coefficients()
                [1, 1, 1, 1]
            """
            zero = self.parent().base_ring().zero()
            mc = self.monomial_coefficients(copy=False)
            if not sort:
                return [value for key, value in mc.iteritems() if value != zero]

            v = sorted([(key, value) for key, value in mc.iteritems()
                        if value != zero])
            return [value for key, value in v]

        def support_of_term(self):
            """
            Return the support of ``self``, where ``self`` is a monomial
            (possibly with coefficient).

            EXAMPLES::

                sage: X = CombinatorialFreeModule(QQ, [1,2,3,4]); X.rename("X")
                sage: X.monomial(2).support_of_term()
                2
                sage: X.term(3, 2).support_of_term()
                3

            An exception is raised if ``self`` has more than one term::

                sage: (X.monomial(2) + X.monomial(3)).support_of_term()
                Traceback (most recent call last):
                ...
                ValueError: B[2] + B[3] is not a single term
            """
            if len(self) == 1:
                return self.support()[0]
            else:
                raise ValueError("{} is not a single term".format(self))

        def leading_support(self, cmp=None):
            r"""
            Return the maximal element of the support of ``self``. Note
            that this may not be the term which actually appears first when
            ``self`` is printed.

            If the default ordering of the basis elements is not what is
            desired, a comparison function, ``cmp(x,y)``, can be provided.
            This should return a negative value if ``x < y``, ``0`` if ``x == y``
            and a positive value if ``x > y``.

            EXAMPLES::

                sage: X = CombinatorialFreeModule(QQ, [1, 2, 3]); X.rename("X"); x = X.basis()
                sage: x = 3*X.monomial(1) + 2*X.monomial(2) + 4*X.monomial(3)
                sage: x.leading_support()
                3
                sage: def cmp(x,y): return y-x
                sage: x.leading_support(cmp=cmp)
                1

                sage: s = SymmetricFunctions(QQ).schur()
                sage: f = 2*s[1] + 3*s[2,1] - 5*s[3]
                sage: f.leading_support()
                [3]
            """
            return max_cmp(self.support(), cmp)

        def leading_item(self, cmp=None):
            r"""
            Return the pair ``(k, c)`` where

            .. MATH::

                c \cdot (\mbox{the basis element indexed by } k)

            is the leading term of ``self``.

            Here 'leading term' means that the corresponding basis element is
            maximal.  Note that this may not be the term which actually appears
            first when ``self`` is printed.  If the default term ordering is not
            what is desired, a comparison function, ``cmp(x,y)``, can be
            provided.  This should return a negative value if ``x < y``, ``0``
            if ``x == y`` and a positive value if ``x > y``.

            EXAMPLES::

                sage: X = CombinatorialFreeModule(QQ, [1, 2, 3]); X.rename("X"); x = X.basis()
                sage: x = 3*X.monomial(1) + 2*X.monomial(2) + 4*X.monomial(3)
                sage: x.leading_item()
                (3, 4)
                sage: def cmp(x,y): return y-x
                sage: x.leading_item(cmp=cmp)
                (1, 3)

                sage: s = SymmetricFunctions(QQ).schur()
                sage: f = 2*s[1] + 3*s[2,1] - 5*s[3]
                sage: f.leading_item()
                ([3], -5)
            """
            k = self.leading_support(cmp=cmp)
            return k, self[k]

        def leading_monomial(self, cmp=None):
            r"""
            Return the leading monomial of ``self``.

            This is the monomial whose corresponding basis element is
            maximal. Note that this may not be the term which actually appears
            first when ``self`` is printed. If the default term ordering is not
            what is desired, a comparison function, ``cmp(x,y)``, can be provided.
            This should return a negative value if ``x < y``, ``0`` if ``x == y``
            and a positive value if ``x > y``.

            EXAMPLES::

                sage: X = CombinatorialFreeModule(QQ, [1, 2, 3]); X.rename("X"); x = X.basis()
                sage: x = 3*X.monomial(1) + 2*X.monomial(2) + X.monomial(3)
                sage: x.leading_monomial()
                B[3]
                sage: def cmp(x,y): return y-x
                sage: x.leading_monomial(cmp=cmp)
                B[1]

                sage: s = SymmetricFunctions(QQ).schur()
                sage: f = 2*s[1] + 3*s[2,1] - 5*s[3]
                sage: f.leading_monomial()
                s[3]
            """
            return self.parent().monomial( self.leading_support(cmp=cmp) )

        def leading_coefficient(self, cmp=None):
            r"""
            Returns the leading coefficient of ``self``.

            This is the coefficient of the term whose corresponding basis element is
            maximal. Note that this may not be the term which actually appears
            first when ``self`` is printed.  If the default term ordering is not
            what is desired, a comparison function, ``cmp(x,y)``, can be provided.
            This should return a negative value if ``x < y``, 0 if ``x == y``
            and a positive value if ``x > y``.

            EXAMPLES::

                sage: X = CombinatorialFreeModule(QQ, [1, 2, 3]); X.rename("X")
                sage: x = 3*X.monomial(1) + 2*X.monomial(2) + X.monomial(3)
                sage: x.leading_coefficient()
                1
                sage: def cmp(x,y): return y-x
                sage: x.leading_coefficient(cmp=cmp)
                3

                sage: s = SymmetricFunctions(QQ).schur()
                sage: f = 2*s[1] + 3*s[2,1] - 5*s[3]
                sage: f.leading_coefficient()
                -5
            """
            return self.leading_item(cmp=cmp)[1]

        def leading_term(self, cmp=None):
            r"""
            Return the leading term of ``self``.

            This is the term whose corresponding basis element is
            maximal. Note that this may not be the term which actually appears
            first when ``self`` is printed. If the default term ordering is not
            what is desired, a comparison function, ``cmp(x,y)``, can be provided.
            This should return a negative value if ``x < y``, 0 if ``x == y``
            and a positive value if ``x > y``.

            EXAMPLES::

                sage: X = CombinatorialFreeModule(QQ, [1, 2, 3]); X.rename("X"); x = X.basis()
                sage: x = 3*X.monomial(1) + 2*X.monomial(2) + X.monomial(3)
                sage: x.leading_term()
                B[3]
                sage: def cmp(x,y): return y-x
                sage: x.leading_term(cmp=cmp)
                3*B[1]

                sage: s = SymmetricFunctions(QQ).schur()
                sage: f = 2*s[1] + 3*s[2,1] - 5*s[3]
                sage: f.leading_term()
                -5*s[3]
            """
            return self.parent().term(*self.leading_item(cmp=cmp))

        def trailing_support(self, cmp=None):
            r"""
            Return the minimal element of the support of ``self``. Note
            that this may not be the term which actually appears last when
            ``self`` is printed.

            If the default ordering of the basis elements is not what is
            desired, a comparison function, ``cmp(x,y)``, can be provided.
            This should return a negative value if ``x < y``, `0` if ``x == y``
            and a positive value if ``x > y``.

            EXAMPLES::

                sage: X = CombinatorialFreeModule(QQ, [1, 2, 3]); X.rename("X"); x = X.basis()
                sage: x = 3*X.monomial(1) + 2*X.monomial(2) + 4*X.monomial(3)
                sage: x.trailing_support()
                1
                sage: def cmp(x,y): return y-x
                sage: x.trailing_support(cmp=cmp)
                3

                sage: s = SymmetricFunctions(QQ).schur()
                sage: f = 2*s[1] + 3*s[2,1] - 5*s[3]
                sage: f.trailing_support()
                [1]
            """
            return min_cmp(self.support(), cmp)

        def trailing_item(self, cmp=None):
            r"""
            Returns the pair ``(c, k)`` where ``c*self.parent().monomial(k)``
            is the trailing term of ``self``.

            This is the monomial whose corresponding basis element is
            minimal. Note that this may not be the term which actually appears
            last when ``self`` is printed.  If the default term ordering is not
            what is desired, a comparison function ``cmp(x,y)``, can be provided.
            This should return a negative value if ``x < y``, 0 if ``x == y``
            and a positive value if ``x > y``.

            EXAMPLES::

                sage: X = CombinatorialFreeModule(QQ, [1, 2, 3]); X.rename("X"); x = X.basis()
                sage: x = 3*X.monomial(1) + 2*X.monomial(2) + X.monomial(3)
                sage: x.trailing_item()
                (1, 3)
                sage: def cmp(x,y): return y-x
                sage: x.trailing_item(cmp=cmp)
                (3, 1)

                sage: s = SymmetricFunctions(QQ).schur()
                sage: f = 2*s[1] + 3*s[2,1] - 5*s[3]
                sage: f.trailing_item()
                ([1], 2)
            """
            k = self.trailing_support(cmp=cmp)
            return k, self[k]

        def trailing_monomial(self, cmp=None):
            r"""
            Return the trailing monomial of ``self``.

            This is the monomial whose corresponding basis element is
            minimal. Note that this may not be the term which actually appears
            last when ``self`` is printed. If the default term ordering is not
            what is desired, a comparison function ``cmp(x,y)``, can be provided.
            This should return a negative value if ``x < y``, 0 if ``x == y``
            and a positive value if ``x > y``.

            EXAMPLES::

                sage: X = CombinatorialFreeModule(QQ, [1, 2, 3]); X.rename("X"); x = X.basis()
                sage: x = 3*X.monomial(1) + 2*X.monomial(2) + X.monomial(3)
                sage: x.trailing_monomial()
                B[1]
                sage: def cmp(x,y): return y-x
                sage: x.trailing_monomial(cmp=cmp)
                B[3]

                sage: s = SymmetricFunctions(QQ).schur()
                sage: f = 2*s[1] + 3*s[2,1] - 5*s[3]
                sage: f.trailing_monomial()
                s[1]
            """
            return self.parent().monomial( self.trailing_support(cmp=cmp) )

        def trailing_coefficient(self, cmp=None):
            r"""
            Return the trailing coefficient of ``self``.

            This is the coefficient of the monomial whose corresponding basis element is
            minimal. Note that this may not be the term which actually appears
            last when ``self`` is printed. If the default term ordering is not
            what is desired, a comparison function ``cmp(x,y)``, can be provided.
            This should return a negative value if ``x < y``, 0 if ``x == y``
            and a positive value if ``x > y``.

            EXAMPLES::

                sage: X = CombinatorialFreeModule(QQ, [1, 2, 3]); X.rename("X"); x = X.basis()
                sage: x = 3*X.monomial(1) + 2*X.monomial(2) + X.monomial(3)
                sage: x.trailing_coefficient()
                3
                sage: def cmp(x,y): return y-x
                sage: x.trailing_coefficient(cmp=cmp)
                1

                sage: s = SymmetricFunctions(QQ).schur()
                sage: f = 2*s[1] + 3*s[2,1] - 5*s[3]
                sage: f.trailing_coefficient()
                2
            """

            return self.trailing_item(cmp=cmp)[1]

        def trailing_term(self, cmp=None):
            r"""
            Return the trailing term of ``self``.

            This is the term whose corresponding basis element is
            minimal. Note that this may not be the term which actually appears
            last when ``self`` is printed. If the default term ordering is not
            what is desired, a comparison function ``cmp(x,y)``, can be provided.
            This should return a negative value if ``x < y``, 0 if ``x == y``
            and a positive value if ``x > y``.

            EXAMPLES::

                sage: X = CombinatorialFreeModule(QQ, [1, 2, 3]); X.rename("X"); x = X.basis()
                sage: x = 3*X.monomial(1) + 2*X.monomial(2) + X.monomial(3)
                sage: x.trailing_term()
                3*B[1]
                sage: def cmp(x,y): return y-x
                sage: x.trailing_term(cmp=cmp)
                B[3]

                sage: s = SymmetricFunctions(QQ).schur()
                sage: f = 2*s[1] + 3*s[2,1] - 5*s[3]
                sage: f.trailing_term()
                2*s[1]
            """
            return self.parent().term( *self.trailing_item(cmp=cmp) )

        def map_coefficients(self, f):
            """
            Mapping a function on coefficients.

            INPUT:

            - ``f`` -- an endofunction on the coefficient ring of the
              free module

            Return a new element of ``self.parent()`` obtained by applying the
            function ``f`` to all of the coefficients of ``self``.

            EXAMPLES::

                sage: F = CombinatorialFreeModule(QQ, ['a','b','c'])
                sage: B = F.basis()
                sage: f = B['a'] - 3*B['c']
                sage: f.map_coefficients(lambda x: x+5)
                6*B['a'] + 2*B['c']

            Killed coefficients are handled properly::

                sage: f.map_coefficients(lambda x: 0)
                0
                sage: list(f.map_coefficients(lambda x: 0))
                []

            ::

                sage: s = SymmetricFunctions(QQ).schur()
                sage: a = s([2,1])+2*s([3,2])
                sage: a.map_coefficients(lambda x: x*2)
                2*s[2, 1] + 4*s[3, 2]
            """
            return self.parent().sum_of_terms( (m, f(c)) for m,c in self )

        def map_support(self, f):
            """
            Mapping a function on the support.

            INPUT:

            - ``f`` -- an endofunction on the indices of the free module

            Return a new element of ``self.parent()`` obtained by
            applying the function ``f`` to all of the objects indexing
            the basis elements.

            EXAMPLES::

                sage: B = CombinatorialFreeModule(ZZ, [-1, 0, 1])
                sage: x = B.an_element(); x
                2*B[-1] + 2*B[0] + 3*B[1]
                sage: x.map_support(lambda i: -i)
                3*B[-1] + 2*B[0] + 2*B[1]

            ``f`` needs not be injective::

                sage: x.map_support(lambda i: 1)
                7*B[1]

                sage: s = SymmetricFunctions(QQ).schur()
                sage: a = s([2,1])+2*s([3,2])
                sage: a.map_support(lambda x: x.conjugate())
                s[2, 1] + 2*s[2, 2, 1]

            TESTS::

                sage: B.zero()      # This actually failed at some point!!! See #8890
                0

                sage: y = B.zero().map_support(lambda i: i/0); y
                0
                sage: y.parent() is B
                True
            """
            return self.parent().sum_of_terms( (f(m), c) for m,c in self )

        def map_support_skip_none(self, f):
            """
            Mapping a function on the support.

            INPUT:

            - ``f`` -- an endofunction on the indices of the free module

            Returns a new element of ``self.parent()`` obtained by
            applying the function `f` to all of the objects indexing
            the basis elements.

            EXAMPLES::

                sage: B = CombinatorialFreeModule(ZZ, [-1, 0, 1])
                sage: x = B.an_element(); x
                2*B[-1] + 2*B[0] + 3*B[1]
                sage: x.map_support_skip_none(lambda i: -i if i else None)
                3*B[-1] + 2*B[1]

            ``f`` needs not be injective::

                sage: x.map_support_skip_none(lambda i: 1 if i else None)
                5*B[1]

            TESTS::

                sage: y = x.map_support_skip_none(lambda i: None); y
                0
                sage: y.parent() is B
                True
            """
            return self.parent().sum_of_terms( (fm,c) for (fm,c) in ((f(m), c) for m,c in self) if fm is not None)

        def map_item(self, f):
            """
            Mapping a function on items.

            INPUT:

            - ``f`` -- a function mapping pairs ``(index, coeff)`` to
              other such pairs

            Return a new element of ``self.parent()`` obtained by
            applying the function `f` to all items ``(index, coeff)`` of
            ``self``.

            EXAMPLES::

                sage: B = CombinatorialFreeModule(ZZ, [-1, 0, 1])
                sage: x = B.an_element(); x
                2*B[-1] + 2*B[0] + 3*B[1]
                sage: x.map_item(lambda i, c: (-i, 2*c))
                6*B[-1] + 4*B[0] + 4*B[1]

            ``f`` needs not be injective::

                sage: x.map_item(lambda i, c: (1, 2*c))
                14*B[1]

                sage: s = SymmetricFunctions(QQ).schur()
                sage: f = lambda m,c: (m.conjugate(), 2*c)
                sage: a = s([2,1]) + s([1,1,1])
                sage: a.map_item(f)
                2*s[2, 1] + 2*s[3]
            """
            return self.parent().sum_of_terms( f(m,c) for m,c in self )

        def tensor(*elements):
            """
            Return the tensor product of its arguments, as an element of
            the tensor product of the parents of those elements.

            EXAMPLES::

                sage: C = AlgebrasWithBasis(QQ)
                sage: A = C.example()
                sage: (a,b,c) = A.algebra_generators()
                sage: a.tensor(b, c)
                B[word: a] # B[word: b] # B[word: c]

            FIXME: is this a policy that we want to enforce on all parents?
            """
            assert(all(isinstance(element, Element) for element in elements))
            parents = [parent(element) for element in elements]
            return tensor(parents)._tensor_of_elements(elements) # good name???

    class Homsets(HomsetsCategory):
        class ParentMethods:
            def __call_on_basis__(self, **options):
                """
                Construct a morphism in this homset from a function defined
                on the basis.

                INPUT:

                - ``on_basis`` -- a function from the indices of the
                  basis of the domain of ``self`` to the codomain of
                  ``self``

                This method simply delegates the work to
                :meth:`ModulesWithBasis.ParentMethods.module_morphism`. It
                is used by :meth:`Homset.__call__` to handle the
                ``on_basis`` argument, and will disapear as soon as
                the logic will be generalized.

                EXAMPLES::

                    sage: X = CombinatorialFreeModule(QQ, [1,2,3]);   X.rename("X")
                    sage: Y = CombinatorialFreeModule(QQ, [1,2,3,4]); Y.rename("Y")
                    sage: H = Hom(X, Y)
                    sage: x = X.basis()

                    sage: phi = H(on_basis = lambda i: Y.monomial(i) + 2*Y.monomial(i+1)) # indirect doctest
                    sage: phi
                    Generic morphism:
                    From: X
                    To:   Y
                    sage: phi(x[1] + x[3])
                    B[1] + 2*B[2] + B[3] + 2*B[4]

                Diagonal functions can be constructed using the ``diagonal`` option::

                    sage: X = CombinatorialFreeModule(QQ, [1,2,3,4]); X.rename("X")
                    sage: Y = CombinatorialFreeModule(QQ, [1,2,3,4], key="Y"); Y.rename("Y")
                    sage: H = Hom(X, Y)
                    sage: x = X.basis()
                    sage: phi = H(diagonal = lambda x: x^2)
                    sage: phi(x[1] + x[2] + x[3])
                    B[1] + 4*B[2] + 9*B[3]

                TESTS::

                As for usual homsets, the argument can be a Python function::

                    sage: phi = H(lambda x: Y.zero())
                    sage: phi
                    Generic morphism:
                      From: X
                      To:   Y
                    sage: phi(x[1] + x[3])
                    0

               We check that the homset category is properly set up::

                    sage: X = CombinatorialFreeModule(QQ, [1,2,3]);   X.rename("X")
                    sage: Y = CombinatorialFreeModule(QQ, [1,2,3,4]); Y.rename("Y")
                    sage: H = Hom(X, Y)
                    sage: H.zero().category_for()
                    Category of finite dimensional vector spaces with basis over Rational Field
                """
                return self.domain().module_morphism(codomain = self.codomain(),
                                                     **options)

    class MorphismMethods:
        @cached_method
        def on_basis(self):
            """
            Return the action of this morphism on basis elements.

            OUTPUT:

            - a function from the indices of the basis of the domain to
              the codomain

            EXAMPLES::

                sage: X = CombinatorialFreeModule(QQ, [1,2,3]);   X.rename("X")
                sage: Y = CombinatorialFreeModule(QQ, [1,2,3,4]); Y.rename("Y")
                sage: H = Hom(X, Y)
                sage: x = X.basis()

                sage: f = H(lambda x: Y.zero()).on_basis()
                sage: f(2)
                0

                sage: f = lambda i: Y.monomial(i) + 2*Y.monomial(i+1)
                sage: g = H(on_basis = f).on_basis()
                sage: g(2)
                B[2] + 2*B[3]
                sage: g == f
                True
            """
            return self._on_basis

        def _on_basis(self, i):
            """
            Return the image of ``self`` on the basis element indexed by ``i``.

            INPUT:

            - ``i`` -- the index of an element of the basis of the domain of ``self``

            EXAMPLES::

                sage: X = CombinatorialFreeModule(QQ, [1,2,3]); X.rename("X")
                sage: phi = End(X)(lambda x: 2*x)
                sage: phi._on_basis(3)
                2*B[3]
            """
            return self(self.domain().monomial(i))

    class CartesianProducts(CartesianProductsCategory):
        """
        The category of modules with basis constructed by Cartesian products
        of modules with basis.
        """
        @cached_method
        def extra_super_categories(self):
            """
            EXAMPLES::

                sage: ModulesWithBasis(QQ).CartesianProducts().extra_super_categories()
                [Category of vector spaces with basis over Rational Field]
                sage: ModulesWithBasis(QQ).CartesianProducts().super_categories()
                [Category of Cartesian products of modules with basis over Rational Field,
                 Category of vector spaces with basis over Rational Field,
                 Category of Cartesian products of vector spaces over Rational Field]
            """
            return [self.base_category()]

        class ParentMethods:

            def _an_element_(self):
                """
                EXAMPLES::

                    sage: A = AlgebrasWithBasis(QQ).example(); A
                    An example of an algebra with basis: the free algebra on the generators ('a', 'b', 'c') over Rational Field
                    sage: B = HopfAlgebrasWithBasis(QQ).example(); B
                    An example of Hopf algebra with basis: the group algebra of the Dihedral group of order 6 as a permutation group over Rational Field
                    sage: A.an_element()
                    B[word: ] + 2*B[word: a] + 3*B[word: b] + B[word: bab]
                    sage: B.an_element()
                    B[()] + 4*B[(1,2,3)] + 2*B[(1,3)]
                    sage: cartesian_product((A, B, A)).an_element()           # indirect doctest
                    2*B[(0, word: )] + 2*B[(0, word: a)] + 3*B[(0, word: b)]
                """
                from cartesian_product import cartesian_product
                return cartesian_product([module.an_element() for module in self.modules])

    class TensorProducts(TensorProductsCategory):
        """
        The category of modules with basis constructed by tensor product of
        modules with basis.
        """
        @cached_method
        def extra_super_categories(self):
            """
            EXAMPLES::

                sage: ModulesWithBasis(QQ).TensorProducts().extra_super_categories()
                [Category of vector spaces with basis over Rational Field]
                sage: ModulesWithBasis(QQ).TensorProducts().super_categories()
                [Category of tensor products of modules with basis over Rational Field,
                 Category of vector spaces with basis over Rational Field,
                 Category of tensor products of vector spaces over Rational Field]
            """
            return [self.base_category()]

        class ParentMethods:
            """
            Implements operations on tensor products of modules with basis.
            """
            pass

        class ElementMethods:
            """
            Implements operations on elements of tensor products of modules
            with basis.
            """

            def apply_multilinear_morphism(self, f, codomain = None):
                r"""
                Return the result of applying the morphism induced by ``f``
                to ``self``.

                INPUT:

                - ``f`` -- a multilinear morphism from the component
                  modules of the parent tensor product to any module

                - ``codomain`` -- the codomain of ``f`` (optional)

                By the universal property of the tensor product, ``f``
                induces a linear morphism from `self.parent()` to the
                target module. Returns the result of applying that
                morphism to ``self``.

                The codomain is used for optimizations purposes
                only. If it's not provided, it's recovered by calling
                ``f`` on the zero input.

                EXAMPLES:

                We start with simple (admittedly not so interesting)
                examples, with two modules `A` and `B`::

                    sage: A = CombinatorialFreeModule(ZZ, [1,2], prefix="A"); A.rename("A")
                    sage: B = CombinatorialFreeModule(ZZ, [3,4], prefix="B"); B.rename("B")

                and `f` the bilinear morphism `(a,b) \mapsto b \otimes a`
                from `A \times B` to `B \otimes A`::

                    sage: def f(a,b):
                    ....:     return tensor([b,a])

                Now, calling applying `f` on `a \otimes b` returns the same
                as `f(a,b)`::

                    sage: a = A.monomial(1) + 2 * A.monomial(2); a
                    A[1] + 2*A[2]
                    sage: b = B.monomial(3) - 2 * B.monomial(4); b
                    B[3] - 2*B[4]
                    sage: f(a,b)
                    B[3] # A[1] + 2*B[3] # A[2] - 2*B[4] # A[1] - 4*B[4] # A[2]
                    sage: tensor([a,b]).apply_multilinear_morphism(f)
                    B[3] # A[1] + 2*B[3] # A[2] - 2*B[4] # A[1] - 4*B[4] # A[2]

                `f` may be a bilinear morphism to any module over the
                base ring of `A` and `B`. Here the codomain is `\ZZ`::

                    sage: def f(a,b):
                    ....:     return sum(a.coefficients(), 0) * sum(b.coefficients(), 0)
                    sage: f(a,b)
                    -3
                    sage: tensor([a,b]).apply_multilinear_morphism(f)
                    -3

                Mind the `0` in the sums above; otherwise `f` would
                not return `0` in `\ZZ`::

                    sage: def f(a,b):
                    ....:     return sum(a.coefficients()) * sum(b.coefficients())
                    sage: type(f(A.zero(), B.zero()))
                    <type 'int'>

                Which would be wrong and break this method::

                    sage: tensor([a,b]).apply_multilinear_morphism(f)
                    Traceback (most recent call last):
                    ...
                    AttributeError: 'int' object has no attribute 'parent'

                Here we consider an example where the codomain is a
                module with basis with a different base ring::

                    sage: C = CombinatorialFreeModule(QQ, [(1,3),(2,4)], prefix="C"); C.rename("C")
                    sage: def f(a,b):
                    ....:     return C.sum_of_terms( [((1,3), QQ(a[1]*b[3])), ((2,4), QQ(a[2]*b[4]))] )
                    sage: f(a,b)
                    C[(1, 3)] - 4*C[(2, 4)]
                    sage: tensor([a,b]).apply_multilinear_morphism(f)
                    C[(1, 3)] - 4*C[(2, 4)]

                 We conclude with a real life application, where we
                 check that the antipode of the Hopf algebra of
                 Symmetric functions on the Schur basis satisfies its
                 defining formula::

                    sage: Sym = SymmetricFunctions(QQ)
                    sage: s = Sym.schur()
                    sage: def f(a,b): return a*b.antipode()
                    sage: x = 4*s.an_element(); x
                    8*s[] + 8*s[1] + 12*s[2]
                    sage: x.coproduct().apply_multilinear_morphism(f)
                    8*s[]
                    sage: x.coproduct().apply_multilinear_morphism(f) == x.counit()
                    True

                We recover the constant term of `x`, as desired.

                .. TODO::

                    Extract a method to linearize a multilinear
                    morphism, and delegate the work there.
                """
                K = self.parent().base_ring()
                modules = self.parent()._sets
                if codomain is None:
                    try:
                        codomain = f.codomain()
                    except AttributeError:
                        codomain = f(*[module.zero() for module in modules]).parent()
                if codomain in ModulesWithBasis(K):
                    return codomain.linear_combination((f(*[module.monomial(t) for (module,t) in zip(modules, m)]), c)
                                                       for m,c in self)
                else:
                    return sum((c * f(*[module.monomial(t) for (module,t) in zip(modules, m)])
                                for m,c in self),
                               codomain.zero())

    class DualObjects(DualObjectsCategory):

        @cached_method
        def extra_super_categories(self):
            """
            EXAMPLES::

                sage: ModulesWithBasis(ZZ).DualObjects().extra_super_categories()
                [Category of modules over Integer Ring]
                sage: ModulesWithBasis(QQ).DualObjects().super_categories()
                [Category of duals of vector spaces over Rational Field, Category of duals of modules with basis over Rational Field]
            """
            return [Modules(self.base_category().base_ring())]<|MERGE_RESOLUTION|>--- conflicted
+++ resolved
@@ -654,14 +654,9 @@
                 mat.echelonize()
             return [self.from_vector(vec) for vec in mat if vec]
 
-<<<<<<< HEAD
         def submodule(self, gens, check=True, already_echelonized=False,
-                      unitriangular=False, category=None):
-=======
-        def submodule(self, gens,
-                      check=True, already_echelonized=False,
-                      support_order=None, category=None, *args, **opts):
->>>>>>> 98dc7561
+                      unitriangular=False, support_order=None, category=None,
+                      *args, **opts):
             r"""
             The submodule spanned by a finite set of elements.
 
@@ -676,14 +671,12 @@
                the elements of ``gens`` are already in (not necessarily
                reduced) echelon form
 
-<<<<<<< HEAD
             - ``unitrangular`` -- (default: ``False``) whether
               the lift morphism is unitrangular
-=======
+
             - ``support_order`` -- (optional) either an instance of class
               with an ``index`` method (ex. a list), which returns an index
               of an element in `\ZZ`, or a comparison function
->>>>>>> 98dc7561
 
             If ``already_echelonized`` is ``False``, then the
             generators are put in reduced echelon form using
@@ -800,7 +793,6 @@
 
                 sage: center = S3A.center()
 
-<<<<<<< HEAD
             We can also automatically construct a basis such that
             the lift morphism is (lower) unitriangular::
 
@@ -813,16 +805,20 @@
                 [ 1  0]
                 [ 0  1]
                 [-1 -1]
-=======
+
             We now construct a (finite-dimensional) submodule of an
             infinite-dimensional free module. Due to current implementation
             limitations, we must pass an echelonized basis::
 
-                sage: A = GradedModulesWithBasis(ZZ).example()
-                sage: M = A.submodule(list(A.basis(3)), already_echelonized=True)
-                sage: [A(b) for b in M.basis()]
-                [P[3], P[2, 1], P[1, 1, 1]]
->>>>>>> 98dc7561
+                sage: R.<a,b> = QQ[]
+                sage: C = CombinatorialFreeModule(R, range(3), prefix='x')
+                sage: x = C.basis()
+                sage: gens = [x[0] - x[1], 2*x[1] - 2*x[2], x[0] - x[2]]
+                sage: Y = C.submodule(gens, unitriangular=True)
+                sage: Y.lift.matrix()
+                [ 1  0]
+                [ 0  1]
+                [-1 -1]
 
             TESTS::
 
@@ -830,14 +826,7 @@
                 sage: TestSuite(center).run()
             """
             if not already_echelonized:
-<<<<<<< HEAD
                 gens = self.echelon_form(gens, unitriangular)
-            from sage.modules.with_basis.subquotient import SubmoduleWithBasis
-            return SubmoduleWithBasis(gens, ambient=self,
-                                      unitriangular=unitriangular,
-                                      category=category)
-=======
-                gens = self.echelon_form(gens)
             if support_order is None:
                 try:
                     support_order = self.get_order()
@@ -845,12 +834,13 @@
                     support_order = list(reduce( lambda x,y: x.union(y.support()),
                                                  gens, set() ))
             elif not hasattr(support_order, 'index') and callable(support_order):
-                support_order = sorted(cmp=support_order)
+                support_order = sorted(gens, cmp=support_order)
+
             from sage.modules.with_basis.subquotient import SubmoduleWithBasis
             return SubmoduleWithBasis(gens, ambient=self,
                                       support_order=support_order,
+                                      unitriangular=unitriangular,
                                       category=category, *args, **opts)
->>>>>>> 98dc7561
 
         def tensor(*parents):
             """
