# -*- coding: utf-8 -*-
r"""
Fields
"""
#*****************************************************************************
#  Copyright (C) 2005      David Kohel <kohel@maths.usyd.edu>
#                          William Stein <wstein@math.ucsd.edu>
#                2008      Teresa Gomez-Diaz (CNRS) <Teresa.Gomez-Diaz@univ-mlv.fr>
#                2008-2009 Nicolas M. Thiery <nthiery at users.sf.net>
#                2012-2014 Julian Rueth <julian.rueth@fsfe.org>
#
#  Distributed under the terms of the GNU General Public License (GPL)
#                  http://www.gnu.org/licenses/
#******************************************************************************

from sage.misc.lazy_attribute import lazy_class_attribute
from sage.misc.lazy_import import LazyImport
from sage.categories.category_with_axiom import CategoryWithAxiom
from sage.categories.category_singleton import Category_contains_method_by_parent_class
from sage.categories.euclidean_domains import EuclideanDomains
from sage.categories.division_rings import DivisionRings

import sage.rings.ring
from sage.structure.element import coerce_binop

class Fields(CategoryWithAxiom):
    """
    The category of (commutative) fields, i.e. commutative rings where
    all non-zero elements have multiplicative inverses

    EXAMPLES::

        sage: K = Fields()
        sage: K
        Category of fields
        sage: Fields().super_categories()
        [Category of euclidean domains, Category of division rings]

        sage: K(IntegerRing())
        Rational Field
        sage: K(PolynomialRing(GF(3), 'x'))
        Fraction Field of Univariate Polynomial Ring in x over
        Finite Field of size 3
        sage: K(RealField())
        Real Field with 53 bits of precision

    TESTS::

        sage: TestSuite(Fields()).run()
    """
    _base_category_class_and_axiom = (DivisionRings, "Commutative")

    def extra_super_categories(self):
        """
        EXAMPLES::

            sage: Fields().extra_super_categories()
            [Category of euclidean domains]

        """
        return [EuclideanDomains()]

    def __contains__(self, x):
        """
        EXAMPLES::

            sage: GF(4, "a") in Fields()
            True
            sage: QQ in Fields()
            True
            sage: ZZ in Fields()
            False
            sage: IntegerModRing(4) in Fields()
            False
            sage: InfinityRing in Fields()
            False

        This implementation will not be needed anymore once every
        field in Sage will be properly declared in the category
        :class:`Fields`().

        Caveat: this should eventually be fixed::

            sage: gap.Rationals in Fields()
            False

        typically by implementing the method :meth:`category`
        appropriately for Gap objects::

            sage: GR = gap.Rationals
            sage: GR.category = lambda : Fields()
            sage: GR in Fields()
            True

        The following tests against a memory leak fixed in :trac:`13370`. In order
        to prevent non-deterministic deallocation of fields that have been created
        in other doctests, we introduced a strong reference to all previously created
        uncollected objects in :trac:`19244`. ::

            sage: import gc
            sage: _ = gc.collect()
            sage: permstore = [X for X in gc.get_objects() if isinstance(X, sage.rings.finite_rings.integer_mod_ring.IntegerModRing_generic)]
            sage: n = len(permstore)
            sage: for i in prime_range(100):
            ....:     R = ZZ.quotient(i)
            ....:     t = R in Fields()

        First, we show that there are now more quotient rings in cache than before::

            sage: len([X for X in gc.get_objects() if isinstance(X, sage.rings.finite_rings.integer_mod_ring.IntegerModRing_generic)]) > n
            True

        When we delete the last quotient ring created in the loop and then do a garbage
        collection, all newly created rings vanish::

            sage: del R
            sage: _ = gc.collect()
            sage: len([X for X in gc.get_objects() if isinstance(X, sage.rings.finite_rings.integer_mod_ring.IntegerModRing_generic)]) - n
            0

        """
        try:
            return self._contains_helper(x) or sage.rings.ring._is_Field(x)
        except Exception:
            return False

    @lazy_class_attribute
    def _contains_helper(cls):
        """
        Helper for containment tests in the category of fields.

        This helper just tests whether the given object's category
        is already known to be a sub-category of the category of
        fields. There are, however, rings that are initialised
        as plain commutative rings and found out to be fields
        only afterwards. Hence, this helper alone is not enough
        for a proper containment test.

        TESTS::

            sage: P.<x> = QQ[]
            sage: Q = P.quotient(x^2+2)
            sage: Q.category()
            Category of commutative no zero divisors quotients of algebras
             over (number fields and quotient fields and metric spaces)
            sage: F = Fields()
            sage: F._contains_helper(Q)
            False
            sage: Q in F  # This changes the category!
            True
            sage: F._contains_helper(Q)
            True

        """
        return Category_contains_method_by_parent_class(cls())

    def _call_(self, x):
        """
        Construct a field from the data in ``x``

        EXAMPLES::

            sage: K = Fields()
            sage: K
            Category of fields
            sage: Fields().super_categories()
            [Category of euclidean domains, Category of division rings]

            sage: K(IntegerRing()) # indirect doctest
            Rational Field
            sage: K(PolynomialRing(GF(3), 'x')) # indirect doctest
            Fraction Field of Univariate Polynomial Ring in x over
            Finite Field of size 3
            sage: K(RealField())
            Real Field with 53 bits of precision
        """
        try:
            return x.fraction_field()
        except AttributeError:
            raise TypeError("unable to associate a field to %s"%x)

    Finite = LazyImport('sage.categories.finite_fields', 'FiniteFields', at_startup=True)

    class ParentMethods:

        def is_field( self, proof=True ):
            r"""
            Returns True as ``self`` is a field.

            EXAMPLES::

                sage: QQ.is_field()
                True
                sage: Parent(QQ,category=Fields()).is_field()
                True
            """
            return True

        def is_integrally_closed(self):
            r"""
            Return ``True``, as per :meth:`IntegralDomain.is_integrally_closed`:
            for every field `F`, `F` is its own field of fractions,
            hence every element of `F` is integral over `F`.

            EXAMPLES::

                sage: QQ.is_integrally_closed()
                True
                sage: QQbar.is_integrally_closed()
                True
                sage: Z5 = GF(5); Z5
                Finite Field of size 5
                sage: Z5.is_integrally_closed()
                True
            """
            return True

        def _gcd_univariate_polynomial(self, a, b):
            """
            Return the gcd of ``a`` and ``b`` as a monic polynomial.

            INPUT:

            - ``a``, ``b`` -- two univariate polynomials defined over ``self``

            .. WARNING::

                If the base ring is inexact, the results may not be
                entirely stable.

            EXAMPLES::

                sage: R.<x> = QQbar[]
                sage: QQbar._gcd_univariate_polynomial(2*x, 2*x^2)
                x

            TESTS::

                sage: for A in (RR, CC, QQbar):
                ....:     g = A._gcd_univariate_polynomial
                ....:     R.<x> = A[]
                ....:     z = R.zero()
                ....:     assert(g(2*x, 2*x^2) == x and
                ....:            g(z, 2*x) == x and
                ....:            g(2*x, z) == x and
                ....:            g(z, z) == z)

                sage: R.<x> = RR[]
                sage: (x^3).gcd(x^5+1)
                1.00000000000000
                sage: (x^3).gcd(x^5+x^2)
                x^2
                sage: f = (x+3)^2 * (x-1)
                sage: g = (x+3)^5
                sage: f.gcd(g)
                x^2 + 6.00000000000000*x + 9.00000000000000

            The following example illustrates the fact that for inexact
            base rings, the returned gcd is often 1 due to rounding::

                sage: f = (x+RR.pi())^2 * (x-1)
                sage: g = (x+RR.pi())^5
                sage: f.gcd(g)
                1.00000000000000

            Check :trac:`23012`::

                sage: R.<x> = QQ[]
                sage: Q = R.quotient(x^2-1)   # Not a field
                sage: P.<x> = Q[]
                sage: def always_True(*args, **kwds): return True
                sage: Q.is_field = always_True
                sage: Q in Fields()
                True
                sage: Q._gcd_univariate_polynomial(x, x)
                x
            """
            while b:
                q, r = a.quo_rem(b)
                a, b = b, r
            if a:
                a = a.monic()
            return a

        def _xgcd_univariate_polynomial(self, a, b):
            r"""
            Return an extended gcd of ``a`` and ``b``.

            INPUT:

            - ``a``, ``b`` -- two univariate polynomials defined over ``self``

            OUTPUT:

            A tuple ``(d, u, v)`` of polynomials such that ``d`` is the
            greatest common divisor (monic or zero) of ``a`` and ``b``,
            and ``u``, ``v`` satisfy ``d = u*a + v*b``.

            .. WARNING::

                If the base ring is inexact, the results may not be
                entirely stable.

            ALGORITHM:

            This uses the extended Euclidean algorithm; see for example
            [Coh1993]_, Algorithm 3.2.2.

            EXAMPLES::

                sage: P.<x> = QQ[]
                sage: F = (x^2 + 2)*x^3; G = (x^2+2)*(x-3)
                sage: g, u, v = QQ._xgcd_univariate_polynomial(F,G)
                sage: g, u, v
                (x^2 + 2, 1/27, -1/27*x^2 - 1/9*x - 1/3)
                sage: u*F + v*G
                x^2 + 2

            ::

                sage: g, u, v = QQ._xgcd_univariate_polynomial(x,P(0)); g, u, v
                (x, 1, 0)
                sage: g == u*x + v*P(0)
                True
                sage: g, u, v = QQ._xgcd_univariate_polynomial(P(0),x); g, u, v
                (x, 0, 1)
                sage: g == u*P(0) + v*x
                True

            TESTS::

                sage: for A in (RR, CC, QQbar):
                ....:     g = A._xgcd_univariate_polynomial
                ....:     R.<x> = A[]
                ....:     z, h = R(0), R(1/2)
                ....:     assert(g(2*x, 2*x^2) == (x, h, z) and
                ....:            g(z, 2*x) == (x, z, h) and
                ....:            g(2*x, z) == (x, h, z) and
                ....:            g(z, z) == (z, z, z))

                sage: P.<x> = QQ[]
                sage: F = (x^2 + 2)*x^3; G = (x^2+2)*(x-3)
                sage: g, u, v = QQ._xgcd_univariate_polynomial(F,G)
                sage: g, u, v
                (x^2 + 2, 1/27, -1/27*x^2 - 1/9*x - 1/3)
                sage: u*F + v*G
                x^2 + 2

            We check that the behavior of xgcd with zero elements is
            compatible with gcd (:trac:`17671`)::

                sage: R.<x> = QQbar[]
                sage: zero = R.zero()
                sage: zero.xgcd(2*x)
                (x, 0, 1/2)
                sage: (2*x).xgcd(zero)
                (x, 1/2, 0)
                sage: zero.xgcd(zero)
                (0, 0, 0)
            """
            R = a.parent()
            zero = R.zero()
            if not b:
                if not a:
                    return (zero, zero, zero)
                c = ~a.leading_coefficient()
                return (c*a, R(c), zero)
            elif not a:
                c = ~b.leading_coefficient()
                return (c*b, zero, R(c))
            (u, d, v1, v3) = (R.one(), a, zero, b)
            while v3:
                q, r = d.quo_rem(v3)
                (u, d, v1, v3) = (v1, v3, u - v1*q, r)
            v = (d - a*u) // b
            if d:
                c = ~d.leading_coefficient()
                d, u, v = c*d, c*u, c*v
            return d, u, v

        def is_perfect(self):
            r"""
            Return whether this field is perfect, i.e., its characteristic is
            `p=0` or every element has a `p`-th root.

            EXAMPLES::

                sage: QQ.is_perfect()
                True
                sage: GF(2).is_perfect()
                True
                sage: FunctionField(GF(2), 'x').is_perfect()
                False

            """
            if self.characteristic() == 0:
                return True
            else: raise NotImplementedError

        def _test_characteristic_fields(self, **options):
            """
            Run generic tests on the method :meth:`.characteristic`.

            EXAMPLES::

                sage: QQ._test_characteristic_fields()

            .. NOTE::

                We cannot call this method ``_test_characteristic`` since that
                would overwrite the method in the super category, and for
                cython classes just calling
                ``super(sage.categories.fields.Fields().parent_class,
                self)._test_characteristic`` doesn't have the desired effect.

            .. SEEALSO::

                :meth:`sage.categories.rings.Rings.ParentMethods._test_characteristic`
            """
            tester = self._tester(**options)
            try:
                char = self.characteristic()
                tester.assertTrue(char.is_zero() or char.is_prime())
            except AttributeError:
                return
                # raised when self.one() does not have a additive_order() [or when char is an int and not an Integer which is already checked by _test_characteristic for rings]
            except NotImplementedError:
                return

        def fraction_field(self):
            r"""
            Returns the *fraction field* of ``self``, which is ``self``.

            EXAMPLES::

                sage: QQ.fraction_field() is QQ
                True
            """
            return self

        def _squarefree_decomposition_univariate_polynomial(self, f):
            r"""
            Return the square-free decomposition of ``f`` over this field.

            This is a helper method for
            :meth:`sage.rings.polynomial.squarefree_decomposition`.

            INPUT:

            - ``f`` -- a univariate non-zero polynomial over this field

            ALGORITHM: For rings of characteristic zero, we use the algorithm
            described in [Yun1976]_. Other fields may provide their own
            implementation by overriding this method.

            EXAMPLES::

                sage: x = polygen(QQ)
                sage: p = 37 * (x-1)^3 * (x-2)^3 * (x-1/3)^7 * (x-3/7)
                sage: p.squarefree_decomposition()
                (37*x - 111/7) * (x^2 - 3*x + 2)^3 * (x - 1/3)^7
                sage: p = 37 * (x-2/3)^2
                sage: p.squarefree_decomposition()
                (37) * (x - 2/3)^2
                sage: x = polygen(GF(3))
                sage: x.squarefree_decomposition()
                x
                sage: f = QQbar['x'](1)
                sage: f.squarefree_decomposition()
                1
            """
            from sage.structure.factorization import Factorization
            if f.degree() == 0:
                return Factorization([], unit=f[0])
            if self.characteristic() != 0:
                raise NotImplementedError("square-free decomposition not implemented for this polynomial.")

            factors = []
            cur = f
            f = [f]
            while cur.degree() > 0:
                cur = cur.gcd(cur.derivative())
                f.append(cur)

            g = []
            for i in range(len(f) - 1):
                g.append(f[i] // f[i+1])

            a = []
            for i in range(len(g) - 1):
                a.append(g[i] // g[i+1])
            a.append(g[-1])

            unit = f[-1]
            for i in range(len(a)):
                if a[i].degree() > 0:
                    factors.append((a[i], i+1))
                else:
                    unit = unit * a[i].constant_coefficient() ** (i + 1)

            return Factorization(factors, unit=unit, sort=False)

        def _pow_int(self, n):
            r"""
            Returns the vector space of dimension `n` over ``self``.

            EXAMPLES::

                sage: QQ^4
                Vector space of dimension 4 over Rational Field
            """
            from sage.modules.all import FreeModule
            return FreeModule(self, n)

        def vector_space(self, *args, **kwds):
            r"""
            Gives an isomorphism of this field with a vector space over a subfield.

            This method is an alias for ``free_module``, which may have more documentation.

            INPUT:

            - ``base`` -- a subfield or morphism into this field (defaults to the base field)

            - ``basis`` -- a basis of the field as a vector space
              over the subfield; if not given, one is chosen automatically

            - ``map`` -- whether to return maps from and to the vector space

            OUTPUT:

            - ``V`` -- a vector space over ``base``
            - ``from_V`` -- an isomorphism from ``V`` to this field
            - ``to_V`` -- the inverse isomorphism from this field to ``V``
<<<<<<< HEAD
=======

            EXAMPLES::

                sage: K.<a> = Qq(125)
                sage: V, fr, to = K.vector_space()
                sage: v = V([1,2,3])
                sage: fr(v, 7)
                (3*a^2 + 2*a + 1) + O(5^7)
>>>>>>> 1d465c7e
            """
            return self.free_module(*args, **kwds)

    class ElementMethods:
        def euclidean_degree(self):
            r"""
            Return the degree of this element as an element of an Euclidean
            domain.

            In a field, this returns 0 for all but the zero element (for
            which it is undefined).

            EXAMPLES::

                sage: QQ.one().euclidean_degree()
                0
            """
            if self.is_zero():
                raise ValueError("euclidean degree not defined for the zero element")
            from sage.rings.all import ZZ
            return ZZ.zero()

        def quo_rem(self, other):
            r"""
            Return the quotient with remainder of the division of this element
            by ``other``.

            INPUT:

            - ``other`` -- an element of the field

            EXAMPLES::

                sage: f,g = QQ(1), QQ(2)
                sage: f.quo_rem(g)
                (1/2, 0)
            """
            if other.is_zero():
                raise ZeroDivisionError
            return (self/other, self.parent().zero())

        def is_unit( self ):
            r"""
            Returns True if ``self`` has a multiplicative inverse.

            EXAMPLES::

                sage: QQ(2).is_unit()
                True
                sage: QQ(0).is_unit()
                False
            """
            return not self.is_zero()

        # Fields are unique factorization domains, so, there is gcd and lcm
        # Of course, in general gcd and lcm in a field are not very interesting.
        # However, they should be implemented!
        @coerce_binop
        def gcd(self,other):
            """
            Greatest common divisor.

            .. NOTE::

                Since we are in a field and the greatest common divisor is only
                determined up to a unit, it is correct to either return zero or
                one. Note that fraction fields of unique factorization domains
                provide a more sophisticated gcd.

            EXAMPLES::

                sage: K = GF(5)
                sage: K(2).gcd(K(1))
                1
                sage: K(0).gcd(K(0))
                0
                sage: all(x.gcd(y) == (0 if x == 0 and y == 0 else 1) for x in K for y in K)
                True

            For field of characteristic zero, the gcd of integers is considered
            as if they were elements of the integer ring::

                sage: gcd(15.0,12.0)
                3.00000000000000

            But for other floating point numbers, the gcd is just `0.0` or `1.0`::

                sage: gcd(3.2, 2.18)
                1.00000000000000

                sage: gcd(0.0, 0.0)
                0.000000000000000

            AUTHOR:

            - Simon King (2011-02) -- :trac:`10771`
            - Vincent Delecroix (2015) -- :trac:`17671`
            """
            P = self.parent()
            try:
                has_zero_char = P.characteristic() == 0
            except (AttributeError, NotImplementedError):
                has_zero_char = False
            if has_zero_char:
                from sage.rings.integer_ring import ZZ
                try:
                    return P(ZZ(self).gcd(ZZ(other)))
                except TypeError:
                    pass

            if self == P.zero() and other == P.zero():
                return P.zero()
            return P.one()

        @coerce_binop
        def lcm(self, other):
            """
            Least common multiple.

            .. NOTE::

                Since we are in a field and the least common multiple is only
                determined up to a unit, it is correct to either return zero or
                one. Note that fraction fields of unique factorization domains
                provide a more sophisticated lcm.

            EXAMPLES::

                sage: GF(2)(1).lcm(GF(2)(0))
                0
                sage: GF(2)(1).lcm(GF(2)(1))
                1

            For field of characteristic zero, the lcm of integers is considered
            as if they were elements of the integer ring::

                sage: lcm(15.0,12.0)
                60.0000000000000

            But for others floating point numbers, it is just `0.0` or `1.0`::

                sage: lcm(3.2, 2.18)
                1.00000000000000

                sage: lcm(0.0, 0.0)
                0.000000000000000

            AUTHOR:

            - Simon King (2011-02) -- :trac:`10771`
            - Vincent Delecroix (2015) -- :trac:`17671`
            """
            P = self.parent()
            try:
                has_zero_char = P.characteristic() == 0
            except (AttributeError, NotImplementedError):
                has_zero_char = False
            if has_zero_char:
                from sage.rings.integer_ring import ZZ
                try:
                    return P(ZZ(self).lcm(ZZ(other)))
                except TypeError:
                    pass

            if self.is_zero() or other.is_zero():
                return P.zero()
            return P.one()

        @coerce_binop
        def xgcd(self, other):
            r"""
            Compute the extended gcd of ``self`` and ``other``.

            INPUT:

            - ``other`` -- an element with the same parent as ``self``

            OUTPUT:

            A tuple ``(r, s, t)`` of elements in the parent of ``self`` such
            that ``r = s * self + t * other``. Since the computations are done
            over a field, ``r`` is zero if ``self`` and ``other`` are zero,
            and one otherwise.

            AUTHORS:

            - Julian Rueth (2012-10-19): moved here from
              :class:`sage.structure.element.FieldElement`

            EXAMPLES::

                sage: K = GF(5)
                sage: K(2).xgcd(K(1))
                (1, 3, 0)
                sage: K(0).xgcd(K(4))
                (1, 0, 4)
                sage: K(1).xgcd(K(1))
                (1, 1, 0)
                sage: GF(5)(0).xgcd(GF(5)(0))
                (0, 0, 0)

            The xgcd of non-zero floating point numbers will be a triple of
            floating points. But if the input are two integral floating points
            the result is a floating point version of the standard gcd on
            `\ZZ`::

                sage: xgcd(12.0, 8.0)
                (4.00000000000000, 1.00000000000000, -1.00000000000000)

                sage: xgcd(3.1, 2.98714)
                (1.00000000000000, 0.322580645161290, 0.000000000000000)

                sage: xgcd(0.0, 1.1)
                (1.00000000000000, 0.000000000000000, 0.909090909090909)
            """
            P = self.parent()
            try:
                has_zero_char = P.characteristic() == 0
            except (AttributeError, NotImplementedError):
                has_zero_char = False
            if has_zero_char:
                from sage.rings.integer_ring import ZZ
                try:
                    return tuple(P(x) for x in ZZ(self).xgcd(ZZ(other)))
                except TypeError:
                    pass

            if not self.is_zero():
                return (P.one(), ~self, P.zero())
            if not other.is_zero():
                return (P.one(), P.zero(), ~other)
            # else both are 0
            return (P.zero(), P.zero(), P.zero())

        def factor(self):
            """
            Return a factorization of ``self``.

            Since ``self`` is either a unit or zero, this function is trivial.

            EXAMPLES::

                sage: x = GF(7)(5)
                sage: x.factor()
                5
                sage: RR(0).factor()
                Traceback (most recent call last):
                ...
                ArithmeticError: factorization of 0.000000000000000 is not defined
            """
            if not self:
                raise ArithmeticError("factorization of {!r} is not defined".format(self))
            from sage.structure.factorization import Factorization
            return Factorization([], self)  # No factor; "self" as unit

        def inverse_of_unit(self):
            r"""
            Return the inverse of this element.

            EXAMPLES::

                sage: NumberField(x^7+2,'a')(2).inverse_of_unit()
                1/2

            Trying to invert the zero element typically raises a
            ``ZeroDivisionError``::

                sage: QQ(0).inverse_of_unit()
                Traceback (most recent call last):
                ...
                ZeroDivisionError: rational division by zero

            To catch that exception in a way that also works for non-units
            in more general rings, use something like::

                sage: try:
                ....:    QQ(0).inverse_of_unit()
                ....: except ArithmeticError:
                ....:    pass

            Also note that some “fields” allow one to invert the zero element::

                sage: RR(0).inverse_of_unit()
                +infinity
            """
            return ~self<|MERGE_RESOLUTION|>--- conflicted
+++ resolved
@@ -532,8 +532,6 @@
             - ``V`` -- a vector space over ``base``
             - ``from_V`` -- an isomorphism from ``V`` to this field
             - ``to_V`` -- the inverse isomorphism from this field to ``V``
-<<<<<<< HEAD
-=======
 
             EXAMPLES::
 
@@ -542,7 +540,6 @@
                 sage: v = V([1,2,3])
                 sage: fr(v, 7)
                 (3*a^2 + 2*a + 1) + O(5^7)
->>>>>>> 1d465c7e
             """
             return self.free_module(*args, **kwds)
 
