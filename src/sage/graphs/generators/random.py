# -*- coding: utf-8 -*-
r"""
Random Graphs

The methods defined here appear in :mod:`sage.graphs.graph_generators`.
"""
###########################################################################
#
#           Copyright (C) 2006 Robert L. Miller <rlmillster@gmail.com>
#                              and Emily A. Kirkman
#           Copyright (C) 2009 Michael C. Yurko <myurko@gmail.com>
#
# Distributed  under  the  terms  of  the  GNU  General  Public  License (GPL)
#                         http://www.gnu.org/licenses/
###########################################################################
from six.moves import range
# import from Sage library
from sage.graphs.graph import Graph
from sage.misc.randstate import current_randstate
from sage.misc.prandom import randint

def RandomGNP(n, p, seed=None, fast=True, algorithm='Sage'):
    r"""
    Returns a random graph on `n` nodes. Each edge is inserted independently
    with probability `p`.

    INPUT:

    - ``n`` -- number of nodes of the graph

    - ``p`` -- probability of an edge

    - ``seed`` -- integer seed for random number generator (default ``None``).

    - ``fast`` -- boolean set to True (default) to use the algorithm with
      time complexity in `O(n+m)` proposed in [BatBra2005]_. It is designed
      for generating large sparse graphs. It is faster than other algorithms for
      *LARGE* instances (try it to know whether it is useful for you).

    - ``algorithm`` -- By default (```algorithm='Sage'``), this function uses the
      algorithm implemented in ```sage.graphs.graph_generators_pyx.pyx``. When
      ``algorithm='networkx'``, this function calls the NetworkX function
      ``fast_gnp_random_graph``, unless ``fast=False``, then
      ``gnp_random_graph``. Try them to know which algorithm is the best for
      you. The ``fast`` parameter is not taken into account by the 'Sage'
      algorithm so far.

    REFERENCES:

    .. [ErdRen1959] \P. Erdos and A. Renyi. On Random Graphs, Publ.
       Math. 6, 290 (1959).

    .. [Gilbert1959] \E. N. Gilbert. Random Graphs, Ann. Math. Stat.,
       30, 1141 (1959).

    .. [BatBra2005] \V. Batagelj and U. Brandes. Efficient generation of
       large random networks. Phys. Rev. E, 71, 036113, 2005.

    PLOTTING: When plotting, this graph will use the default spring-layout
    algorithm, unless a position dictionary is specified.

    EXAMPLES: We show the edge list of a random graph on 6 nodes with
    probability `p = .4`::

        sage: set_random_seed(0)
        sage: graphs.RandomGNP(6, .4).edges(labels=False)
        [(0, 1), (0, 5), (1, 2), (2, 4), (3, 4), (3, 5), (4, 5)]

    We plot a random graph on 12 nodes with probability `p = .71`::

        sage: gnp = graphs.RandomGNP(12,.71)
        sage: gnp.show() # long time

    We view many random graphs using a graphics array::

        sage: g = []
        sage: j = []
        sage: for i in range(9):
        ....:     k = graphs.RandomGNP(i+3,.43)
        ....:     g.append(k)
        sage: for i in range(3):
        ....:     n = []
        ....:     for m in range(3):
        ....:         n.append(g[3*i + m].plot(vertex_size=50, vertex_labels=False))
        ....:     j.append(n)
        sage: G = sage.plot.graphics.GraphicsArray(j)
        sage: G.show() # long time
        sage: graphs.RandomGNP(4,1)
        Complete graph: Graph on 4 vertices

    TESTS::

        sage: graphs.RandomGNP(50,.2,algorithm=50)
        Traceback (most recent call last):
        ...
        ValueError: 'algorithm' must be equal to 'networkx' or to 'Sage'.
        sage: set_random_seed(0)
        sage: graphs.RandomGNP(50,.2, algorithm="Sage").size()
        243
        sage: graphs.RandomGNP(50,.2, algorithm="networkx").size()
        258
    """
    if n < 0:
        raise ValueError("The number of nodes must be positive or null.")
    if 0.0 > p or 1.0 < p:
        raise ValueError("The probability p must be in [0..1].")

    if seed is None:
        seed = current_randstate().long_seed()
    if p == 1:
        from sage.graphs.generators.basic import CompleteGraph
        return CompleteGraph(n)

    if algorithm == 'networkx':
        import networkx
        if fast:
            G = networkx.fast_gnp_random_graph(n, p, seed=seed)
        else:
            G = networkx.gnp_random_graph(n, p, seed=seed)
        return Graph(G)
    elif algorithm in ['Sage', 'sage']:
        # We use the Sage generator
        from sage.graphs.graph_generators_pyx import RandomGNP as sageGNP
        return sageGNP(n, p)
    else:
        raise ValueError("'algorithm' must be equal to 'networkx' or to 'Sage'.")

def RandomBarabasiAlbert(n, m, seed=None):
    u"""
    Return a random graph created using the Barabasi-Albert preferential
    attachment model.

    A graph with m vertices and no edges is initialized, and a graph of n
    vertices is grown by attaching new vertices each with m edges that are
    attached to existing vertices, preferentially with high degree.

    INPUT:

    - ``n`` - number of vertices in the graph

    - ``m`` - number of edges to attach from each new node

    - ``seed`` -- integer seed for random number generator (default ``None``).

    EXAMPLES:

    We show the edge list of a random graph on 6 nodes with m = 2.

    ::

        sage: graphs.RandomBarabasiAlbert(6,2).edges(labels=False)
        [(0, 2), (0, 3), (0, 4), (1, 2), (2, 3), (2, 4), (2, 5), (3, 5)]

    We plot a random graph on 12 nodes with m = 3.

    ::

        sage: ba = graphs.RandomBarabasiAlbert(12,3)
        sage: ba.show()  # long time

    We view many random graphs using a graphics array::

        sage: g = []
        sage: j = []
        sage: for i in range(1,10):
        ....:     k = graphs.RandomBarabasiAlbert(i+3, 3)
        ....:     g.append(k)
        sage: for i in range(3):
        ....:     n = []
        ....:     for m in range(3):
        ....:         n.append(g[3*i + m].plot(vertex_size=50, vertex_labels=False))
        ....:     j.append(n)
        sage: G = sage.plot.graphics.GraphicsArray(j)
        sage: G.show()  # long time

    """
    if seed is None:
        seed = current_randstate().long_seed()
    import networkx
    return Graph(networkx.barabasi_albert_graph(n,m,seed=seed))

def RandomBipartite(n1, n2, p, set_position=False):
    r"""
    Returns a bipartite graph with `n1+n2` vertices such that any edge
    from `[n1]` to `[n2]` exists with probability `p`.

    INPUT:

    - ``n1, n2`` -- Cardinalities of the two sets

    - ``p`` -- Probability for an edge to exist

    - ``set_position`` -- boolean (default ``False``); if set to ``True``, we
      assign positions to the vertices so that the set of cardinality `n1` is
      on the line `y=1` and the set of cardinality `n2` is on the line `y=0`.

    EXAMPLES::

        sage: g = graphs.RandomBipartite(5, 2, 0.5)
        sage: g.vertices()
        [(0, 0), (0, 1), (0, 2), (0, 3), (0, 4), (1, 0), (1, 1)]

    TESTS::

        sage: g = graphs.RandomBipartite(5, -3, 0.5)
        Traceback (most recent call last):
        ...
        ValueError: n1 and n2 should be integers strictly greater than 0
        sage: g = graphs.RandomBipartite(5, 3, 1.5)
        Traceback (most recent call last):
        ...
        ValueError: parameter p is a probability, and so should be a real value between 0 and 1

    :trac:`12155`::

        sage: graphs.RandomBipartite(5, 6, .2).complement()
        complement(Random bipartite graph of order 5+6 with edge probability 0.200000000000000): Graph on 11 vertices

    Test assigned positions::

        sage: graphs.RandomBipartite(1, 2, .1, set_position=True).get_pos()
        {(0, 0): (1, 1), (1, 0): (0, 0), (1, 1): (2.0, 0.0)}
        sage: graphs.RandomBipartite(2, 1, .1, set_position=True).get_pos()
        {(0, 0): (0, 1), (0, 1): (2.0, 1.0), (1, 0): (1, 0)}
        sage: graphs.RandomBipartite(2, 2, .1, set_position=True).get_pos()
        {(0, 0): (0, 1), (0, 1): (2.0, 1.0), (1, 0): (0, 0), (1, 1): (2.0, 0.0)}
        sage: graphs.RandomBipartite(2, 2, .1, set_position=False).get_pos()

    """
    if not (p >= 0 and p <= 1):
        raise ValueError("parameter p is a probability, and so should be a real value between 0 and 1")
    if not (n1 > 0 and n2 > 0):
        raise ValueError("n1 and n2 should be integers strictly greater than 0")

    from numpy.random import uniform

    g=Graph(name="Random bipartite graph of order "+str(n1) +"+"+str(n2)+" with edge probability "+str(p))

    S1 = [(0,i) for i in range(n1)]
    S2 = [(1,i) for i in range(n2)]
    g.add_vertices(S1)
    g.add_vertices(S2)

    for w in range(n2):
        for v in range(n1):
            if uniform() <= p :
                g.add_edge((0, v), (1, w))

    # We now assign positions to vertices:
    # - vertices in S1 are placed on the line from (0, 1) to (max(n1, n2), 1)
    # - vertices in S2 are placed on the line from (0, 0) to (max(n1, n2), 0)
    # If S1 or S2 has a single vertex, it is centered in the line.
    if set_position:
        from sage.graphs.graph_plot import _line_embedding
        nmax = max(n1, n2)
        _line_embedding(g, S1, first=(0, 1), last=(nmax, 1))
        _line_embedding(g, S2, first=(0, 0), last=(nmax, 0))

    return g

def RandomRegularBipartite(n1, n2, d1, set_position=False):
    r"""
    Return a random regular bipartite graph on `n1 + n2` vertices.

    The bipartite graph has `n1 * d1` edges. Hence, `n2` must divide `n1 * d1`.
    Each vertex of the set of cardinality `n1` has degree `d1` (which can be at
    most `n2`) and each vertex in the set of cardinality `n2` has degree 
    `(n1 * d1) / n2`. The bipartite graph has no multiple edges.

    This generator implements an algorithm inspired by that of [MW1990]_ for 
    the uniform generation of random regular bipartite graphs. It performs well
    when `d1 = o(n2^{1/3})` or (`n2 - d1 = o(n2^{1/3})`). In other cases, the
    running time can be huge. Note that the currently implemented algorithm
    does not generate uniformly random graphs.

    INPUT:

    - ``n1, n2`` -- number of vertices in each side

    - ``d1`` -- degree of the vertices in the set of cardinality `n1`.

    - ``set_position`` -- boolean (default ``False``); if set to ``True``, we
      assign positions to the vertices so that the set of cardinality `n1` is 
      on the line `y=1` and the set of cardinality `n2` is on the line `y=0`.

    EXAMPLES::

        sage: g = graphs.RandomRegularBipartite(4, 6, 3)
        sage: g.order(), g.size()
        (10, 12)
        sage: set(g.degree())
        {2, 3}

        sage: graphs.RandomRegularBipartite(1, 2, 2, set_position=True).get_pos()
        {0: (1, 1), 1: (0, 0), 2: (2.0, 0.0)}
        sage: graphs.RandomRegularBipartite(2, 1, 1, set_position=True).get_pos()
        {0: (0, 1), 1: (2.0, 1.0), 2: (1, 0)}
        sage: graphs.RandomRegularBipartite(2, 3, 3, set_position=True).get_pos()
        {0: (0, 1), 1: (3.0, 1.0), 2: (0, 0), 3: (1.5, 0.0), 4: (3.0, 0.0)}
        sage: graphs.RandomRegularBipartite(2, 3, 3, set_position=False).get_pos()

    TESTS:

    Giving invalid parameters::

        sage: graphs.RandomRegularBipartite(0, 2, 1)
        Traceback (most recent call last):
        ...
        ValueError: n1 and n2 must be integers greater than 0
        sage: graphs.RandomRegularBipartite(2, 3, 2)
        Traceback (most recent call last):
        ...
        ValueError: the product n1 * d1 must be a multiple of n2
        sage: graphs.RandomRegularBipartite(1, 1, 2)
        Traceback (most recent call last):
        ...
        ValueError: d1 must be less than or equal to n2
    """
    if n1 < 1 or n2 < 1:
        raise ValueError("n1 and n2 must be integers greater than 0")
    if d1 > n2:
        raise ValueError("d1 must be less than or equal to n2")
    d2 = (n1 * d1) // n2
    if n1 * d1 != n2 * d2:
        raise ValueError("the product n1 * d1 must be a multiple of n2")

    complement = False
    if d1 > n2/2 or d2 > n1/2:
        # We build the complement graph instead
        complement = True
        d1 = n2 - d1
        d2 = n1 - d2

    E = set()
    F = set()

    if d1:
        from sage.misc.prandom import shuffle, choice

        M1 = n1 * d1 * (d1 - 1)
        M2 = n2 * d2 * (d2 - 1)
        M = n1 * d1 + n2 * d2
        UB_parallel = (M1 * M2) / M**2

        # We create a set of n1 * d1 random edges with possible repetitions. We
        # require that the number of repeated edges is bounded and that an edge
        # can be repeated only once.
        L = [u for u in range(n1) for i in range(d1)]
        R = [u for u in range(n1, n1 + n2) for i in range(d2)]
        restart = True
        while restart:
            restart = False
            shuffle(R)
            E = set()
            F = set()
            for e in zip(L, R):
                if e in E:
                    if e in F:
                        # We have more than 2 times e => restart
                        restart = True
                        break
                    else:
                        F.add(e)
                    if len(F) >= UB_parallel:
                        # We have too many parallel edges
                        restart = True
                        break
                else:
                    E.add(e)

    # We remove multiple edges by applying random forward d-switching. That is,
    # given edge e that is repeated twice, we select single edges f and g with
    # no common end points, and then create 4 new edges. We forbid creating new
    # multiple edges.
    while F:
        # random forward d-switching
        e = F.pop()
        E.discard(e)
        TE = tuple(E.difference(F))
        # We select 2 vertex disjoint edges
        while True:
            f = choice(TE)
            if e[0] == f[0] or e[1] == f[1]:
                continue
            g = choice(TE)
            if e[0] != g[0] and e[1] != g[1] and f[0] != g[0] and f[1] != g[1]:
                new_edges = [(f[0], e[1]), (e[0], f[1]), (e[0], g[1]), (g[0], e[1])]
                if not E.intersection(new_edges):
                    # We are not creating new parallel edges.
                    # To generate uniformly random graphs we would have to
                    # implement a probabilistic restart of the whole algorithm
                    # here, see [MW1990].
                    break
        E.discard(f)
        E.discard(g)
        E.update(new_edges)

    if complement:
        from sage.graphs.generators.basic import CompleteBipartiteGraph
        E = E.symmetric_difference(CompleteBipartiteGraph(n1, n2).edges(labels=False))
        d1, d2 = n2 - d1, n1 - d2

    name = "Random regular bipartite graph of order {}+{} and degrees {} and {}".format(n1, n2, d1, d2)
    G = Graph(list(E), name=name)

    # We now assign positions to vertices:
    # - vertices 0,..,n1-1 are placed on the line (0, 1) to (max(n1, n2), 1)
    # - vertices n1,..,n1+n2-1 are placed on the line (0, 0) to (max(n1, n2), 0)
    # If n1 (or n2) is 1, the vertex is centered in the line.
    if set_position:
        from sage.graphs.graph_plot import _line_embedding
        nmax = max(n1, n2)
        _line_embedding(G, list(range(n1)), first=(0, 1), last=(nmax, 1))
        _line_embedding(G, list(range(n1, n1+n2)), first=(0, 0), last=(nmax, 0))

    return G


def RandomBlockGraph(m, k, kmax=None, incidence_structure=False):
    r"""
    Return a Random Block Graph.

    A block graph is a connected graph in which every biconnected component
    (block) is a clique.

    .. SEEALSO::

        - :wikipedia:`Block_graph` for more details on these graphs
        - :meth:`~sage.graphs.graph.Graph.is_block_graph` -- test if a graph is a block graph
        - :meth:`~sage.graphs.generic_graph.GenericGraph.blocks_and_cut_vertices`
        - :meth:`~sage.graphs.generic_graph.GenericGraph.blocks_and_cuts_tree`
        - :meth:`~sage.combinat.designs.incidence_structures.IncidenceStructure` 

    INPUT:

    - ``m`` -- integer; number of blocks (at least one).

    - ``k`` -- integer; minimum number of vertices of a block (at least two).

    - ``kmax`` -- integer (default: ``None``) By default, each block has `k`
      vertices. When the parameter `kmax` is specified (with `kmax \geq k`), the
      number of vertices of each block is randomly chosen between `k` and
      `kmax`.

    - ``incidence_structure`` -- boolean (default: ``False``) when set to
      ``True``, the incidence structure of the graphs is returned instead of the
      graph itself, that is the list of the lists of vertices in each
      block. This is useful for the creation of some hypergraphs.

    OUTPUT:

    A Graph when ``incidence_structure==False`` (default), and otherwise an
    incidence structure.

    EXAMPLES:

    A block graph with a single block is a clique::

        sage: B = graphs.RandomBlockGraph(1, 4)
        sage: B.is_clique()
        True

    A block graph with blocks of order 2 is a tree::

        sage: B = graphs.RandomBlockGraph(10, 2)
        sage: B.is_tree()
        True

    Every biconnected component of a block graph is a clique::

        sage: B = graphs.RandomBlockGraph(5, 3, kmax=6)
        sage: blocks,cuts = B.blocks_and_cut_vertices()
        sage: all(B.is_clique(block) for block in blocks)
        True

    A block graph with blocks of order `k` has `m*(k-1)+1` vertices::

        sage: m, k = 6, 4
        sage: B = graphs.RandomBlockGraph(m, k)
        sage: B.order() == m*(k-1)+1
        True

    Test recognition methods::

        sage: B = graphs.RandomBlockGraph(6, 2, kmax=6)
        sage: B.is_block_graph()
        True
        sage: B in graph_classes.Block
        True

    Asking for the incidence structure::

        sage: m, k = 6, 4
        sage: IS = graphs.RandomBlockGraph(m, k, incidence_structure=True)
        sage: from sage.combinat.designs.incidence_structures import IncidenceStructure
        sage: IncidenceStructure(IS)
        Incidence structure with 19 points and 6 blocks
        sage: m*(k-1)+1
        19

    TESTS:

    A block graph has at least one block, so `m\geq 1`::

        sage: B = graphs.RandomBlockGraph(0, 1)
        Traceback (most recent call last):
        ...
        ValueError: the number `m` of blocks must be >= 1

    A block has at least 2 vertices, so `k\geq 2`::

        sage: B = graphs.RandomBlockGraph(1, 1)
        Traceback (most recent call last):
        ...
        ValueError: the minimum number `k` of vertices in a block must be >= 2

    The maximum size of a block is at least its minimum size, so `k\leq kmax`::

        sage: B = graphs.RandomBlockGraph(1, 3, kmax=2)
        Traceback (most recent call last):
        ...
        ValueError: the maximum number `kmax` of vertices in a block must be >= `k`
    """
    from sage.misc.prandom import choice
    from sage.sets.disjoint_set import DisjointSet

    if m < 1:
        raise ValueError("the number `m` of blocks must be >= 1")
    if k < 2:
        raise ValueError("the minimum number `k` of vertices in a block must be >= 2")
    if kmax is None:
        kmax = k
    elif kmax < k:
        raise ValueError("the maximum number `kmax` of vertices in a block must be >= `k`")

    if m == 1:
        # A block graph with a single block is a clique
        IS = [ list(range(randint(k, kmax))) ]
        
    elif kmax == 2:
        # A block graph with blocks of order 2 is a tree
        IS = [ list(e) for e in RandomTree(m+1).edges(labels=False) ]

    else:
        # We start with a random tree of order m
        T = RandomTree(m)

        # We create a block of order in range [k,kmax] per vertex of the tree
        B = {u:[(u,i) for i in range(randint(k, kmax))] for u in T}

        # For each edge of the tree, we choose 1 vertex in each of the
        # corresponding blocks and we merge them. We use a disjoint set data
        # structure to keep a unique identifier per merged vertices
        DS = DisjointSet([i for u in B for i in B[u]])
        for u,v in T.edges(labels=0):
            DS.union(choice(B[u]), choice(B[v]))

        # We relabel vertices in the range [0, m*(k-1)] and build the incidence
        # structure
        new_label = {root:i for i,root in enumerate(DS.root_to_elements_dict())}
        IS = [ [new_label[DS.find(v)] for v in B[u]] for u in B ]

    if incidence_structure:
        return IS
    
    # We finally build the block graph
    if k == kmax:
        BG = Graph(name = "Random Block Graph with {} blocks of order {}".format(m, k))
    else:
        BG = Graph(name = "Random Block Graph with {} blocks of order {} to {}".format(m, k, kmax))
    for block in IS:
        BG.add_clique( block )
    return BG


def RandomBoundedToleranceGraph(n):
    r"""
    Returns a random bounded tolerance graph.

    The random tolerance graph is built from a random bounded
    tolerance representation by using the function
    `ToleranceGraph`. This representation is a list
    `((l_0,r_0,t_0), (l_1,r_1,t_1), ..., (l_k,r_k,t_k))` where
    `k = n-1` and `I_i = (l_i,r_i)` denotes a random interval and
    `t_i` a random positive value less then or equal to the length
    of the interval `I_i`. The width of the representation is
    limited to n**2 * 2**n.

    .. NOTE::

        The tolerance representation used to create the graph can
        be recovered using ``get_vertex()`` or ``get_vertices()``.

    INPUT:

    - ``n`` -- number of vertices of the random graph.

    EXAMPLES:

    Every (bounded) tolerance graph is perfect. Hence, the
    chromatic number is equal to the clique number ::

        sage: g = graphs.RandomBoundedToleranceGraph(8)
        sage: g.clique_number() == g.chromatic_number()
        True
    """
    from sage.misc.prandom import randint
    from sage.graphs.generators.intersection import ToleranceGraph

    W = n ** 2 * 2 ** n

    tolrep = [(l_r[0], l_r[1], randint(0, l_r[1] - l_r[0])) for l_r in [sorted((randint(0, W), randint(0, W))) for i in range(n)]]

    return ToleranceGraph(tolrep)

def RandomGNM(n, m, dense=False, seed=None):
    """
    Returns a graph randomly picked out of all graphs on n vertices
    with m edges.

    INPUT:

    - ``n`` - number of vertices.

    - ``m`` - number of edges.

    - ``dense`` - whether to use NetworkX's
      dense_gnm_random_graph or gnm_random_graph

    - ``seed`` -- integer seed for random number generator (default ``None``).

    EXAMPLES: We show the edge list of a random graph on 5 nodes with
    10 edges.

    ::

        sage: graphs.RandomGNM(5, 10).edges(labels=False)
        [(0, 1), (0, 2), (0, 3), (0, 4), (1, 2), (1, 3), (1, 4), (2, 3), (2, 4), (3, 4)]

    We plot a random graph on 12 nodes with m = 12.

    ::

        sage: gnm = graphs.RandomGNM(12, 12)
        sage: gnm.show()  # long time

    We view many random graphs using a graphics array::

        sage: g = []
        sage: j = []
        sage: for i in range(9):
        ....:     k = graphs.RandomGNM(i+3, i^2-i)
        ....:     g.append(k)
        sage: for i in range(3):
        ....:     n = []
        ....:     for m in range(3):
        ....:         n.append(g[3*i + m].plot(vertex_size=50, vertex_labels=False))
        ....:     j.append(n)
        sage: G = sage.plot.graphics.GraphicsArray(j)
        sage: G.show()  # long time
    """
    if seed is None:
        seed = current_randstate().long_seed()
    import networkx
    if dense:
        return Graph(networkx.dense_gnm_random_graph(n, m, seed=seed))
    else:
        return Graph(networkx.gnm_random_graph(n, m, seed=seed))

def RandomNewmanWattsStrogatz(n, k, p, seed=None):
    """
    Returns a Newman-Watts-Strogatz small world random graph on n
    vertices.

    From the NetworkX documentation: First create a ring over n nodes.
    Then each node in the ring is connected with its k nearest
    neighbors. Then shortcuts are created by adding new edges as
    follows: for each edge u-v in the underlying "n-ring with k nearest
    neighbors"; with probability p add a new edge u-w with
    randomly-chosen existing node w. In contrast with
    watts_strogatz_graph(), no edges are removed.

    INPUT:

    - ``n`` - number of vertices.
<<<<<<< HEAD

    - ``k`` - each vertex is connected to its k nearest
      neighbors

=======

    - ``k`` - each vertex is connected to its k nearest
      neighbors

>>>>>>> ba6a115f
    - ``p`` - the probability of adding a new edge for
      each edge

    - ``seed`` -- integer seed for random number generator (default ``None``).

    EXAMPLES: We show the edge list of a random graph on 7 nodes with 2
    "nearest neighbors" and probability `p = 0.2`::

        sage: graphs.RandomNewmanWattsStrogatz(7, 2, 0.2).edges(labels=False)
        [(0, 1), (0, 2), (0, 3), (0, 6), (1, 2), (2, 3), (2, 4), (3, 4), (3, 6), (4, 5), (5, 6)]

    ::

        sage: G = graphs.RandomNewmanWattsStrogatz(12, 2, .3)
        sage: G.show()  # long time

    REFERENCE:

    .. [NWS99] Newman, M.E.J., Watts, D.J. and Strogatz, S.H.  Random
      graph models of social networks. Proc. Nat. Acad. Sci. USA
      99, 2566-2572.
    """
    if seed is None:
        seed = current_randstate().long_seed()
    import networkx
    return Graph(networkx.newman_watts_strogatz_graph(n, k, p, seed=seed))

def RandomHolmeKim(n, m, p, seed=None):
    """
    Returns a random graph generated by the Holme and Kim algorithm for
    graphs with power law degree distribution and approximate average
    clustering.

    INPUT:

    - ``n`` - number of vertices.

    - ``m`` - number of random edges to add for each new
      node.

    - ``p`` - probability of adding a triangle after
      adding a random edge.

    - ``seed`` -- integer seed for random number generator (default ``None``).

    From the NetworkX documentation: The average clustering has a hard
    time getting above a certain cutoff that depends on m. This cutoff
    is often quite low. Note that the transitivity (fraction of
    triangles to possible triangles) seems to go down with network
    size. It is essentially the Barabasi-Albert growth model with an
    extra step that each random edge is followed by a chance of making
    an edge to one of its neighbors too (and thus a triangle). This
    algorithm improves on B-A in the sense that it enables a higher
    average clustering to be attained if desired. It seems possible to
    have a disconnected graph with this algorithm since the initial m
    nodes may not be all linked to a new node on the first iteration
    like the BA model.

    EXAMPLES: We show the edge list of a random graph on 8 nodes with 2
    random edges per node and a probability `p = 0.5` of
    forming triangles.

    ::

        sage: graphs.RandomHolmeKim(8, 2, 0.5).edges(labels=False)
        [(0, 2), (0, 5), (1, 2), (1, 3), (2, 3), (2, 4), (2, 6), (2, 7),
         (3, 4), (3, 6), (3, 7), (4, 5)]

    ::

        sage: G = graphs.RandomHolmeKim(12, 3, .3)
        sage: G.show()  # long time

    REFERENCE:

    .. [HolmeKim2002] Holme, P. and Kim, B.J. Growing scale-free networks
      with tunable clustering, Phys. Rev. E (2002). vol 65, no 2, 026107.
    """
    if seed is None:
        seed = current_randstate().long_seed()
    import networkx
    return Graph(networkx.powerlaw_cluster_graph(n, m, p, seed=seed))


def RandomIntervalGraph(n):
    r"""
    Returns a random interval graph.

    An interval graph is built from a list `(a_i,b_i)_{1\leq i \leq n}`
    of intervals : to each interval of the list is associated one
    vertex, two vertices being adjacent if the two corresponding
    intervals intersect.

    A random interval graph of order `n` is generated by picking
    random values for the `(a_i,b_j)`, each of the two coordinates
    being generated from the uniform distribution on the interval
    `[0,1]`.

    This definitions follows [boucheron2001]_.

    .. NOTE::

        The vertices are named 0, 1, 2, and so on. The intervals
        used to create the graph are saved with the graph and can
        be recovered using ``get_vertex()`` or ``get_vertices()``.

    INPUT:

    - ``n`` (integer) -- the number of vertices in the random
      graph.

    EXAMPLES:

    As for any interval graph, the chromatic number is equal to
    the clique number ::

        sage: g = graphs.RandomIntervalGraph(8)
        sage: g.clique_number() == g.chromatic_number()
        True

    REFERENCE:

    .. [boucheron2001] Boucheron, S. and FERNANDEZ de la VEGA, W.,
       On the Independence Number of Random Interval Graphs,
       Combinatorics, Probability and Computing v10, issue 05,
       Pages 385--396,
       Cambridge Univ Press, 2001
    """

    from sage.misc.prandom import random
    from sage.graphs.generators.intersection import IntervalGraph

    intervals = [tuple(sorted((random(), random()))) for i in range(n)]
    return IntervalGraph(intervals,True)

def RandomLobster(n, p, q, seed=None):
    """
    Returns a random lobster.

    A lobster is a tree that reduces to a caterpillar when pruning all
    leaf vertices. A caterpillar is a tree that reduces to a path when
    pruning all leaf vertices (q=0).

    INPUT:

    - ``n`` - expected number of vertices in the backbone
<<<<<<< HEAD

    - ``p`` - probability of adding an edge to the
      backbone

=======

    - ``p`` - probability of adding an edge to the
      backbone

>>>>>>> ba6a115f
    - ``q`` - probability of adding an edge (claw) to the
      arms

    - ``seed`` -- integer seed for random number generator (default ``None``).

    EXAMPLES: We show the edge list of a random graph with 3 backbone
    nodes and probabilities `p = 0.7` and `q = 0.3`::

        sage: graphs.RandomLobster(3, 0.7, 0.3).edges(labels=False)
        [(0, 1), (1, 2)]

    ::

        sage: G = graphs.RandomLobster(9, .6, .3)
        sage: G.show()  # long time
    """
    if seed is None:
        seed = current_randstate().long_seed()
    import networkx
    return Graph(networkx.random_lobster(n, p, q, seed=seed))


def RandomTree(n):
    r"""
    Returns a random tree on `n` nodes numbered `0` through `n-1`.

    By Cayley's theorem, there are `n^{n-2}` trees with vertex
    set `\{0,1,...,n-1\}`. This constructor chooses one of these uniformly
    at random.

    ALGORITHM:

    The algorithm works by generating an `(n-2)`-long
    random sequence of numbers chosen independently and uniformly
    from `\{0,1,\ldots,n-1\}` and then applies an inverse
    Prufer transformation.

    INPUT:

    -  ``n`` - number of vertices in the tree

    EXAMPLES::

        sage: G = graphs.RandomTree(10)
        sage: G.is_tree()
        True
        sage: G.show() # long time

    TESTS:

    Ensuring that we encounter no unexpected surprise ::

        sage: all( graphs.RandomTree(10).is_tree()
        ....:      for i in range(100) )
        True

    """
    from sage.misc.prandom import randint
    g = Graph()

    # create random Prufer code
    code = [ randint(0,n-1) for i in range(n-2) ]

    # We count the number of symbols of each type.
    # count[k] is the no. of times k appears in code
    #
    # (count[k] is set to -1 when the corresponding vertex is not
    # available anymore)
    count = [0] * n
    for k in code:
        count[k] += 1

    g.add_vertices(range(n))

    for s in code:
        for x in range(n):
            if count[x] == 0:
                break

        count[x] = -1
        g.add_edge(x,s)
        count[s] -= 1

    # Adding as an edge the last two available vertices
    last_edge = [ v for v in range(n) if count[v] != -1 ]
    g.add_edge(last_edge)

    return g

def RandomTreePowerlaw(n, gamma=3, tries=100, seed=None):
    """
    Returns a tree with a power law degree distribution. Returns False
    on failure.

    From the NetworkX documentation: A trial power law degree sequence
    is chosen and then elements are swapped with new elements from a
    power law distribution until the sequence makes a tree (size = order
    - 1).

    INPUT:

    - ``n`` - number of vertices
<<<<<<< HEAD

    - ``gamma`` - exponent of power law

=======

    - ``gamma`` - exponent of power law

>>>>>>> ba6a115f
    - ``tries`` - number of attempts to adjust sequence to
      make a tree

    - ``seed`` -- integer seed for random number generator (default ``None``).

    EXAMPLES: We show the edge list of a random graph with 10 nodes and
    a power law exponent of 2.

    ::

        sage: graphs.RandomTreePowerlaw(10, 2).edges(labels=False)
        [(0, 1), (1, 2), (2, 3), (3, 4), (4, 5), (5, 6), (6, 7), (6, 8), (6, 9)]

    ::

        sage: G = graphs.RandomTreePowerlaw(15, 2)
        sage: if G:
        ....:     G.show()  # random output, long time
    """
    if seed is None:
        seed = current_randstate().long_seed()
    import networkx
    try:
        return Graph(networkx.random_powerlaw_tree(n, gamma, seed=seed, tries=tries))
    except networkx.NetworkXError:
        return False


def RandomRegular(d, n, seed=None):
    r"""
    Return a random d-regular graph on n vertices, or returns False on
    failure.

    Since every edge is incident to two vertices, n\*d must be even.

    INPUT:

    - ``n`` - number of vertices

    - ``d`` - degree

    - ``seed`` -- integer seed for random number generator (default ``None``).


    EXAMPLES: We show the edge list of a random graph with 8 nodes each
    of degree 3.

    ::

        sage: graphs.RandomRegular(3, 8).edges(labels=False)
        [(0, 1), (0, 4), (0, 7), (1, 5), (1, 7), (2, 3), (2, 5), (2, 6), (3, 4), (3, 6), (4, 5), (6, 7)]

    ::

        sage: G = graphs.RandomRegular(3, 20)
        sage: if G:
        ....:     G.show()  # random output, long time

    REFERENCES:

    .. [KimVu2003] Kim, Jeong Han and Vu, Van H. Generating random regular
      graphs. Proc. 35th ACM Symp. on Thy. of Comp. 2003, pp
      213-222. ACM Press, San Diego, CA, USA.
      http://doi.acm.org/10.1145/780542.780576

    .. [StegerWormald1999] Steger, A. and Wormald, N. Generating random
      regular graphs quickly. Prob. and Comp. 8 (1999), pp 377-396.
    """
    if seed is None:
        seed = current_randstate().long_seed()
    import networkx
    try:
        N = networkx.random_regular_graph(d, n, seed=seed)
        if N is False: return False
        return Graph(N, sparse=True)
    except Exception:
        return False

def RandomShell(constructor, seed=None):
    """
    Returns a random shell graph for the constructor given.

    INPUT:

    - ``constructor`` - a list of 3-tuples (n,m,d), each
      representing a shell

    - ``n`` - the number of vertices in the shell

    - ``m`` - the number of edges in the shell

    - ``d`` - the ratio of inter (next) shell edges to
      intra shell edges

    - ``seed`` -- integer seed for random number generator (default ``None``).

    EXAMPLES::

        sage: G = graphs.RandomShell([(10,20,0.8),(20,40,0.8)])
        sage: G.edges(labels=False)
        [(0, 3), (0, 7), (0, 8), (1, 2), (1, 5), (1, 8), (1, 9), (3, 6), (3, 11), (4, 6), (4, 7), (4, 8), (4, 21), (5, 8), (5, 9), (6, 9), (6, 10), (7, 8), (7, 9), (8, 18), (10, 11), (10, 13), (10, 19), (10, 22), (10, 26), (11, 18), (11, 26), (11, 28), (12, 13), (12, 14), (12, 28), (12, 29), (13, 16), (13, 21), (13, 29), (14, 18), (16, 20), (17, 18), (17, 26), (17, 28), (18, 19), (18, 22), (18, 27), (18, 28), (19, 23), (19, 25), (19, 28), (20, 22), (24, 26), (24, 27), (25, 27), (25, 29)]
        sage: G.show()  # long time
    """
    if seed is None:
        seed = current_randstate().long_seed()
    import networkx
    return Graph(networkx.random_shell_graph(constructor, seed=seed))

def RandomToleranceGraph(n):
    r"""
    Returns a random tolerance graph.

    The random tolerance graph is built from a random tolerance representation
    by using the function `ToleranceGraph`. This representation is a list
    `((l_0,r_0,t_0), (l_1,r_1,t_1), ..., (l_k,r_k,t_k))` where `k = n-1` and
    `I_i = (l_i,r_i)` denotes a random interval and `t_i` a random positive
    value. The width of the representation is limited to n**2 * 2**n.

    .. NOTE::

        The vertices are named 0, 1, ..., n-1. The tolerance representation used
        to create the graph is saved with the graph and can be recovered using
        ``get_vertex()`` or ``get_vertices()``.

    INPUT:

    - ``n`` -- number of vertices of the random graph.

    EXAMPLES:

    Every tolerance graph is perfect. Hence, the chromatic number is equal to
    the clique number ::

        sage: g = graphs.RandomToleranceGraph(8)
        sage: g.clique_number() == g.chromatic_number()
        True

    TESTS::

        sage: g = graphs.RandomToleranceGraph(-2)
        Traceback (most recent call last):
        ...
        ValueError: The number `n` of vertices must be >= 0.
    """
    from sage.misc.prandom import randint
    from sage.graphs.generators.intersection import ToleranceGraph

    if n<0:
        raise ValueError('The number `n` of vertices must be >= 0.')

    W = n**2 * 2**n

    tolrep = [tuple(sorted((randint(0,W), randint(0,W)))) + (randint(0,W),) for i in range(n)]

    return ToleranceGraph(tolrep)


# uniform random triangulation using Schaeffer-Poulalhon algorithm


def _auxiliary_random_word(n):
    r"""
    Return a random word used to generate random triangulations.

    INPUT:

    n -- an integer

    OUTPUT:

    A binary sequence `w` of length `4n-2` with `n-1` ones, such that any proper
    prefix `u` of `w` satisfies `3|u|_1 - |u|_0 > -2` (where `|u|_1` and `|u|_0`
    are respectively the number of 1s and 0s in `u`). Those words are the
    expected input of :func:`_contour_and_graph_from_word`.

    ALGORITHM:

    A random word with these numbers of `0` and `1` is chosen. This
    word is then rotated in order to give an admissible code for a
    tree (as explained in Proposition 4.2, [PS2006]_). There are
    exactly two such rotations, one of which is chosen at random.

    Let us consider a word `w` satisfying the expected conditions. By
    drawing a step (1,3) for each 1 and a step (1,-1) for each 0 in
    `w`, one gets a path starting at height 0, ending at height -2 and
    staying above (or on) the horizontal line of height -1 except at the
    end point. By cutting the word at the first position of height -1,
    let us write `w=uv`. One can then see that `v` can only touch the line
    of height -1 at its initial point and just before its end point
    (these two points may be the same).

    Now consider a word `w'` obtained from `w` by any
    rotation. Because `vu` is another word satisfying the expected
    conditions, one can assume that `w'` is obtained from `w` by
    starting at some point in `u`. The algorithm must then recognize
    the end of `u` and the end of `v` inside `w'`. The end of `v` is
    the unique point of minimal height `h`. The end of `u` is the first
    point reaching the height `h+1`.

    EXAMPLES::

        sage: from sage.graphs.generators.random import _auxiliary_random_word
        sage: _auxiliary_random_word(4)  # random
        [1, 0, 0, 0, 0, 1, 0, 1, 0, 0, 0, 0, 0, 0]

        sage: def check(w):
        ....:     steps = {1: 3, 0: -1}
        ....:     return all(sum(steps[u] for u in w[:i]) >= -1 for i in range(len(w)))

        sage: for n in range(1, 10):
        ....:     w = _auxiliary_random_word(n)
        ....:     assert len(w) == 4 * n - 2
        ....:     assert w.count(0) == 3 * n - 1
        ....:     assert check(w)
    """
    from sage.misc.prandom import shuffle
    w = [0] * (3 * n - 1) + [1] * (n - 1)
    shuffle(w)

    # Finding the two admissible shifts.
    # The 'if height' is true at least once.
    # If it is true just once, then the word is admissible
    # and cuts = [0, first position of -1] (ok)
    # Otherwise, cuts will always contain
    # [first position of hmin, first position of hmin - 1] (ok)
    cuts = [0, 0]
    height = 0
    height_min = 0
    for i in range(4 * n - 3):
        if w[i] == 1:
            height += 3
        else:
            height -= 1
            if height < height_min:
                height_min = height
                cuts = cuts[1], i + 1

    # random choice of one of the two possible cuts
    idx = cuts[randint(0, 1)]
    return w[idx:] + w[:idx]


def _contour_and_graph_from_word(w):
    r"""
    Return the contour word and the graph of inner vertices of the tree
    associated with the word `w`.

    INPUT:

    - `w` -- a word in `0` and `1` as given by :func:`_auxiliary_random_word`

    This word must satisfy the conditions described in Proposition 4.2 of
    [PS2006]_ (see :func:`_auxiliary_random_word`).

    OUTPUT:

    a pair ``(seq, G)`` where:

    - ``seq`` is a sequence of pairs (label, integer) representing the
      contour walk along the tree associated with `w`

    - ``G`` is the tree obtained by restriction to the set of inner vertices

    The underlying bijection from words to trees is given by lemma 4.1
    in [PS2006]_. It maps the admissible words to planar trees where
    every inner vertex has two leaves.

    In the word `w`, the letter `1` means going away from the root ("up") from
    an inner vertex to another inner vertex. The letter `0` denotes all other
    steps of the discovery, i.e. either discovering a leaf vertex or going
    toward the root ("down"). Thus, the length of `w` is twice the number of
    edges between inner vertices, plus the number of leaves.

    Inner vertices are tagged with 'in' and leaves are tagged with
    'lf'. Inner vertices are moreover labelled by integers, and leaves
    by the label of the neighbor inner vertex.

    EXAMPLES::

        sage: from sage.graphs.generators.random import _contour_and_graph_from_word
        sage: seq, G = _contour_and_graph_from_word([1,0,0,0,0,0])
        sage: seq
        [('in', 0),
         ('in', 1),
         ('lf', 1),
         ('in', 1),
         ('lf', 1),
         ('in', 1),
         ('in', 0),
         ('lf', 0),
         ('in', 0),
         ('lf', 0)]
        sage: G
        Graph on 2 vertices

        sage: from sage.graphs.generators.random import _auxiliary_random_word
        sage: seq, G = _contour_and_graph_from_word(_auxiliary_random_word(20))
        sage: G.is_tree()
        True

        sage: longw = [1,1,0,1,0,0,0,1,0,1,0,0,0,0,1,0,0,0,0,0,0,0,0,0,0,0]
        sage: seq, G = _contour_and_graph_from_word(longw)
        sage: G.get_embedding()
        {0: [1], 1: [0, 2], 2: [1, 3, 4], 3: [2], 4: [2, 5, 6], 5: [4], 6: [4]}
    """
    index       = 0          # numbering of inner vertices
    word        = [('in', 0)]  # initial vertex is inner
    leaf_stack  = [0, 0]     # stack of leaves still to be created
    inner_stack = [0]        # stack of active inner nodes
    edges = []
    embedding = {0: []}  # records the planar embedding of the tree
    for x in w:
        if x == 1:  # going up to a new inner vertex
            index += 1
            embedding[index] = inner_stack[-1:]
            embedding[inner_stack[-1]].append(index)
            leaf_stack.extend([index, index])
            inner_stack.append(index)
            edges.append(inner_stack[-2:])
            word.append(('in', index))
        else:
            if leaf_stack and inner_stack[-1] == leaf_stack[-1]:  # up and down to a new leaf
                leaf_stack.pop()
                word.extend([('lf', inner_stack[-1]), ('in', inner_stack[-1])])
            else:  # going down to a known inner vertex
                inner_stack.pop()
                word.append(('in', inner_stack[-1]))
    G = Graph(edges, format='list_of_edges')
    G.set_embedding(embedding)
    return word[:-1], G


def RandomTriangulation(n, set_position=False):
    r"""
    Return a random triangulation on `n` vertices.

    A triangulation is a planar graph all of whose faces are
    triangles (3-cycles).

    INPUT:

    - `n` -- an integer

    - ``set_position`` -- boolean (default ``False``) if set to ``True``, this
      will compute coordinates for a planar drawing of the graph.

    OUTPUT:

    A random triangulation chosen uniformly among the *rooted* triangulations on
    `n` vertices. This is a planar graph and comes with a combinatorial
    embedding.

    Because some triangulations have nontrivial automorphism
    groups, this may not be equal to the uniform distribution among unrooted
    triangulations.

    ALGORITHM:

    The algorithm is taken from [PS2006]_, section 2.1.

    Starting from a planar tree (represented by its contour as a
    sequence of vertices), one first performs local closures, until no
    one is possible. A local closure amounts to replace in the cyclic
    contour word a sequence ``in1,in2,in3,lf,in3`` by
    ``in1,in3``. After all local closures are done, one has reached
    the partial closure, as in [PS2006]_, figure 5 (a).

    Then one has to perform complete closure by adding two more
    vertices, in order to reach the situation of [PS2006]_, figure 5
    (b). For this, it is necessary to find inside the final contour
    one of the two subsequences ``lf,in,lf``.

    At every step of the algorithm, newly created edges are recorded
    in a graph, which will be returned at the end.

    The combinatorial embedding is also computed and recorded in the
    output graph.

    .. SEEALSO::

        :meth:`~sage.graphs.graph_generators.GraphGenerators.triangulations`,
        :func:`~sage.homology.examples.RandomTwoSphere`.

    EXAMPLES::

        sage: G = graphs.RandomTriangulation(6, True); G
        Graph on 6 vertices
        sage: G.is_planar()
        True
        sage: G.girth()
        3
        sage: G.plot(vertex_size=0, vertex_labels=False)
        Graphics object consisting of 13 graphics primitives

    TESTS::

        sage: G.get_embedding() is not None
        True
        sage: for i in range(10):
        ....:     g = graphs.RandomTriangulation(30)
        ....:     assert g.is_planar()
        sage: for i in range(10):
        ....:     g = graphs.RandomTriangulation(10)
        ....:     assert g.is_planar(on_embedding=g.get_embedding())

    REFERENCES:

    .. [PS2006] Dominique Poulalhon and Gilles Schaeffer,
       *Optimal coding and sampling of triangulations*,
       Algorithmica 46 (2006), no. 3-4, 505-527,
       http://www.lix.polytechnique.fr/~poulalho/Articles/PoSc_Algorithmica06.pdf

    """
    if n < 3:
        raise ValueError('only defined for n >= 3')
    w = _auxiliary_random_word(n - 2)
    word, graph = _contour_and_graph_from_word(w)
    edges = []

    embedding = graph.get_embedding()

    # 'partial closures' described in 2.1 of [PS2006]_.
    pattern = ['in', 'in', 'in', 'lf', 'in']

    def rotate_word_to_next_occurrence(word):
        """
        Rotate ``word`` so that the given pattern occurs at the beginning.

        If the given pattern is not found, return the empty list.
        """
        N = len(word)
        for i in range(N):
            if all(word[(i + j) % N][0] == pattern[j] for j in range(5)):
                return word[i:] + word[:i]
        return []

    # We greedily perform the replacements 'in1,in2,in3,lf,in3'->'in1,in3'.
    while True:
        word2 = rotate_word_to_next_occurrence(word)
        if len(word2) >= 5:
            word = [word2[0]] + word2[4:]
            in1, in2, in3 = [u[1] for u in word2[:3]]
            edges.append([in1, in3])  # edge 'in1,in3'
            idx = embedding[in1].index(in2)
            embedding[in1].insert(idx, in3)
            idx = embedding[in3].index(in2)
            embedding[in3].insert(idx + 1, in1)
        else:
            break

    graph.add_edges(edges)
    # This is the end of partial closure.

    # There remains to add two new vertices 'a' and 'b'.
    graph.add_edge(('a', 'b'))

    # Every remaining 'lf' vertex is linked either to 'a' or to 'b'.
    # Switching a/b happens when one meets the sequence 'lf','in','lf'.
    a_or_b = 'a'
    embedding['a'] = []
    embedding['b'] = []
    last_lf_occurrence = -42
    change = {}
    for x in word:
        last_lf_occurrence -= 1
        if x[0] == 'lf':
            if last_lf_occurrence == -2:
                change[a_or_b] = x[1]
                a_or_b = 'b' if a_or_b == 'a' else 'a'
            graph.add_edge((a_or_b, x[1]))
            embedding[a_or_b].insert(0, x[1])
            last_lf_occurrence = 0

    # conjugates the embeddings of a and b
    # in a way that helps to complete the embedding
    for a_or_b in ['a', 'b']:
        emba = embedding[a_or_b]
        idx = emba.index(change[a_or_b])
        embedding[a_or_b] = emba[idx:] + emba[:idx]
    embedding['a'].append('b')
    embedding['b'].append('a')

    # completes the embedding by inserting missing half-edges
    for a_or_b in ['a', 'b']:
        emb = embedding[a_or_b]
        for i, v in enumerate(emb[:-1]):
            if i == 0:
                embedding[v].insert(embedding[v].index(emb[1]) + 1, a_or_b)
            else:
                embedding[v].insert(embedding[v].index(emb[i - 1]), a_or_b)

    assert graph.num_edges() == 3 * (n - 2)
    assert graph.num_verts() == n

    graph.set_embedding(embedding)

    if set_position:
        graph.layout(layout="planar", save_pos=True)

    return graph


def blossoming_contour(t, shift=0):
    """
    Return a random blossoming of a binary tree `t`, as a contour word.

    This is doing several things simultaneously:

    - complete the binary tree, by adding leaves labelled ``xb``,
    - add a vertex labelled ``n`` at the middle of every inner
      edge, with a leaf labelled ``x`` either on the left or on the
      right (at random),
    - number all vertices (but not leaves) by integers starting from `shift`,
    - compute the counter-clockwise contour word of the result.

    Initial vertices receive the label ``i``.

    This is an auxiliary function, used for the generation of random
    planar bicubic maps.

    INPUT:

    - `t` -- a binary tree (non-empty)

    - ``shift`` -- an integer (default `0`), used as a starting index

    OUTPUT:

    contour word of a random blossoming of `t`

    EXAMPLES::

        sage: from sage.graphs.generators.random import blossoming_contour
        sage: print(blossoming_contour(BinaryTrees(1).an_element()))
        [('i', 0), ('xb',), ('i', 0), ('xb',), ('i', 0)]

        sage: t = BinaryTrees(2).random_element()
        sage: print(blossoming_contour(t))  # random
        [('i', 0), ('xb',), ('i', 0), ('n', 2), ('i', 1), ('xb',), ('i', 1),
        ('xb',), ('i', 1), ('n', 2), ('x',), ('n', 2), ('i', 0)]

        sage: w = blossoming_contour(BinaryTrees(3).random_element()); len(w)
        21
        sage: w.count(('xb',))
        4
        sage: w.count(('x',))
        2

    TESTS::

        sage: from sage.graphs.generators.random import blossoming_contour
        sage: blossoming_contour(BinaryTrees(0).an_element())
        Traceback (most recent call last):
        ...
        ValueError: tree must be non-empty
    """
    if not t:
        raise ValueError('tree must be non-empty')
    t1, t2 = t
    leaf_xb = ('xb',)
    leaf_x = ('x',)
    n1 = t1.node_number()
    n = t.node_number()

    # adding buds on edges in t1
    if not t1:
        tt1 = [leaf_xb]
    elif randint(0, 1):
        label1 = ('n', shift)
        tt1 = [label1, leaf_x, label1] + blossoming_contour(t1, shift + 1)
        tt1 += [label1]
    else:
        label1 = ('n', shift + 2 * n1 - 1)
        tt1 = [label1] + blossoming_contour(t1, shift)
        tt1 += [label1, leaf_x, label1]

    # adding buds on edges in t2
    if not t2:
        tt2 = [leaf_xb]
    elif randint(0, 1):
        label2 = ('n', shift + 2 * n1 + 1)
        tt2 = [label2, leaf_x, label2]
        tt2 += blossoming_contour(t2, shift + 2 * n1 + 2) + [label2]
    else:
        label2 = ('n', shift + 2 * n - 2)
        tt2 = [label2] + blossoming_contour(t2, shift + 2 * n1 + 1)
        tt2 += [label2, leaf_x, label2]

    label = [('i', shift + 2 * n1)]
    return label + tt1 + label + tt2 + label


def RandomBicubicPlanar(n):
    """
    Return the graph of a random bipartite cubic map with `3 n` edges.

    INPUT:

    `n` -- an integer (at least `1`)

    OUTPUT:

    a graph with multiple edges (no embedding is provided)

    The algorithm used is described in [Schaeffer99]_. This samples
    a random rooted bipartite cubic map, chosen uniformly at random.

    First one creates a random binary tree with `n` vertices. Next one
    turns this into a blossoming tree (at random) and reads the
    contour word of this blossoming tree.

    Then one performs a rotation on this word so that this becomes a
    balanced word. There are three ways to do that, one is picked at
    random. Then a graph is build from the balanced word by iterated
    closure (adding edges).

    In the returned graph, the three edges incident to any given
    vertex are colored by the integers 0, 1 and 2.

    .. SEEALSO:: the auxiliary method :func:`blossoming_contour`

    EXAMPLES::

        sage: n = randint(200, 300)
        sage: G = graphs.RandomBicubicPlanar(n)
        sage: G.order() == 2*n
        True
        sage: G.size() == 3*n
        True
        sage: G.is_bipartite() and G.is_planar() and G.is_regular(3)
        True
        sage: dic = {'red':[v for v in G.vertices() if v[0] == 'n'],
        ....:        'blue': [v for v in G.vertices() if v[0] != 'n']}
        sage: G.plot(vertex_labels=False,vertex_size=20,vertex_colors=dic)
        Graphics object consisting of ... graphics primitives

    .. PLOT::
        :width: 300 px

        G = graphs.RandomBicubicPlanar(200)
        V0 = [v for v in G.vertices() if v[0] == 'n']
        V1 = [v for v in G.vertices() if v[0] != 'n']
        dic = {'red': V0, 'blue': V1}
        sphinx_plot(G.plot(vertex_labels=False,vertex_colors=dic))

    REFERENCES:

    .. [Schaeffer99] Gilles Schaeffer, *Random Sampling of Large Planar Maps and Convex Polyhedra*,
       Annual ACM Symposium on Theory of Computing (Atlanta, GA, 1999)
    """
    from sage.combinat.binary_tree import BinaryTrees
    from sage.rings.finite_rings.integer_mod_ring import Zmod
    if not n:
        raise ValueError("n must be at least 1")
    # first pick a random binary tree
    t = BinaryTrees(n).random_element()

    # next pick a random blossoming of this tree, compute its contour
    contour = blossoming_contour(t) + [('xb',)]   # adding the final xb

    # first step : rotate the contour word to one of 3 balanced
    N = len(contour)
    double_contour = contour + contour
    pile = []
    not_touched = [i for i in range(N) if contour[i][0] in ['x', 'xb']]
    for i, w in enumerate(double_contour):
        if w[0] == 'x' and i < N:
            pile.append(i)
        elif w[0] == 'xb' and (i % N) in not_touched:
            if pile:
                j = pile.pop()
                not_touched.remove(i % N)
                not_touched.remove(j)

    # random choice among 3 possibilities for a balanced word
    idx = not_touched[randint(0, 2)]
    w = contour[idx + 1:] + contour[:idx + 1]

    # second step : create the graph by closure from the balanced word
    G = Graph(multiedges=True)

    pile = []
    Z3 = Zmod(3)
    colour = Z3.zero()
    not_touched = [i for i, v in enumerate(w) if v[0] in ['x', 'xb']]
    for i, v in enumerate(w):
        # internal edges
        if v[0] == 'i':
            colour += 1
            if w[i + 1][0] == 'n':
                G.add_edge((w[i], w[i + 1], colour))
        elif v[0] == 'n':
            colour += 2
        elif v[0] == 'x':
            pile.append(i)
        elif v[0] == 'xb' and i in not_touched:
            if pile:
                j = pile.pop()
                G.add_edge((w[i + 1], w[j - 1], colour))
                not_touched.remove(i)
                not_touched.remove(j)

    # there remains to add three edges to elements of "not_touched"
    # from a new vertex labelled "n"
    for i in not_touched:
        taken_colours = [edge[2] for edge in G.edges_incident(w[i - 1])]
        colour = [u for u in Z3 if u not in taken_colours][0]
        G.add_edge((('n', -1), w[i - 1], colour))

    return G<|MERGE_RESOLUTION|>--- conflicted
+++ resolved
@@ -683,17 +683,10 @@
     INPUT:
 
     - ``n`` - number of vertices.
-<<<<<<< HEAD
 
     - ``k`` - each vertex is connected to its k nearest
       neighbors
 
-=======
-
-    - ``k`` - each vertex is connected to its k nearest
-      neighbors
-
->>>>>>> ba6a115f
     - ``p`` - the probability of adding a new edge for
       each edge
 
@@ -840,17 +833,10 @@
     INPUT:
 
     - ``n`` - expected number of vertices in the backbone
-<<<<<<< HEAD
 
     - ``p`` - probability of adding an edge to the
       backbone
 
-=======
-
-    - ``p`` - probability of adding an edge to the
-      backbone
-
->>>>>>> ba6a115f
     - ``q`` - probability of adding an edge (claw) to the
       arms
 
@@ -953,15 +939,9 @@
     INPUT:
 
     - ``n`` - number of vertices
-<<<<<<< HEAD
 
     - ``gamma`` - exponent of power law
 
-=======
-
-    - ``gamma`` - exponent of power law
-
->>>>>>> ba6a115f
     - ``tries`` - number of attempts to adjust sequence to
       make a tree
 
