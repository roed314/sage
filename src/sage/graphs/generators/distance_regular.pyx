--- conflicted
+++ resolved
@@ -885,17 +885,10 @@
 
 def DoubleOddGraph(const int n):
     r"""
-<<<<<<< HEAD
-    Return the double odd graph on `2*n+1` points.
-
-    The graph is obtained using the subsets of size `n` and `n+1`
-    of `{1, 2, ..., 2*n+1}` as vertices. Two vertices are adjacent if one
-=======
     Return the double odd graph on `2n+1` points.
 
     The graph is obtained using the subsets of size `n` and `n+1`
     of `{1, 2, ..., 2n+1}` as vertices. Two vertices are adjacent if one
->>>>>>> 5663601d
     is included in the other.
 
     The graph is distance-transitive.
@@ -927,12 +920,8 @@
          sage: H = graphs.OddGraph(4)
          sage: G1 = graphs.DoubleOddGraph(3)
          sage: vertices = [(x, 0) for x in H] + [(x, 1) for x in H]
-<<<<<<< HEAD
-         sage: G2 = Graph([vertices, lambda i, j: i[1] != j[1] and H.has_edge(i[0], j[0])])
-=======
          sage: G2 = Graph([vertices, lambda i, j:
          ....: i[1] != j[1] and H.has_edge(i[0], j[0])])
->>>>>>> 5663601d
          sage: G2.is_isomorphic(G1)
          True
     """
@@ -1035,11 +1024,7 @@
     has dimension $e-1$.
 
     This graph is distance-regular with classical parameters
-<<<<<<< HEAD
-    `(\min(e, n-e), q, q, \gbinom {n-e+1} 1 _q -1)`
-=======
     `(\min(e, n-e), q, q, \genfrac {[}{]} {0pt} {} {n-e+1} 1 _q -1)`
->>>>>>> 5663601d
 
     INPUT:
 
@@ -1068,19 +1053,6 @@
     from sage.combinat.designs import design_catalog as designs
 
     if n <= input_e + 1:
-<<<<<<< HEAD
-        raise ValueError(
-            "Impossible parameters n <= e+1 (%d > %d)" %(n,input_e) )
-
-    e = input_e
-    if n < 2*input_e:
-        e = n - input_e
-
-    PG = designs.ProjectiveGeometryDesign(n-1, e-1, q)
-    # we want the intersection graph
-    # the size of the intersection must be (q^{e-1} - 1) / (q-1)
-    size = (q**(e-1) -  1) / (q-1)
-=======
         raise ValueError(f"Impossible parameters n <= e+1 ({n} > {input_e + 1})")
 
     e = input_e
@@ -1091,7 +1063,6 @@
     # we want the intersection graph
     # the size of the intersection must be (q^{e-1} - 1) / (q-1)
     size = (q**(e-1) -  1) // (q - 1)
->>>>>>> 5663601d
     G = PG.intersection_graph([size])
     G.name("Grassmann graph J_%d(%d, %d)"%(q, n, e))
     return G
@@ -1099,16 +1070,12 @@
 def DoubleGrassmannGraph(const int q, const int e):
     r"""
     Return the bipartite double of the distance-`e` graph of the
-<<<<<<< HEAD
-    Grassmann graph with parameters `(q, 2*e+1, e)`.
-=======
     Grassmann graph with parameters `(q, 2e+1, e)`.
 
     This graph can also be descirbed as follow:
     Let `V` be the vector space of dimension `n` over `GF(q)`.
     The vertex set is the set of `e+1` or `e` subspaces of `V`.
     Two vertices are adjacent if one subspace is contained in the other.
->>>>>>> 5663601d
 
     This graph is distance-transitive.
 
@@ -1143,11 +1110,7 @@
          sage: G.is_distance_regular(True)
          ([13, 12, 12, 9, 9, None], [None, 1, 1, 4, 4, 13])
     """
-<<<<<<< HEAD
-    n = 2*e+1
-=======
     n = 2*e + 1
->>>>>>> 5663601d
     V = VectorSpace(GF(q), n)
 
     edges = []
@@ -2324,7 +2287,6 @@
 
     raise ValueError("No known graph exists")
 
-<<<<<<< HEAD
 cdef enum NearPolygonGraph:
     RegularPolygon = 0,
     GeneralisedPolygon,
@@ -2575,9 +2537,6 @@
             return OrthogonalDualPolarGraph(-1, d, q)
 
     raise ValueError("No known near polygons with the given parameters")
-=======
-
->>>>>>> 5663601d
 
 # dictionary intersection_array (as tuple)  -> construction
 # of spordaic distance-regular graphs
@@ -2644,12 +2603,8 @@
 
 _infinite_families_database = [
     (is_classical_parameters_graph, graph_with_classical_parameters),
-<<<<<<< HEAD
     (is_pseudo_partition_graph, pseudo_partition_graph),
     (is_near_polygon, near_polygon_graph)
-=======
-    (is_pseudo_partition_graph, pseudo_partition_graph)
->>>>>>> 5663601d
 ]
 
 def distance_regular_graph(list arr, existence=False, check=True):
@@ -2679,19 +2634,6 @@
         sage: G.is_distance_regular(True)
         ([12, 11, 10, 7, None], [None, 1, 2, 5, 12])
 
-<<<<<<< HEAD
-=======
-    Not all distance-regular graphs can be built with this function::
-
-        sage: G = graphs.DoubleOddGraph(2)
-        sage: G.is_distance_regular(True)
-        ([3, 2, 2, 1, 1, None], [None, 1, 1, 2, 2, 3])
-        sage: graphs.distance_regular_graph([3, 2, 2, 1, 1, 1, 1, 2, 2, 3])
-        Traceback (most recent call last):
-        ...
-        RuntimeError: No distance-regular graph with intersection array [3, 2, 2, 1, 1, 1, 1, 2, 2, 3] known
-
->>>>>>> 5663601d
     REFERENCES:
 
     See [BCN1989]_ and [VDKT2016]_.
@@ -2700,11 +2642,7 @@
 
         sage: graphs.distance_regular_graph([3, 2, 2, 1, 1, 1, 1, 2, 2, 3],
         ....: existence=True)
-<<<<<<< HEAD
         True
-=======
-        Unknown
->>>>>>> 5663601d
         sage: graphs.distance_regular_graph([3, 2, 2, 1, 2, 1, 1, 2, 2, 3],
         ....: existence=True)
         False
@@ -2715,11 +2653,8 @@
         Hamming Graph with parameters 7,3: Graph on 2187 vertices
         sage: graphs.distance_regular_graph([66, 45, 28, 1, 6, 30])
         Graph on 1024 vertices
-<<<<<<< HEAD
         sage: graphs.distance_regular_graph([6,5,5,5,1,1,1,6])
         Generalised octagon of order (1, 5): Graph on 312 vertices
-=======
->>>>>>> 5663601d
     """
     from sage.misc.unknown import Unknown
     from sage.categories.sets_cat import EmptySetError
