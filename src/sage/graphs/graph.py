# -*- coding: utf-8 -*-
r"""
Undirected graphs

This module implements functions and operations involving undirected
graphs.

{INDEX_OF_METHODS}

AUTHORS:

-  Robert L. Miller (2006-10-22): initial version

-  William Stein (2006-12-05): Editing

-  Robert L. Miller (2007-01-13): refactoring, adjusting for
   NetworkX-0.33, fixed plotting bugs (2007-01-23): basic tutorial,
   edge labels, loops, multiple edges and arcs (2007-02-07): graph6
   and sparse6 formats, matrix input

-  Emily Kirkmann (2007-02-11): added graph_border option to plot
   and show

-  Robert L. Miller (2007-02-12): vertex color-maps, graph
   boundaries, graph6 helper functions in Cython

-  Robert L. Miller Sage Days 3 (2007-02-17-21): 3d plotting in
   Tachyon

-  Robert L. Miller (2007-02-25): display a partition

-  Robert L. Miller (2007-02-28): associate arbitrary objects to
   vertices, edge and arc label display (in 2d), edge coloring

-  Robert L. Miller (2007-03-21): Automorphism group, isomorphism
   check, canonical label

-  Robert L. Miller (2007-06-07-09): NetworkX function wrapping

-  Michael W. Hansen (2007-06-09): Topological sort generation

-  Emily Kirkman, Robert L. Miller Sage Days 4: Finished wrapping
   NetworkX

-  Emily Kirkman (2007-07-21): Genus (including circular planar,
   all embeddings and all planar embeddings), all paths, interior
   paths

-  Bobby Moretti (2007-08-12): fixed up plotting of graphs with
   edge colors differentiated by label

-  Jason Grout (2007-09-25): Added functions, bug fixes, and
   general enhancements

-  Robert L. Miller (Sage Days 7): Edge labeled graph isomorphism

-  Tom Boothby (Sage Days 7): Miscellaneous awesomeness

-  Tom Boothby (2008-01-09): Added graphviz output

-  David Joyner (2009-2): Fixed docstring bug related to GAP.

-  Stephen Hartke (2009-07-26): Fixed bug in blocks_and_cut_vertices()
   that caused an incorrect result when the vertex 0 was a cut vertex.

-  Stephen Hartke (2009-08-22): Fixed bug in blocks_and_cut_vertices()
   where the list of cut_vertices is not treated as a set.

-  Anders Jonsson (2009-10-10): Counting of spanning trees and out-trees added.

-  Nathann Cohen (2009-09) : Cliquer, Connectivity, Flows
                             and everything that uses Linear Programming
                             and class numerical.MIP

- Nicolas M. Thiery (2010-02): graph layout code refactoring, dot2tex/graphviz interface

- David Coudert (2012-04) : Reduction rules in vertex_cover.

- Birk Eisermann (2012-06): added recognition of weakly chordal graphs and
                            long-hole-free / long-antihole-free graphs

- Alexandre P. Zuge (2013-07): added join operation.

- Amritanshu Prasad (2014-08): added clique polynomial

Graph Format
------------

Supported formats
~~~~~~~~~~~~~~~~~

Sage Graphs can be created from a wide range of inputs. A few
examples are covered here.


-  NetworkX dictionary format:

   ::

       sage: d = {0: [1,4,5], 1: [2,6], 2: [3,7], 3: [4,8], 4: [9], \
             5: [7, 8], 6: [8,9], 7: [9]}
       sage: G = Graph(d); G
       Graph on 10 vertices
       sage: G.plot().show()    # or G.show()

-  A NetworkX graph:

   ::

       sage: import networkx
       sage: K = networkx.complete_bipartite_graph(12,7)
       sage: G = Graph(K)
       sage: G.degree()
       [7, 7, 7, 7, 7, 7, 7, 7, 7, 7, 7, 7, 12, 12, 12, 12, 12, 12, 12]

-  graph6 or sparse6 format:

   ::

       sage: s = ':I`AKGsaOs`cI]Gb~'
       sage: G = Graph(s, sparse=True); G
       Looped multi-graph on 10 vertices
       sage: G.plot().show()    # or G.show()

   Note that the ``\`` character is an escape character in Python, and
   also a character used by graph6 strings:

   ::

       sage: G = Graph('Ihe\n@GUA')
       Traceback (most recent call last):
       ...
       RuntimeError: The string (Ihe) seems corrupt: for n = 10, the string is too short.

   In Python, the escaped character ``\`` is represented by ``\\``:

   ::

       sage: G = Graph('Ihe\\n@GUA')
       sage: G.plot().show()    # or G.show()

-  adjacency matrix: In an adjacency matrix, each column and each
   row represent a vertex. If a 1 shows up in row `i`, column
   `j`, there is an edge `(i,j)`.

   ::

       sage: M = Matrix([(0,1,0,0,1,1,0,0,0,0),(1,0,1,0,0,0,1,0,0,0), \
       (0,1,0,1,0,0,0,1,0,0), (0,0,1,0,1,0,0,0,1,0),(1,0,0,1,0,0,0,0,0,1), \
       (1,0,0,0,0,0,0,1,1,0), (0,1,0,0,0,0,0,0,1,1),(0,0,1,0,0,1,0,0,0,1), \
       (0,0,0,1,0,1,1,0,0,0), (0,0,0,0,1,0,1,1,0,0)])
       sage: M
       [0 1 0 0 1 1 0 0 0 0]
       [1 0 1 0 0 0 1 0 0 0]
       [0 1 0 1 0 0 0 1 0 0]
       [0 0 1 0 1 0 0 0 1 0]
       [1 0 0 1 0 0 0 0 0 1]
       [1 0 0 0 0 0 0 1 1 0]
       [0 1 0 0 0 0 0 0 1 1]
       [0 0 1 0 0 1 0 0 0 1]
       [0 0 0 1 0 1 1 0 0 0]
       [0 0 0 0 1 0 1 1 0 0]
       sage: G = Graph(M); G
       Graph on 10 vertices
       sage: G.plot().show()    # or G.show()

-  incidence matrix: In an incidence matrix, each row represents a
   vertex and each column represents an edge.

   ::

       sage: M = Matrix([(-1, 0, 0, 0, 1, 0, 0, 0, 0, 0,-1, 0, 0, 0, 0),
       ....:             ( 1,-1, 0, 0, 0, 0, 0, 0, 0, 0, 0,-1, 0, 0, 0),
       ....:             ( 0, 1,-1, 0, 0, 0, 0, 0, 0, 0, 0, 0,-1, 0, 0),
       ....:             ( 0, 0, 1,-1, 0, 0, 0, 0, 0, 0, 0, 0, 0,-1, 0),
       ....:             ( 0, 0, 0, 1,-1, 0, 0, 0, 0, 0, 0, 0, 0, 0,-1),
       ....:             ( 0, 0, 0, 0, 0,-1, 0, 0, 0, 1, 1, 0, 0, 0, 0),
       ....:             ( 0, 0, 0, 0, 0, 0, 0, 1,-1, 0, 0, 1, 0, 0, 0),
       ....:             ( 0, 0, 0, 0, 0, 1,-1, 0, 0, 0, 0, 0, 1, 0, 0),
       ....:             ( 0, 0, 0, 0, 0, 0, 0, 0, 1,-1, 0, 0, 0, 1, 0),
       ....:             ( 0, 0, 0, 0, 0, 0, 1,-1, 0, 0, 0, 0, 0, 0, 1)])
       sage: M
       [-1  0  0  0  1  0  0  0  0  0 -1  0  0  0  0]
       [ 1 -1  0  0  0  0  0  0  0  0  0 -1  0  0  0]
       [ 0  1 -1  0  0  0  0  0  0  0  0  0 -1  0  0]
       [ 0  0  1 -1  0  0  0  0  0  0  0  0  0 -1  0]
       [ 0  0  0  1 -1  0  0  0  0  0  0  0  0  0 -1]
       [ 0  0  0  0  0 -1  0  0  0  1  1  0  0  0  0]
       [ 0  0  0  0  0  0  0  1 -1  0  0  1  0  0  0]
       [ 0  0  0  0  0  1 -1  0  0  0  0  0  1  0  0]
       [ 0  0  0  0  0  0  0  0  1 -1  0  0  0  1  0]
       [ 0  0  0  0  0  0  1 -1  0  0  0  0  0  0  1]
       sage: G = Graph(M); G
       Graph on 10 vertices
       sage: G.plot().show()    # or G.show()
       sage: DiGraph(matrix(2,[0,0,-1,1]), format="incidence_matrix")
       Traceback (most recent call last):
       ...
       ValueError: There must be two nonzero entries (-1 & 1) per column.

-  a list of edges::

       sage: g = Graph([(1,3),(3,8),(5,2)])
       sage: g
       Graph on 5 vertices

-  an igraph Graph::

       sage: import igraph                                # optional - python_igraph
       sage: g = Graph(igraph.Graph([(1,3),(3,2),(0,2)])) # optional - python_igraph
       sage: g                                            # optional - python_igraph
       Graph on 4 vertices

Generators
----------

If you wish to iterate through all the isomorphism types of graphs,
type, for example::

    sage: for g in graphs(4):
    ...     print g.spectrum()
    [0, 0, 0, 0]
    [1, 0, 0, -1]
    [1.4142135623..., 0, 0, -1.4142135623...]
    [2, 0, -1, -1]
    [1.7320508075..., 0, 0, -1.7320508075...]
    [1, 1, -1, -1]
    [1.6180339887..., 0.6180339887..., -0.6180339887..., -1.6180339887...]
    [2.1700864866..., 0.3111078174..., -1, -1.4811943040...]
    [2, 0, 0, -2]
    [2.5615528128..., 0, -1, -1.5615528128...]
    [3, -1, -1, -1]

For some commonly used graphs to play with, type

::

    sage: graphs.[tab]          # not tested

and hit {tab}. Most of these graphs come with their own custom
plot, so you can see how people usually visualize these graphs.

::

    sage: G = graphs.PetersenGraph()
    sage: G.plot().show()    # or G.show()
    sage: G.degree_histogram()
    [0, 0, 0, 10]
    sage: G.adjacency_matrix()
    [0 1 0 0 1 1 0 0 0 0]
    [1 0 1 0 0 0 1 0 0 0]
    [0 1 0 1 0 0 0 1 0 0]
    [0 0 1 0 1 0 0 0 1 0]
    [1 0 0 1 0 0 0 0 0 1]
    [1 0 0 0 0 0 0 1 1 0]
    [0 1 0 0 0 0 0 0 1 1]
    [0 0 1 0 0 1 0 0 0 1]
    [0 0 0 1 0 1 1 0 0 0]
    [0 0 0 0 1 0 1 1 0 0]

::

    sage: S = G.subgraph([0,1,2,3])
    sage: S.plot().show()    # or S.show()
    sage: S.density()
    1/2

::

    sage: G = GraphQuery(display_cols=['graph6'], num_vertices=7, diameter=5)
    sage: L = G.get_graphs_list()
    sage: graphs_list.show_graphs(L)

.. _Graph:labels:

Labels
------

Each vertex can have any hashable object as a label. These are
things like strings, numbers, and tuples. Each edge is given a
default label of ``None``, but if specified, edges can
have any label at all. Edges between vertices `u` and
`v` are represented typically as ``(u, v, l)``, where
``l`` is the label for the edge.

Note that vertex labels themselves cannot be mutable items::

    sage: M = Matrix( [[0,0],[0,0]] )
    sage: G = Graph({ 0 : { M : None } })
    Traceback (most recent call last):
    ...
    TypeError: mutable matrices are unhashable

However, if one wants to define a dictionary, with the same keys
and arbitrary objects for entries, one can make that association::

    sage: d = {0 : graphs.DodecahedralGraph(), 1 : graphs.FlowerSnark(), \
          2 : graphs.MoebiusKantorGraph(), 3 : graphs.PetersenGraph() }
    sage: d[2]
    Moebius-Kantor Graph: Graph on 16 vertices
    sage: T = graphs.TetrahedralGraph()
    sage: T.vertices()
    [0, 1, 2, 3]
    sage: T.set_vertices(d)
    sage: T.get_vertex(1)
    Flower Snark: Graph on 20 vertices

Database
--------

There is a database available for searching for graphs that satisfy
a certain set of parameters, including number of vertices and
edges, density, maximum and minimum degree, diameter, radius, and
connectivity. To see a list of all search parameter keywords broken
down by their designated table names, type

::

    sage: graph_db_info()
    {...}

For more details on data types or keyword input, enter

::

    sage: GraphQuery?    # not tested

The results of a query can be viewed with the show method, or can be
viewed individually by iterating through the results:

::

    sage: Q = GraphQuery(display_cols=['graph6'],num_vertices=7, diameter=5)
    sage: Q.show()
    Graph6
    --------------------
    F?`po
    F?gqg
    F@?]O
    F@OKg
    F@R@o
    FA_pW
    FEOhW
    FGC{o
    FIAHo

Show each graph as you iterate through the results:

::

    sage: for g in Q:
    ...     show(g)

Visualization
-------------

To see a graph `G` you are working with, there
are three main options. You can view the graph in two dimensions via
matplotlib with ``show()``. ::

    sage: G = graphs.RandomGNP(15,.3)
    sage: G.show()

And you can view it in three dimensions via jmol with ``show3d()``. ::

    sage: G.show3d()

Or it can be rendered with `\LaTeX`.  This requires the right
additions to a standard `\mbox{\rm\TeX}` installation.  Then standard
Sage commands, such as ``view(G)`` will display the graph, or
``latex(G)`` will produce a string suitable for inclusion in a
`\LaTeX` document.  More details on this are at
the :mod:`sage.graphs.graph_latex` module. ::

    sage: from sage.graphs.graph_latex import check_tkz_graph
    sage: check_tkz_graph()  # random - depends on TeX installation
    sage: latex(G)
    \begin{tikzpicture}
    ...
    \end{tikzpicture}

Mutability
----------

Graphs are mutable, and thus unusable as dictionary keys, unless
``data_structure="static_sparse"`` is used::

    sage: G = graphs.PetersenGraph()
    sage: {G:1}[G]
    Traceback (most recent call last):
    ...
    TypeError: This graph is mutable, and thus not hashable. Create an immutable copy by `g.copy(immutable=True)`
    sage: G_immutable = Graph(G, immutable=True)
    sage: G_immutable == G
    True
    sage: {G_immutable:1}[G_immutable]
    1

Methods
-------
"""

#*****************************************************************************
#      Copyright (C) 2006 - 2007 Robert L. Miller <rlmillster@gmail.com>
#
# Distributed  under  the  terms  of  the  GNU  General  Public  License (GPL)
#                         http://www.gnu.org/licenses/
#*****************************************************************************

from copy import copy
from sage.rings.polynomial.polynomial_ring_constructor import PolynomialRing
from sage.misc.superseded import deprecation
from sage.rings.integer import Integer
from sage.rings.integer_ring import ZZ
import sage.graphs.generic_graph_pyx as generic_graph_pyx
from sage.graphs.generic_graph import GenericGraph
from sage.graphs.digraph import DiGraph
from sage.graphs.independent_sets import IndependentSets
from sage.combinat.combinatorial_map import combinatorial_map
from sage.misc.rest_index_of_methods import doc_index, gen_thematic_rest_table_index

class Graph(GenericGraph):
    r"""
    Undirected graph.

    A graph is a set of vertices connected by edges. See also the
    :wikipedia:`Wikipedia article on graphs <Graph_(mathematics)>`. For a
    collection of pre-defined graphs, see the
    :mod:`~sage.graphs.graph_generators` module.

    A :class:`Graph` object has many methods whose list can be obtained by
    typing ``g.<tab>`` (i.e. hit the 'tab' key) or by reading the documentation
    of :mod:`~sage.graphs.graph`, :mod:`~sage.graphs.generic_graph`, and
    :mod:`~sage.graphs.digraph`.

    INPUT:

    By default, a :class:`Graph` object is simple (i.e. no *loops* nor *multiple
    edges*) and unweighted. This can be easily tuned with the appropriate flags
    (see below).

    -  ``data`` -- can be any of the following (see the ``format`` argument):

      #. ``Graph()`` -- build a graph on 0 vertices.

      #. ``Graph(5)`` -- return an edgeless graph on the 5 vertices 0,...,4.

      #. ``Graph([list_of_vertices,list_of_edges])`` -- returns a graph with
         given vertices/edges.

         To bypass auto-detection, prefer the more explicit
         ``Graph([V,E],format='vertices_and_edges')``.

      #. ``Graph(list_of_edges)`` -- return a graph with a given list of edges
         (see documentation of
         :meth:`~sage.graphs.generic_graph.GenericGraph.add_edges`).

         To bypass auto-detection, prefer the more explicit ``Graph(L,
         format='list_of_edges')``.

      #. ``Graph({1:[2,3,4],3:[4]})`` -- return a graph by associating to each
         vertex the list of its neighbors.

         To bypass auto-detection, prefer the more explicit ``Graph(D,
         format='dict_of_lists')``.

      #. ``Graph({1: {2: 'a', 3:'b'} ,3:{2:'c'}})`` -- return a graph by
         associating a list of neighbors to each vertex and providing its edge
         label.

         To bypass auto-detection, prefer the more explicit ``Graph(D,
         format='dict_of_dicts')``.

         For graphs with multiple edges, you can provide a list of labels
         instead, e.g.: ``Graph({1: {2: ['a1', 'a2'], 3:['b']} ,3:{2:['c']}})``.

      #. ``Graph(a_symmetric_matrix)`` -- return a graph with given (weighted)
         adjacency matrix (see documentation of
         :meth:`~sage.graphs.generic_graph.GenericGraph.adjacency_matrix`).

         To bypass auto-detection, prefer the more explicit ``Graph(M,
         format='adjacency_matrix')``. To take weights into account, use
         ``format='weighted_adjacency_matrix'`` instead.

      #. ``Graph(a_nonsymmetric_matrix)`` -- return a graph with given incidence
         matrix (see documentation of
         :meth:`~sage.graphs.generic_graph.GenericGraph.incidence_matrix`).

         To bypass auto-detection, prefer the more explicit ``Graph(M,
         format='incidence_matrix')``.

      #. ``Graph([V, f])`` -- return a graph from a vertex set ``V`` and a
         *symmetric* function ``f``. The graph contains an edge `u,v` whenever
         ``f(u,v)`` is ``True``.. Example: ``Graph([ [1..10], lambda x,y:
         abs(x-y).is_square()])``

      #. ``Graph(':I`ES@obGkqegW~')`` -- return a graph from a graph6 or sparse6
         string (see documentation of :meth:`graph6_string` or
         :meth:`sparse6_string`).

      #. ``Graph(a_seidel_matrix, format='seidel_adjacency_matrix')`` -- return
         a graph with a given seidel adjacency matrix (see documentation of
         :meth:`seidel_adjacency_matrix`).

      #. ``Graph(another_graph)`` -- return a graph from a Sage (di)graph,
         `pygraphviz <https://pygraphviz.github.io/>`__ graph, `NetworkX
         <https://networkx.github.io/>`__ graph, or `igraph
         <http://igraph.org/python/>`__ graph.

    - ``pos`` - a positioning dictionary (cf. documentation of
      :meth:`~sage.graphs.generic_graph.GenericGraph.layout`). For example, to
      draw 4 vertices on a square::

         {0: [-1,-1],
          1: [ 1,-1],
          2: [ 1, 1],
          3: [-1, 1]}

    -  ``name`` - (must be an explicitly named parameter,
       i.e., ``name="complete")`` gives the graph a name

    -  ``loops`` - boolean, whether to allow loops (ignored
       if data is an instance of the ``Graph`` class)

    -  ``multiedges`` - boolean, whether to allow multiple
       edges (ignored if data is an instance of the ``Graph`` class).

<<<<<<< HEAD
    - ``weighted`` - whether graph thinks of itself as weighted or not. See
      :meth:`~sage.graphs.generic_graph.GenericGraph.weighted`.

    - ``format`` - if set to ``None`` (default), :class:`Graph` tries to guess
      input's format. To avoid this possibly time-consuming step, one of the
      following values can be specified (see description above): ``"int"``,
      ``"graph6"``, ``"sparse6"``, ``"rule"``, ``"list_of_edges"``,
      ``"dict_of_lists"``, ``"dict_of_dicts"``, ``"adjacency_matrix"``,
      ``"weighted_adjacency_matrix"``, ``"seidel_adjacency_matrix"``,
      ``"incidence_matrix"``, ``"elliptic_curve_congruence"``, ``"NX"``,
      ``"igraph"``.
=======
       -  ``NX`` - data must be a NetworkX Graph.

           .. NOTE::

               As Sage's default edge labels is ``None`` while NetworkX uses
               ``{}``, the ``{}`` labels of a NetworkX graph are automatically
               set to ``None`` when it is converted to a Sage graph. This
               behaviour can be overruled by setting the keyword
               ``convert_empty_dict_labels_to_None`` to ``False`` (it is
               ``True`` by default).

       - ``igraph`` - data must be an `igraph <http://igraph.org/>`__ graph.
>>>>>>> 47e4456b

    - ``sparse`` (boolean) -- ``sparse=True`` is an alias for
      ``data_structure="sparse"``, and ``sparse=False`` is an alias for
      ``data_structure="dense"``.

    - ``data_structure`` -- one of the following (for more information, see
      :mod:`~sage.graphs.base.overview`)

       * ``"dense"`` -- selects the :mod:`~sage.graphs.base.dense_graph`
         backend.

       * ``"sparse"`` -- selects the :mod:`~sage.graphs.base.sparse_graph`
         backend.

       * ``"static_sparse"`` -- selects the
         :mod:`~sage.graphs.base.static_sparse_backend` (this backend is faster
         than the sparse backend and smaller in memory, and it is immutable, so
         that the resulting graphs can be used as dictionary keys).

    - ``immutable`` (boolean) -- whether to create a immutable graph. Note that
      ``immutable=True`` is actually a shortcut for
      ``data_structure='static_sparse'``. Set to ``False`` by default.

    - ``vertex_labels`` - Whether to allow any object as a vertex (slower), or
      only the integers `0,...,n-1`, where `n` is the number of vertices.

    -  ``convert_empty_dict_labels_to_None`` - this arguments sets
       the default edge labels used by NetworkX (empty dictionaries)
       to be replaced by None, the default Sage edge label. It is
       set to ``True`` iff a NetworkX graph is on the input.

    EXAMPLES:

    We illustrate the first seven input formats (the other two
    involve packages that are currently not standard in Sage):

    #. An integer giving the number of vertices::

        sage: g = Graph(5); g
        Graph on 5 vertices
        sage: g.vertices()
        [0, 1, 2, 3, 4]
        sage: g.edges()
        []

    #. A dictionary of dictionaries::

        sage: g = Graph({0:{1:'x',2:'z',3:'a'}, 2:{5:'out'}}); g
        Graph on 5 vertices

       The labels ('x', 'z', 'a', 'out') are labels for edges. For
       example, 'out' is the label for the edge on 2 and 5. Labels can be
       used as weights, if all the labels share some common parent.

       ::

        sage: a,b,c,d,e,f = sorted(SymmetricGroup(3))
        sage: Graph({b:{d:'c',e:'p'}, c:{d:'p',e:'c'}})
        Graph on 4 vertices

    #. A dictionary of lists::

        sage: g = Graph({0:[1,2,3], 2:[4]}); g
        Graph on 5 vertices

    #. A list of vertices and a function describing adjacencies. Note
       that the list of vertices and the function must be enclosed in a
       list (i.e., [list of vertices, function]).

       Construct the Paley graph over GF(13).

       ::

          sage: g=Graph([GF(13), lambda i,j: i!=j and (i-j).is_square()])
          sage: g.vertices()
          [0, 1, 2, 3, 4, 5, 6, 7, 8, 9, 10, 11, 12]
          sage: g.adjacency_matrix()
          [0 1 0 1 1 0 0 0 0 1 1 0 1]
          [1 0 1 0 1 1 0 0 0 0 1 1 0]
          [0 1 0 1 0 1 1 0 0 0 0 1 1]
          [1 0 1 0 1 0 1 1 0 0 0 0 1]
          [1 1 0 1 0 1 0 1 1 0 0 0 0]
          [0 1 1 0 1 0 1 0 1 1 0 0 0]
          [0 0 1 1 0 1 0 1 0 1 1 0 0]
          [0 0 0 1 1 0 1 0 1 0 1 1 0]
          [0 0 0 0 1 1 0 1 0 1 0 1 1]
          [1 0 0 0 0 1 1 0 1 0 1 0 1]
          [1 1 0 0 0 0 1 1 0 1 0 1 0]
          [0 1 1 0 0 0 0 1 1 0 1 0 1]
          [1 0 1 1 0 0 0 0 1 1 0 1 0]

       Construct the line graph of a complete graph.

       ::

          sage: g=graphs.CompleteGraph(4)
          sage: line_graph=Graph([g.edges(labels=false), \
                 lambda i,j: len(set(i).intersection(set(j)))>0], \
                 loops=False)
          sage: line_graph.vertices()
          [(0, 1), (0, 2), (0, 3), (1, 2), (1, 3), (2, 3)]
          sage: line_graph.adjacency_matrix()
          [0 1 1 1 1 0]
          [1 0 1 1 0 1]
          [1 1 0 0 1 1]
          [1 1 0 0 1 1]
          [1 0 1 1 0 1]
          [0 1 1 1 1 0]

    #. A graph6 or sparse6 string: Sage automatically recognizes
       whether a string is in graph6 or sparse6 format::

           sage: s = ':I`AKGsaOs`cI]Gb~'
           sage: Graph(s,sparse=True)
           Looped multi-graph on 10 vertices

       ::

           sage: G = Graph('G?????')
           sage: G = Graph("G'?G?C")
           Traceback (most recent call last):
           ...
           RuntimeError: The string seems corrupt: valid characters are
           ?@ABCDEFGHIJKLMNOPQRSTUVWXYZ[\]^_`abcdefghijklmnopqrstuvwxyz{|}~
           sage: G = Graph('G??????')
           Traceback (most recent call last):
           ...
           RuntimeError: The string (G??????) seems corrupt: for n = 8, the string is too long.

       ::

          sage: G = Graph(":I'AKGsaOs`cI]Gb~")
          Traceback (most recent call last):
          ...
          RuntimeError: The string seems corrupt: valid characters are
          ?@ABCDEFGHIJKLMNOPQRSTUVWXYZ[\]^_`abcdefghijklmnopqrstuvwxyz{|}~

       There are also list functions to take care of lists of graphs::

           sage: s = ':IgMoqoCUOqeb\n:I`AKGsaOs`cI]Gb~\n:I`EDOAEQ?PccSsge\N\n'
           sage: graphs_list.from_sparse6(s)
           [Looped multi-graph on 10 vertices, Looped multi-graph on 10 vertices, Looped multi-graph on 10 vertices]

    #. A Sage matrix:
       Note: If format is not specified, then Sage assumes a symmetric square
       matrix is an adjacency matrix, otherwise an incidence matrix.

       - an adjacency matrix::

            sage: M = graphs.PetersenGraph().am(); M
            [0 1 0 0 1 1 0 0 0 0]
            [1 0 1 0 0 0 1 0 0 0]
            [0 1 0 1 0 0 0 1 0 0]
            [0 0 1 0 1 0 0 0 1 0]
            [1 0 0 1 0 0 0 0 0 1]
            [1 0 0 0 0 0 0 1 1 0]
            [0 1 0 0 0 0 0 0 1 1]
            [0 0 1 0 0 1 0 0 0 1]
            [0 0 0 1 0 1 1 0 0 0]
            [0 0 0 0 1 0 1 1 0 0]
            sage: Graph(M)
            Graph on 10 vertices

         ::

            sage: Graph(matrix([[1,2],[2,4]]),loops=True,sparse=True)
            Looped multi-graph on 2 vertices

            sage: M = Matrix([[0,1,-1],[1,0,-1/2],[-1,-1/2,0]]); M
            [   0    1   -1]
            [   1    0 -1/2]
            [  -1 -1/2    0]
            sage: G = Graph(M,sparse=True); G
            Graph on 3 vertices
            sage: G.weighted()
            True

       - an incidence matrix::

            sage: M = Matrix(6, [-1,0,0,0,1, 1,-1,0,0,0, 0,1,-1,0,0, 0,0,1,-1,0, 0,0,0,1,-1, 0,0,0,0,0]); M
            [-1  0  0  0  1]
            [ 1 -1  0  0  0]
            [ 0  1 -1  0  0]
            [ 0  0  1 -1  0]
            [ 0  0  0  1 -1]
            [ 0  0  0  0  0]
            sage: Graph(M)
            Graph on 6 vertices

            sage: Graph(Matrix([[1],[1],[1]]))
            Traceback (most recent call last):
            ...
            ValueError: There must be one or two nonzero entries per column in an incidence matrix. Got entries [1, 1, 1] in column 0
            sage: Graph(Matrix([[1],[1],[0]]))
            Graph on 3 vertices

            sage: M = Matrix([[0,1,-1],[1,0,-1],[-1,-1,0]]); M
            [ 0  1 -1]
            [ 1  0 -1]
            [-1 -1  0]
            sage: Graph(M,sparse=True)
            Graph on 3 vertices

            sage: M = Matrix([[0,1,1],[1,0,1],[-1,-1,0]]); M
            [ 0  1  1]
            [ 1  0  1]
            [-1 -1  0]
            sage: Graph(M)
            Traceback (most recent call last):
            ...
            ValueError: There must be one or two nonzero entries per column in an incidence matrix. Got entries [1, 1] in column 2

        Check that :trac:`9714` is fixed::

            sage: MA = Matrix([[1,2,0], [0,2,0], [0,0,1]])
            sage: GA = Graph(MA, format='adjacency_matrix')
            sage: MI = GA.incidence_matrix(oriented=False)
            sage: MI
            [2 1 1 0 0 0]
            [0 1 1 2 2 0]
            [0 0 0 0 0 2]
            sage: Graph(MI).edges(labels=None)
            [(0, 0), (0, 1), (0, 1), (1, 1), (1, 1), (2, 2)]

            sage: M = Matrix([[1], [-1]]); M
            [ 1]
            [-1]
            sage: Graph(M).edges()
            [(0, 1, None)]

    #.  A Seidel adjacency matrix::

          sage: from sage.combinat.matrices.hadamard_matrix import \
          ....:  regular_symmetric_hadamard_matrix_with_constant_diagonal as rshcd
          sage: m=rshcd(16,1)- matrix.identity(16)
          sage: Graph(m,format="seidel_adjacency_matrix").is_strongly_regular(parameters=True)
          (16, 6, 2, 2)

    #. a list of edges, or labelled edges::

          sage: g = Graph([(1,3),(3,8),(5,2)])
          sage: g
          Graph on 5 vertices

          sage: g = Graph([(1,2,"Peace"),(7,-9,"and"),(77,2, "Love")])
          sage: g
          Graph on 5 vertices
          sage: g = Graph([(0, 2, '0'), (0, 2, '1'), (3, 3, '2')], loops=True, multiedges=True)
          sage: g.loops()
          [(3, 3, '2')]

    #. A NetworkX MultiGraph::

          sage: import networkx
          sage: g = networkx.MultiGraph({0:[1,2,3], 2:[4]})
          sage: Graph(g)
          Graph on 5 vertices

    #. A NetworkX graph::

           sage: import networkx
           sage: g = networkx.Graph({0:[1,2,3], 2:[4]})
           sage: DiGraph(g)
           Digraph on 5 vertices

    #. An igraph Graph (see also
       :meth:`~sage.graphs.generic_graph.GenericGraph.igraph_graph`)::

           sage: import igraph                   # optional - python_igraph
           sage: g = igraph.Graph([(0,1),(0,2)]) # optional - python_igraph
           sage: Graph(g)                        # optional - python_igraph
           Graph on 3 vertices

       If ``vertex_labels`` is ``True``, the names of the vertices are given by
       the vertex attribute ``'name'``, if available::

           sage: g = igraph.Graph([(0,1),(0,2)], vertex_attrs={'name':['a','b','c']})  # optional - python_igraph
           sage: Graph(g).vertices()                                                   # optional - python_igraph
           ['a', 'b', 'c']
           sage: g = igraph.Graph([(0,1),(0,2)], vertex_attrs={'label':['a','b','c']}) # optional - python_igraph
           sage: Graph(g).vertices()                                                   # optional - python_igraph
           [0, 1, 2]

       If the igraph Graph has edge attributes, they are used as edge labels::

           sage: g = igraph.Graph([(0,1),(0,2)], edge_attrs={'name':['a','b'], 'weight':[1,3]}) # optional - python_igraph
           sage: Graph(g).edges()                                                               # optional - python_igraph
           [(0, 1, {'name': 'a', 'weight': 1}), (0, 2, {'name': 'b', 'weight': 3})]


    When defining an undirected graph from a function ``f``, it is *very*
    important that ``f`` be symmetric. If it is not, anything can happen::

        sage: f_sym = lambda x,y : abs(x-y) == 1
        sage: f_nonsym = lambda x,y : (x-y) == 1
        sage: G_sym = Graph([[4,6,1,5,3,7,2,0], f_sym])
        sage: G_sym.is_isomorphic(graphs.PathGraph(8))
        True
        sage: G_nonsym = Graph([[4,6,1,5,3,7,2,0], f_nonsym])
        sage: G_nonsym.size()
        4
        sage: G_nonsym.is_isomorphic(G_sym)
        False

    By default, graphs are mutable and can thus not be used as a dictionary
    key::

          sage: G = graphs.PetersenGraph()
          sage: {G:1}[G]
          Traceback (most recent call last):
          ...
          TypeError: This graph is mutable, and thus not hashable. Create an immutable copy by `g.copy(immutable=True)`

    When providing the optional arguments ``data_structure="static_sparse"``
    or ``immutable=True`` (both mean the same), then an immutable graph
    results. ::

          sage: G_imm = Graph(G, immutable=True)
          sage: H_imm = Graph(G, data_structure='static_sparse')
          sage: G_imm == H_imm == G
          True
          sage: {G_imm:1}[H_imm]
          1

    TESTS::

        sage: Graph(4,format="HeyHeyHey")
        Traceback (most recent call last):
        ...
        ValueError: Unknown input format 'HeyHeyHey'

        sage: Graph(igraph.Graph(directed=True)) # optional - python_igraph
        Traceback (most recent call last):
        ...
        ValueError: An *undirected* igraph graph was expected. To build an directed graph, call the DiGraph constructor.

        sage: m = matrix([[0,-1],[-1,0]])
        sage: Graph(m,format="seidel_adjacency_matrix")
        Graph on 2 vertices
        sage: m[0,1]=1
        sage: Graph(m,format="seidel_adjacency_matrix")
        Traceback (most recent call last):
        ...
        ValueError: Graph's Seidel adjacency matrix must be symmetric

        sage: m[0,1]=-1; m[1,1]=1
        sage: Graph(m,format="seidel_adjacency_matrix")
        Traceback (most recent call last):
        ...
        ValueError: Graph's Seidel adjacency matrix must have 0s on the main diagonal

    From a a list of vertices and a list of edges::

        sage: G = Graph([[1,2,3],[(1,2)]]); G
        Graph on 3 vertices
        sage: G.edges()
        [(1, 2, None)]
    """
    _directed = False

    def __init__(self, data=None, pos=None, loops=None, format=None,
                 weighted=None, implementation='c_graph',
                 data_structure="sparse", vertex_labels=True, name=None,
                 multiedges=None, convert_empty_dict_labels_to_None=None,
                 sparse=True, immutable=False):
        """
        TESTS::

            sage: G = Graph()
            sage: loads(dumps(G)) == G
            True
            sage: a = matrix(2,2,[1,0,0,1])
            sage: Graph(a).adjacency_matrix() == a
            True

            sage: a = matrix(2,2,[2,0,0,1])
            sage: Graph(a,sparse=True).adjacency_matrix() == a
            True

        The positions are copied when the graph is built from
        another graph ::

            sage: g = graphs.PetersenGraph()
            sage: h = Graph(g)
            sage: g.get_pos() == h.get_pos()
            True

        Or from a DiGraph ::

            sage: d = DiGraph(g)
            sage: h = Graph(d)
            sage: g.get_pos() == h.get_pos()
            True

        Loops are not counted as multiedges (see :trac:`11693`) and edges are
        not counted twice ::

            sage: Graph({1:[1]}).num_edges()
            1
            sage: Graph({1:[2,2]}).num_edges()
            2

        An empty list or dictionary defines a simple graph
        (:trac:`10441` and :trac:`12910`)::

            sage: Graph([])
            Graph on 0 vertices
            sage: Graph({})
            Graph on 0 vertices
            sage: # not "Multi-graph on 0 vertices"

        Verify that the int format works as expected (:trac:`12557`)::

            sage: Graph(2).adjacency_matrix()
            [0 0]
            [0 0]
            sage: Graph(3) == Graph(3,format='int')
            True

        Problem with weighted adjacency matrix (:trac:`13919`)::

            sage: B = {0:{1:2,2:5,3:4},1:{2:2,4:7},2:{3:1,4:4,5:3},3:{5:4},4:{5:1,6:5},5:{6:7}}
            sage: grafo3 = Graph(B,weighted=True)
            sage: matad = grafo3.weighted_adjacency_matrix()
            sage: grafo4 = Graph(matad,format = "adjacency_matrix", weighted=True)
            sage: grafo4.shortest_path(0,6,by_weight=True)
            [0, 1, 2, 5, 4, 6]

        Graphs returned when setting ``immutable=False`` are mutable::

            sage: g = graphs.PetersenGraph()
            sage: g = Graph(g.edges(),immutable=False)
            sage: g.add_edge("Hey", "Heyyyyyyy")

        And their name is set::

            sage: g = graphs.PetersenGraph()
            sage: Graph(g, immutable=True)
            Petersen graph: Graph on 10 vertices

        Check error messages for graphs built from incidence matrices (see
        :trac:`18440`)::

            sage: Graph(matrix([[-1, 1, 0],[1, 0, 0]]))
            Traceback (most recent call last):
            ...
            ValueError: Column 1 of the (oriented) incidence matrix contains
            only one nonzero value
            sage: Graph(matrix([[1,1],[1,1],[1,0]]))
            Traceback (most recent call last):
            ...
            ValueError: There must be one or two nonzero entries per column in an incidence matrix. Got entries [1, 1, 1] in column 0
            sage: Graph(matrix([[3,1,1],[0,1,1]]))
            Traceback (most recent call last):
            ...
            ValueError: Each column of a non-oriented incidence matrix must sum
            to 2, but column 0 does not
        """
        GenericGraph.__init__(self)

        from sage.structure.element import is_Matrix

        if sparse is False:
            if data_structure != "sparse":
                raise ValueError("The 'sparse' argument is an alias for "
                                 "'data_structure'. Please do not define both.")
            data_structure = "dense"

        # Choice of the backend

        if implementation != 'c_graph':
            deprecation(18375,"The 'implementation' keyword is deprecated, "
                        "and the graphs has been stored as a 'c_graph'")

        if multiedges or weighted:
            if data_structure == "dense":
                raise RuntimeError("Multiedge and weighted c_graphs must be sparse.")
        if immutable:
            data_structure = 'static_sparse'

        # If the data structure is static_sparse, we first build a graph
        # using the sparse data structure, then reencode the resulting graph
        # as a static sparse graph.
        from sage.graphs.base.sparse_graph import SparseGraphBackend
        from sage.graphs.base.dense_graph import DenseGraphBackend
        if data_structure in ["sparse", "static_sparse"]:
            CGB = SparseGraphBackend
        elif data_structure == "dense":
            CGB = DenseGraphBackend
        else:
            raise ValueError("data_structure must be equal to 'sparse', "
                             "'static_sparse' or 'dense'")
        self._backend = CGB(0, directed=False)

        if format is None and isinstance(data, str):
            if data.startswith(">>graph6<<"):
                data = data[10:]
                format = 'graph6'
            elif data.startswith(">>sparse6<<"):
                data = data[11:]
                format = 'sparse6'
            elif data[0] == ':':
                format = 'sparse6'
            else:
                format = 'graph6'
        if format is None and is_Matrix(data):
            if data.is_symmetric():
                format = 'adjacency_matrix'
            else:
                format = 'incidence_matrix'
        if format is None and isinstance(data, Graph):
            format = 'Graph'
        from sage.graphs.all import DiGraph
        if format is None and isinstance(data, DiGraph):
            data = data.to_undirected()
            format = 'Graph'
        if (format is None        and
            isinstance(data,list) and
            len(data)>=2          and
            callable(data[1])):
            format = 'rule'

        if (format is None           and
            isinstance(data,list)    and
            len(data) == 2           and
            isinstance(data[0],list) and # a list of two lists, the second of
            isinstance(data[1],list) and # which contains iterables (the edges)
            (not data[1] or callable(getattr(data[1][0],"__iter__",None)))):
            format = "vertices_and_edges"

        if format is None and isinstance(data,dict):
            keys = data.keys()
            if len(keys) == 0: format = 'dict_of_dicts'
            else:
                if isinstance(data[keys[0]], list):
                    format = 'dict_of_lists'
                elif isinstance(data[keys[0]], dict):
                    format = 'dict_of_dicts'
        if format is None and hasattr(data, 'adj'):
            import networkx
            if isinstance(data, (networkx.DiGraph, networkx.MultiDiGraph)):
                data = data.to_undirected()
            elif isinstance(data, (networkx.Graph, networkx.MultiGraph)):
                format = 'NX'

        if (format is None          and
            hasattr(data, 'vcount') and
            hasattr(data, 'get_edgelist')):
            try:
                import igraph
            except ImportError:
                raise ImportError("The data seems to be a igraph object, but "+
                                  "igraph is not installed in Sage. To install "+
                                  "it, run 'sage -i python_igraph'")
            if format is None and isinstance(data, igraph.Graph):
                format = 'igraph'
        if format is None and isinstance(data, (int, Integer)):
            format = 'int'
        if format is None and data is None:
            format = 'int'
            data = 0

        # Input is a list of edges
        if format is None and isinstance(data,list):
            format = "list_of_edges"
            if weighted is None: weighted = False
            num_verts=0

        if format is None:
            raise ValueError("This input cannot be turned into a graph")

        if format == 'weighted_adjacency_matrix':
            if weighted is False:
                raise ValueError("Format was weighted_adjacency_matrix but weighted was False.")
            if weighted   is None: weighted   = True
            if multiedges is None: multiedges = False
            format = 'adjacency_matrix'

        # At this point, 'format' has been set. We build the graph

        if format == 'graph6':
            if weighted   is None: weighted   = False
            self.allow_loops(loops if loops else False, check=False)
            self.allow_multiple_edges(multiedges if multiedges else False, check=False)
            from graph_input import from_graph6
            from_graph6(self, data)

        elif format == 'sparse6':
            if weighted   is None: weighted   = False
            self.allow_loops(False if loops is False else True, check=False)
            self.allow_multiple_edges(False if multiedges is False else True, check=False)
            from graph_input import from_sparse6
            from_sparse6(self, data)

        elif format == 'adjacency_matrix':
            from graph_input import from_adjacency_matrix
            from_adjacency_matrix(self, data, loops=loops, multiedges=multiedges, weighted=weighted)

        elif format == 'incidence_matrix':
            from graph_input import from_incidence_matrix
            from_incidence_matrix(self, data, loops=loops, multiedges=multiedges, weighted=weighted)

        elif format == 'seidel_adjacency_matrix':
            multiedges = False
            weighted = False
            loops = False
            self.allow_loops(False)
            self.allow_multiple_edges(False)
            from graph_input import from_seidel_adjacency_matrix
            from_seidel_adjacency_matrix(self, data)
        elif format == 'Graph':
            if loops is None:      loops      = data.allows_loops()
            if multiedges is None: multiedges = data.allows_multiple_edges()
            if weighted is None:   weighted   = data.weighted()
            self.allow_loops(loops, check=False)
            self.allow_multiple_edges(multiedges, check=False)
            if data.get_pos() is not None:
                pos = data.get_pos().copy()
            self.name(data.name())
            self.add_vertices(data.vertex_iterator())
            self.add_edges(data.edge_iterator())
        elif format == 'NX':
            if convert_empty_dict_labels_to_None is not False:
                r = lambda x:None if x=={} else x
            else:
                r = lambda x:x
            if weighted is None:
                if isinstance(data, networkx.Graph):
                    weighted = False
                    if multiedges is None:
                        multiedges = False
                    if loops is None:
                        loops = False
                else:
                    weighted = True
                    if multiedges is None:
                        multiedges = True
                    if loops is None:
                        loops = True
            self.allow_loops(loops, check=False)
            self.allow_multiple_edges(multiedges, check=False)
            self.add_vertices(data.nodes())
            self.add_edges((u,v,r(l)) for u,v,l in data.edges_iter(data=True))
        elif format == 'igraph':
            if data.is_directed():
                raise ValueError("An *undirected* igraph graph was expected. "+
                                 "To build an directed graph, call the DiGraph "+
                                 "constructor.")

            self.add_vertices(range(data.vcount()))
            self.add_edges([(e.source, e.target, e.attributes()) for e in data.es()])

            if vertex_labels and 'name' in data.vertex_attributes():
                vs = data.vs()
                self.relabel({v:vs[v]['name'] for v in self})

        elif format == 'rule':
            f = data[1]
            verts = data[0]
            if loops is None: loops = any(f(v,v) for v in verts)
            if weighted is None: weighted = False
            self.allow_loops(loops, check=False)
            self.allow_multiple_edges(True if multiedges else False, check=False)
            from itertools import combinations
            self.add_vertices(verts)
            self.add_edges(e for e in combinations(verts,2) if f(*e))
            self.add_edges((v,v) for v in verts if f(v,v))

        elif format == "vertices_and_edges":
            self.allow_multiple_edges(bool(multiedges), check=False)
            self.allow_loops(bool(loops), check=False)
            self.add_vertices(data[0])
            self.add_edges(data[1])

        elif format == 'dict_of_dicts':
            from graph_input import from_dict_of_dicts
            from_dict_of_dicts(self, data, loops=loops, multiedges=multiedges, weighted=weighted,
                               convert_empty_dict_labels_to_None = False if convert_empty_dict_labels_to_None is None else convert_empty_dict_labels_to_None)

        elif format == 'dict_of_lists':
            from graph_input import from_dict_of_lists
            from_dict_of_lists(self, data, loops=loops, multiedges=multiedges, weighted=weighted)

        elif format == 'int':
            self.allow_loops(loops if loops else False, check=False)
            self.allow_multiple_edges(multiedges if multiedges else False, check=False)
            if data<0:
                raise ValueError("The number of vertices cannot be strictly negative!")
            if data:
                self.add_vertices(range(data))

        elif format == 'list_of_edges':
            self.allow_multiple_edges(False if multiedges is False else True, check=False)
            self.allow_loops(False if loops is False else True, check=False)
            self.add_edges(data)
            if multiedges is not True and self.has_multiple_edges():
                deprecation(15706, "You created a graph with multiple edges "
                            "from a list. Please set 'multiedges' to 'True' "
                            "when you do so, as in the future the default "
                            "behaviour will be to ignore those edges")
            elif multiedges is None:
                self.allow_multiple_edges(False, check=False)

            if loops is not True and self.has_loops():
                deprecation(15706, "You created a graph with loops from a list. "+
                            "Please set 'loops' to 'True' when you do so, as in "+
                            "the future the default behaviour will be to ignore "+
                            "those edges")
            elif loops is None:
                self.allow_loops(False, check=False)
        else:
            raise ValueError("Unknown input format '{}'".format(format))

        if weighted   is None: weighted   = False
        self._weighted = getattr(self,'_weighted',weighted)

        self._pos = pos

        if format != 'Graph' or name is not None:
            self.name(name)

        if data_structure == "static_sparse":
            from sage.graphs.base.static_sparse_backend import StaticSparseBackend
            ib = StaticSparseBackend(self,
                                     loops = self.allows_loops(),
                                     multiedges = self.allows_multiple_edges())
            self._backend = ib
            self._immutable = True

    ### Formats

    @doc_index("Basic methods")
    def graph6_string(self):
        """
        Returns the graph6 representation of the graph as an ASCII string.
        Only valid for simple (no loops, multiple edges) graphs on 0 to
        262143 vertices.

        .. NOTE::

            As the graph6 format only handles graphs whose vertex set is
            `\{0,...,n-1\}`, a :meth:`relabelled copy
            <sage.graphs.generic_graph.GenericGraph.relabel>` of your graph will
            be encoded if necessary.

        EXAMPLES::

            sage: G = graphs.KrackhardtKiteGraph()
            sage: G.graph6_string()
            'IvUqwK@?G'
        """
        n = self.order()
        if n > 262143:
            raise ValueError('graph6 format supports graphs on 0 to 262143 vertices only.')
        elif self.has_loops() or self.has_multiple_edges():
            raise ValueError('graph6 format supports only simple graphs (no loops, no multiple edges)')
        else:
            return generic_graph_pyx.small_integer_to_graph6(n) + generic_graph_pyx.binary_string_to_graph6(self._bit_vector())

    @doc_index("Basic methods")
    def sparse6_string(self):
        r"""
        Returns the sparse6 representation of the graph as an ASCII string.
        Only valid for undirected graphs on 0 to 262143 vertices, but loops
        and multiple edges are permitted.

        .. NOTE::

            As the sparse6 format only handles graphs whose vertex set is
            `\{0,...,n-1\}`, a :meth:`relabelled copy
            <sage.graphs.generic_graph.GenericGraph.relabel>` of your graph will
            be encoded if necessary.

        EXAMPLES::

            sage: G = graphs.BullGraph()
            sage: G.sparse6_string()
            ':Da@en'

        ::

            sage: G = Graph()
            sage: G.sparse6_string()
            ':?'

        ::

            sage: G = Graph(loops=True, multiedges=True,data_structure="sparse")
            sage: Graph(':?',data_structure="sparse") == G
            True

        TEST:

        Check that :trac:`18445` is fixed::

            sage: Graph(graphs.KneserGraph(5,2).sparse6_string()).size()
            15

        """
        n = self.order()
        if n == 0:
            return ':?'
        if n > 262143:
            raise ValueError('sparse6 format supports graphs on 0 to 262143 vertices only.')
        else:
            v_to_int = {v:i for i,v in enumerate(self.vertices())}
            edges = [sorted((v_to_int[u],v_to_int[v])) for u,v in self.edge_iterator(labels=False)]
            edges.sort(key=lambda e: (e[1],e[0])) # reverse lexicographic order

            # encode bit vector
            from math import ceil
            from sage.misc.functional import log
            k = int(ceil(log(n,2)))
            v = 0
            i = 0
            m = 0
            s = ''
            while m < len(edges):
                if edges[m][1] > v + 1:
                    sp = generic_graph_pyx.int_to_binary_string(edges[m][1])
                    sp = '0'*(k-len(sp)) + sp
                    s += '1' + sp
                    v = edges[m][1]
                elif edges[m][1] == v + 1:
                    sp = generic_graph_pyx.int_to_binary_string(edges[m][0])
                    sp = '0'*(k-len(sp)) + sp
                    s += '1' + sp
                    v += 1
                    m += 1
                else:
                    sp = generic_graph_pyx.int_to_binary_string(edges[m][0])
                    sp = '0'*(k-len(sp)) + sp
                    s += '0' + sp
                    m += 1

            # encode s as a 6-string, as in R(x), but padding with 1's
            # pad on the right to make a multiple of 6
            s = s + ( '1' * ((6 - len(s))%6) )

            # split into groups of 6, and convert numbers to decimal, adding 63
            six_bits = ''
            for i in range(len(s)//6):
                six_bits += chr( int( s[6*i:6*(i+1)], 2) + 63 )
            return ':' + generic_graph_pyx.small_integer_to_graph6(n) + six_bits

    ### Attributes

    @combinatorial_map(name="partition of connected components")
    @doc_index("Deprecated")
    def to_partition(self):
        """
        Return the partition of connected components of ``self``.

        EXAMPLES::

            sage: for x in graphs(3):    print x.to_partition()
            doctest:...: DeprecationWarning: Please use G.connected_components_sizes() instead
            See http://trac.sagemath.org/17449 for details.
            [1, 1, 1]
            [2, 1]
            [3]
            [3]
        """
        from sage.misc.superseded import deprecation
        deprecation(17449, "Please use G.connected_components_sizes() instead")

        from sage.combinat.partition import Partition
        return Partition(sorted([len(y) for y in self.connected_components()], reverse=True))

    @doc_index("Basic methods")
    def is_directed(self):
        """
        Since graph is undirected, returns False.

        EXAMPLES::

            sage: Graph().is_directed()
            False
        """
        return False

    @doc_index("Connectivity, orientations, trees")
    def bridges(self):
        r"""
        Returns a list of the bridges (or cut edges).

        A bridge is an edge so that deleting it disconnects the graph.

        .. NOTE::

            This method assumes the graph is connected.

        EXAMPLES::

             sage: g = 2*graphs.PetersenGraph()
             sage: g.add_edge(1,10)
             sage: g.is_connected()
             True
             sage: g.bridges()
             [(1, 10, None)]
        """
        gs = self.strong_orientation()
        bridges = []
        for scc in gs.strongly_connected_components():
            bridges.extend(gs.edge_boundary(scc))
        return bridges

    @doc_index("Connectivity, orientations, trees")
    def spanning_trees(self):
        """
        Returns a list of all spanning trees.

        If the graph is disconnected, returns the empty list.

        Uses the Read-Tarjan backtracking algorithm [RT75]_.

        EXAMPLES::

            sage: G = Graph([(1,2),(1,2),(1,3),(1,3),(2,3),(1,4)],multiedges=True)
            sage: len(G.spanning_trees())
            8
            sage: G.spanning_trees_count()
            8
            sage: G = Graph([(1,2),(2,3),(3,1),(3,4),(4,5),(4,5),(4,6)],multiedges=True)
            sage: len(G.spanning_trees())
            6
            sage: G.spanning_trees_count()
            6

        .. SEEALSO::

            - :meth:`~sage.graphs.generic_graph.GenericGraph.spanning_trees_count`
              -- counts the number of spanning trees.

            - :meth:`~sage.graphs.graph.Graph.random_spanning_tree`
              -- returns a random spanning tree.

        TESTS:

        Works with looped graphs::

            sage: g = Graph({i:[i,(i+1)%6] for i in range(6)})
            sage: g.spanning_trees()
            [Graph on 6 vertices,
             Graph on 6 vertices,
             Graph on 6 vertices,
             Graph on 6 vertices,
             Graph on 6 vertices,
             Graph on 6 vertices]

        REFERENCES:

        .. [RT75] Read, R. C. and Tarjan, R. E.
          Bounds on Backtrack Algoritms for Listing Cycles, Paths, and Spanning Trees
          Networks, Volume 5 (1975), numer 3, pages 237-252.
        """

        def _recursive_spanning_trees(G,forest):
            """
            Returns all the spanning trees of G containing forest
            """
            if not G.is_connected():
                return []

            if G.size() == forest.size():
                return [forest.copy()]
            else:
                # Pick an edge e from G-forest
                for e in G.edge_iterator(labels=False):
                    if not forest.has_edge(e):
                        break

                # 1) Recursive call with e removed from G
                G.delete_edge(e)
                trees = _recursive_spanning_trees(G,forest)
                G.add_edge(e)

                # 2) Recursive call with e include in forest
                #
                # e=xy links the CC (connected component) of forest containing x
                # with the CC containing y. Any other edge which does that
                # cannot be added to forest anymore, and B is the list of them
                c1 = forest.connected_component_containing_vertex(e[0])
                c2 = forest.connected_component_containing_vertex(e[1])
                G.delete_edge(e)
                B = G.edge_boundary(c1,c2,sort=False)
                G.add_edge(e)

                # Actual call
                forest.add_edge(e)
                G.delete_edges(B)
                trees.extend(_recursive_spanning_trees(G,forest))
                G.add_edges(B)
                forest.delete_edge(e)

                return trees

        if self.is_connected() and len(self):
            forest = Graph([])
            forest.add_vertices(self.vertices())
            forest.add_edges(self.bridges())
            return _recursive_spanning_trees(Graph(self,immutable=False,loops=False), forest)
        else:
            return []

    ### Properties
    @doc_index("Graph properties")
    def is_tree(self, certificate=False, output='vertex'):
        """
        Tests if the graph is a tree

        INPUT:

        - ``certificate`` (boolean) -- whether to return a certificate. The
          method only returns boolean answers when ``certificate = False``
          (default). When it is set to ``True``, it either answers ``(True,
          None)`` when the graph is a tree and ``(False, cycle)`` when it
          contains a cycle. It returns ``(False, None)`` when the graph is not
          connected.

        - ``output`` (``'vertex'`` (default) or ``'edge'``) -- whether the
          certificate is given as a list of vertices or a list of
          edges.

        When the certificate cycle is given as a list of edges, the
        edges are given as `(v_i, v_{i+1}, l)` where `v_1, v_2, \dots,
        v_n` are the vertices of the cycles (in their cyclic order).

        EXAMPLES::

            sage: all(T.is_tree() for T in graphs.trees(15))
            True

        The empty graph is not considered to be a tree::

            sage: graphs.EmptyGraph().is_tree()
            False

        With certificates::

            sage: g = graphs.RandomTree(30)
            sage: g.is_tree(certificate=True)
            (True, None)
            sage: g.add_edge(10,-1)
            sage: g.add_edge(11,-1)
            sage: isit, cycle = g.is_tree(certificate=True)
            sage: isit
            False
            sage: -1 in cycle
            True

        One can also ask for the certificate as a list of edges::

            sage: g = graphs.CycleGraph(4)
            sage: g.is_tree(certificate=True, output='edge')
            (False, [(3, 2, None), (2, 1, None), (1, 0, None), (0, 3, None)])

        This is useful for graphs with multiple edges::

            sage: G = Graph([(1, 2, 'a'), (1, 2, 'b')], multiedges=True)
            sage: G.is_tree(certificate=True)
            (False, [1, 2])
            sage: G.is_tree(certificate=True, output='edge')
            (False, [(1, 2, 'a'), (2, 1, 'b')])

        TESTS:

        :trac:`14434` is fixed::

            sage: g = Graph({0:[1,4,5],3:[4,8,9],4:[9],5:[7,8],7:[9]})
            sage: _,cycle = g.is_tree(certificate=True)
            sage: g.size()
            10
            sage: g.add_cycle(cycle)
            sage: g.size()
            10
        """
        if not output in ['vertex', 'edge']:
            raise ValueError('output must be either vertex or edge')

        if self.order() == 0:
            return False

        if not self.is_connected():
            return (False, None) if certificate else False

        if certificate:
            if self.num_verts() == self.num_edges() + 1:
                return (True, None)

            if self.has_multiple_edges():
                if output == 'vertex':
                    return (False, list(self.multiple_edges()[0][:2]))
                edge1, edge2 = self.multiple_edges()[:2]
                if edge1[0] != edge2[0]:
                    return (False, [edge1, edge2])
                return (False, [edge1, (edge2[1], edge2[0], edge2[2])])

            if output == 'edge':
                if self.allows_multiple_edges():
                    def vertices_to_edges(x):
                        return [(u[0], u[1], self.edge_label(u[0], u[1])[0])
                                for u in zip(x, x[1:] + [x[0]])]
                else:
                    def vertices_to_edges(x):
                        return [(u[0], u[1], self.edge_label(u[0], u[1]))
                                for u in zip(x, x[1:] + [x[0]])]

            # This code is a depth-first search that looks for a cycle in the
            # graph. We *know* it exists as there are too many edges around.
            n = self.order()
            seen = {}
            u = next(self.vertex_iterator())
            seen[u] = u
            stack = [(u, v) for v in self.neighbor_iterator(u)]
            while stack:
                u, v = stack.pop(-1)
                if v in seen:
                    continue
                for w in self.neighbors(v):
                    if u == w:
                        continue
                    elif w in seen:
                        cycle = [v, w]
                        while u != w:
                            cycle.insert(0, u)
                            u = seen[u]
                        if output == 'vertex':
                            return (False, cycle)
                        return (False, vertices_to_edges(cycle))
                    else:
                        stack.append((v, w))
                seen[v] = u

        else:
            return self.num_verts() == self.num_edges() + 1

    @doc_index("Graph properties")
    def is_forest(self, certificate=False, output='vertex'):
        """
        Tests if the graph is a forest, i.e. a disjoint union of trees.

        INPUT:

        - ``certificate`` (boolean) -- whether to return a certificate. The
          method only returns boolean answers when ``certificate = False``
          (default). When it is set to ``True``, it either answers ``(True,
          None)`` when the graph is a forest and ``(False, cycle)`` when it
          contains a cycle.

        - ``output`` (``'vertex'`` (default) or ``'edge'``) -- whether the
          certificate is given as a list of vertices or a list of
          edges.

        EXAMPLES::

            sage: seven_acre_wood = sum(graphs.trees(7), Graph())
            sage: seven_acre_wood.is_forest()
            True

        With certificates::

            sage: g = graphs.RandomTree(30)
            sage: g.is_forest(certificate=True)
            (True, None)
            sage: (2*g + graphs.PetersenGraph() + g).is_forest(certificate=True)
            (False, [63, 62, 61, 60, 64])
        """
        number_of_connected_components = len(self.connected_components())
        isit = (self.num_verts() ==
                self.num_edges() + number_of_connected_components)

        if not certificate:
            return isit
        else:
            if isit:
                return (True, None)
            # The graph contains a cycle, and the user wants to see it.

            # No need to copy the graph
            if number_of_connected_components == 1:
                return self.is_tree(certificate=True, output=output)

            # We try to find a cycle in each connected component
            for gg in self.connected_components_subgraphs():
                isit, cycle = gg.is_tree(certificate=True, output=output)
                if not isit:
                    return (False, cycle)

    @doc_index("Graph properties")
    def is_overfull(self):
        r"""
        Tests whether the current graph is overfull.

        A graph `G` on `n` vertices and `m` edges is said to
        be overfull if:

        - `n` is odd

        - It satisfies `2m > (n-1)\Delta(G)`, where
          `\Delta(G)` denotes the maximum degree
          among all vertices in `G`.

        An overfull graph must have a chromatic index of `\Delta(G)+1`.

        EXAMPLES:

        A complete graph of order `n > 1` is overfull if and only if `n` is
        odd::

            sage: graphs.CompleteGraph(6).is_overfull()
            False
            sage: graphs.CompleteGraph(7).is_overfull()
            True
            sage: graphs.CompleteGraph(1).is_overfull()
            False

        The claw graph is not overfull::

            sage: from sage.graphs.graph_coloring import edge_coloring
            sage: g = graphs.ClawGraph()
            sage: g
            Claw graph: Graph on 4 vertices
            sage: edge_coloring(g, value_only=True)
            3
            sage: g.is_overfull()
            False

        The Holt graph is an example of a overfull graph::

            sage: G = graphs.HoltGraph()
            sage: G.is_overfull()
            True

        Checking that all complete graphs `K_n` for even `0 \leq n \leq 100`
        are not overfull::

            sage: def check_overfull_Kn_even(n):
            ...       i = 0
            ...       while i <= n:
            ...           if graphs.CompleteGraph(i).is_overfull():
            ...               print "A complete graph of even order cannot be overfull."
            ...               return
            ...           i += 2
            ...       print "Complete graphs of even order up to %s are not overfull." % n
            ...
            sage: check_overfull_Kn_even(100)  # long time
            Complete graphs of even order up to 100 are not overfull.

        The null graph, i.e. the graph with no vertices, is not overfull::

            sage: Graph().is_overfull()
            False
            sage: graphs.CompleteGraph(0).is_overfull()
            False

        Checking that all complete graphs `K_n` for odd `1 < n \leq 100`
        are overfull::

            sage: def check_overfull_Kn_odd(n):
            ...       i = 3
            ...       while i <= n:
            ...           if not graphs.CompleteGraph(i).is_overfull():
            ...               print "A complete graph of odd order > 1 must be overfull."
            ...               return
            ...           i += 2
            ...       print "Complete graphs of odd order > 1 up to %s are overfull." % n
            ...
            sage: check_overfull_Kn_odd(100)  # long time
            Complete graphs of odd order > 1 up to 100 are overfull.

        The Petersen Graph, though, is not overfull while
        its chromatic index is `\Delta+1`::

            sage: g = graphs.PetersenGraph()
            sage: g.is_overfull()
            False
            sage: from sage.graphs.graph_coloring import edge_coloring
            sage: max(g.degree()) + 1 ==  edge_coloring(g, value_only=True)
            True
        """
        # # A possible optimized version. But the gain in speed is very little.
        # return bool(self._backend.num_verts() & 1) and (  # odd order n
        #     2 * self._backend.num_edges(self._directed) > #2m > \Delta(G)*(n-1)
        #     max(self.degree()) * (self._backend.num_verts() - 1))
        # unoptimized version
        return (self.order() % 2 == 1) and (
            2 * self.size() > max(self.degree()) * (self.order() - 1))

    @doc_index("Graph properties")
    def is_even_hole_free(self, certificate = False):
        r"""
        Tests whether ``self`` contains an induced even hole.

        A Hole is a cycle of length at least 4 (included). It is said
        to be even (resp. odd) if its length is even (resp. odd).

        Even-hole-free graphs always contain a bisimplicial vertex,
        which ensures that their chromatic number is at most twice
        their clique number [ABCHRS08]_.

        INPUT:

        - ``certificate`` (boolean) -- When ``certificate = False``,
          this method only returns ``True`` or ``False``. If
          ``certificate = True``, the subgraph found is returned
          instead of ``False``.

        EXAMPLE:

        Is the Petersen Graph even-hole-free ::

            sage: g = graphs.PetersenGraph()
            sage: g.is_even_hole_free()
            False

        As any chordal graph is hole-free, interval graphs behave the
        same way::

            sage: g = graphs.RandomIntervalGraph(20)
            sage: g.is_even_hole_free()
            True

        It is clear, though, that a random Bipartite Graph which is
        not a forest has an even hole::

            sage: g = graphs.RandomBipartite(10, 10, .5)
            sage: g.is_even_hole_free() and not g.is_forest()
            False

        We can check the certificate returned is indeed an even
        cycle::

            sage: if not g.is_forest():
            ...      cycle = g.is_even_hole_free(certificate = True)
            ...      if cycle.order() % 2 == 1:
            ...          print "Error !"
            ...      if not cycle.is_isomorphic(
            ...             graphs.CycleGraph(cycle.order())):
            ...          print "Error !"
            ...
            sage: print "Everything is Fine !"
            Everything is Fine !

        TESTS:

        Bug reported in :trac:`9925`, and fixed by :trac:`9420`::

            sage: g = Graph(':SiBFGaCEF_@CE`DEGH`CEFGaCDGaCDEHaDEF`CEH`ABCDEF', loops=False, multiedges=False)
            sage: g.is_even_hole_free()
            False
            sage: g.is_even_hole_free(certificate = True)
            Subgraph of (): Graph on 4 vertices

        Making sure there are no other counter-examples around ::

            sage: t = lambda x : (Graph(x).is_forest() or
            ...         isinstance(Graph(x).is_even_hole_free(certificate = True),Graph))
            sage: all( t(graphs.RandomBipartite(10,10,.5)) for i in range(100) )
            True

        REFERENCE:

        .. [ABCHRS08] L. Addario-Berry, M. Chudnovsky, F. Havet, B. Reed, P. Seymour
          Bisimplicial vertices in even-hole-free graphs
          Journal of Combinatorial Theory, Series B
          vol 98, n.6 pp 1119-1164, 2008
        """
        from sage.graphs.graph_generators import GraphGenerators

        girth = self.girth()

        if girth > self.order():
            start = 4

        elif girth % 2 == 0:
            if not certificate:
                return False
            start = girth

        else:
            start = girth + 1

        while start <= self.order():


            subgraph = self.subgraph_search(GraphGenerators().CycleGraph(start), induced = True)

            if not subgraph is None:
                if certificate:
                    return subgraph
                else:
                    return False

            start = start + 2

        return True

    @doc_index("Graph properties")
    def is_odd_hole_free(self, certificate = False):
        r"""
        Tests whether ``self`` contains an induced odd hole.

        A Hole is a cycle of length at least 4 (included). It is said
        to be even (resp. odd) if its length is even (resp. odd).

        It is interesting to notice that while it is polynomial to
        check whether a graph has an odd hole or an odd antihole [CRST06]_, it is
        not known whether testing for one of these two cases
        independently is polynomial too.

        INPUT:

        - ``certificate`` (boolean) -- When ``certificate = False``,
          this method only returns ``True`` or ``False``. If
          ``certificate = True``, the subgraph found is returned
          instead of ``False``.

        EXAMPLE:

        Is the Petersen Graph odd-hole-free ::

            sage: g = graphs.PetersenGraph()
            sage: g.is_odd_hole_free()
            False

        Which was to be expected, as its girth is 5 ::

            sage: g.girth()
            5

        We can check the certificate returned is indeed a 5-cycle::

            sage: cycle = g.is_odd_hole_free(certificate = True)
            sage: cycle.is_isomorphic(graphs.CycleGraph(5))
            True

        As any chordal graph is hole-free, no interval graph has an odd hole::

            sage: g = graphs.RandomIntervalGraph(20)
            sage: g.is_odd_hole_free()
            True

        REFERENCES:

        .. [CRST06] M. Chudnovsky, G. Cornuejols, X. Liu, P. Seymour, K. Vuskovic
          Recognizing berge graphs
          Combinatorica vol 25, n 2, pages 143--186
          2005
        """
        from sage.graphs.graph_generators import GraphGenerators

        girth = self.odd_girth()

        if girth > self.order():
            return True
        if girth == 3:
            start = 5

        else:
            if not certificate:
                return False
            start = girth

        while start <= self.order():

            subgraph = self.subgraph_search(GraphGenerators().CycleGraph(start), induced = True)

            if not subgraph is None:
                if certificate:
                    return subgraph
                else:
                    return False

            start += 2

        return True

    @doc_index("Graph properties")
    def is_bipartite(self, certificate = False):
        """
        Returns ``True`` if graph `G` is bipartite, ``False`` if not.

        Traverse the graph G with breadth-first-search and color nodes.

        INPUT:

        - ``certificate`` -- whether to return a certificate (``False`` by
          default). If set to ``True``, the certificate returned in a proper
          2-coloring when `G` is bipartite, and an odd cycle otherwise.

        EXAMPLES::

            sage: graphs.CycleGraph(4).is_bipartite()
            True
            sage: graphs.CycleGraph(5).is_bipartite()
            False
            sage: graphs.RandomBipartite(100,100,0.7).is_bipartite()
            True

        A random graph is very rarely bipartite::

            sage: g = graphs.PetersenGraph()
            sage: g.is_bipartite()
            False
            sage: false, oddcycle = g.is_bipartite(certificate = True)
            sage: len(oddcycle) % 2
            1
        """
        color = {}

        # For any uncolored vertex in the graph (to ensure we do the right job
        # when the graph is not connected !)
        for u in self:
            if u in color:
                continue

            # Let us run a BFS starting from u
            queue = [u]
            color[u] = 1
            while queue:
                v = queue.pop(0)
                c = 1-color[v]
                for w in self.neighbor_iterator(v):

                    # If the vertex has already been colored
                    if w in color:

                        # The graph is not bipartite !
                        if color[w] == color[v]:

                            # Should we return an odd cycle ?
                            if certificate:

                                # We build the first half of the cycle, i.e. a
                                # u-w path
                                cycle = self.shortest_path(u,w)

                                # The second half is a v-u path, but there may
                                # be common vertices in the two paths. But we
                                # can avoid that !

                                for v in self.shortest_path(v,u):
                                    if v in cycle:
                                        return False, cycle[cycle.index(v):]
                                    else:
                                        cycle.append(v)
                            else:
                                return False

                    # We color a new vertex
                    else:
                        color[w] = c
                        queue.append(w)
        if certificate:
            return True, color
        else:
            return True

    @doc_index("Graph properties")
    def is_triangle_free(self, algorithm='bitset'):
        r"""
        Returns whether ``self`` is triangle-free

        INPUT:

        - ``algorithm`` -- (default: ``'bitset'``) specifies the algorithm to
          use among:

            - ``'matrix'`` -- tests if the trace of the adjacency matrix is
              positive.

            - ``'bitset'`` -- encodes adjacencies into bitsets and uses fast
              bitset operations to test if the input graph contains a
              triangle. This method is generaly faster than stantard matrix
              multiplication.

        EXAMPLE:

        The Petersen Graph is triangle-free::

            sage: g = graphs.PetersenGraph()
            sage: g.is_triangle_free()
            True

        or a complete Bipartite Graph::

            sage: G = graphs.CompleteBipartiteGraph(5,6)
            sage: G.is_triangle_free(algorithm='matrix')
            True
            sage: G.is_triangle_free(algorithm='bitset')
            True

        a tripartite graph, though, contains many triangles::

            sage: G = (3 * graphs.CompleteGraph(5)).complement()
            sage: G.is_triangle_free(algorithm='matrix')
            False
            sage: G.is_triangle_free(algorithm='bitset')
            False

        TESTS:

        Comparison of algorithms::

            sage: for i in xrange(10): # long test
            ...       G = graphs.RandomBarabasiAlbert(50,2)
            ...       bm = G.is_triangle_free(algorithm='matrix')
            ...       bb = G.is_triangle_free(algorithm='bitset')
            ...       if bm != bb:
            ...          print "That's not good!"

        Asking for an unknown algorithm::

            sage: g.is_triangle_free(algorithm='tip top')
            Traceback (most recent call last):
            ...
            ValueError: Algorithm 'tip top' not yet implemented. Please contribute.
        """
        if algorithm=='bitset':
            from sage.data_structures.bitset import Bitset
            N = self.num_verts()
            map = {}
            i = 0
            B = {}
            for u in self.vertex_iterator():
                map[u] = i
                i += 1
                B[u] = Bitset(capacity=N)
            # map adjacency to bitsets
            for u,v in self.edge_iterator(labels=None):
                B[u].add(map[v])
                B[v].add(map[u])
            # map lengths 2 paths to bitsets
            BB = Bitset(capacity=N)
            for u in self.vertex_iterator():
                BB.clear()
                for v in self.vertex_iterator():
                    if B[u]&B[v]:
                        BB.add(map[v])
                # search for triangles
                if B[u]&BB:
                    return False
            return True

        elif algorithm=='matrix':
            return (self.adjacency_matrix()**3).trace() == 0

        else:
            raise ValueError("Algorithm '%s' not yet implemented. Please contribute." %(algorithm))

    @doc_index("Graph properties")
    def is_split(self):
        r"""
        Returns ``True`` if the graph is a Split graph, ``False`` otherwise.

        A Graph `G` is said to be a split graph if its vertices `V(G)`
        can be partitioned into two sets `K` and `I` such that the
        vertices of `K` induce a complete graph, and those of `I` are
        an independent set.

        There is a simple test to check whether a graph is a split
        graph (see, for instance, the book "Graph Classes, a survey"
        [GraphClasses]_ page 203) :

        Given the degree sequence `d_1 \geq ... \geq d_n` of `G`, a graph
        is a split graph if and only if :

        .. MATH::

            \sum_{i=1}^\omega d_i = \omega (\omega - 1) + \sum_{i=\omega + 1}^nd_i

        where `\omega = max \{i:d_i\geq i-1\}`.


        EXAMPLES:

        Split graphs are, in particular, chordal graphs. Hence, The Petersen graph
        can not be split::

            sage: graphs.PetersenGraph().is_split()
            False

        We can easily build some "random" split graph by creating a
        complete graph, and adding vertices only connected
        to some random vertices of the clique::

            sage: g = graphs.CompleteGraph(10)
            sage: sets = Subsets(Set(range(10)))
            sage: for i in range(10, 25):
            ...      g.add_edges([(i,k) for k in sets.random_element()])
            sage: g.is_split()
            True

        Another caracterisation of split graph states that a graph is a split graph
        if and only if does not contain the 4-cycle, 5-cycle or 2K_2 as an induced
        subgraph. Hence for the above graph we have::

            sage: sum([g.subgraph_search_count(H,induced=True) for H in [graphs.CycleGraph(4),graphs.CycleGraph(5), 2*graphs.CompleteGraph(2)]])
            0


        REFERENCES:

        .. [GraphClasses] A. Brandstadt, VB Le and JP Spinrad
          Graph classes: a survey
          SIAM Monographs on Discrete Mathematics and Applications},
          1999
        """
        self._scream_if_not_simple()
        # our degree sequence is numbered from 0 to n-1, so to avoid
        # any mistake, let's fix it :-)
        degree_sequence = [0] + sorted(self.degree(), reverse = True)

        for (i, d) in enumerate(degree_sequence):
            if d >= i - 1:
                omega = i
            else:
                break

        left = sum(degree_sequence[:omega + 1])
        right = omega * (omega - 1) + sum(degree_sequence[omega + 1:])

        return left == right

    @doc_index("Algorithmically hard stuff")
    def treewidth(self,k=None,certificate=False):
        r"""
        Computes the tree-width of `G` (and provides a decomposition)

        INPUT:

        - ``k`` (integer) -- the width to be considered. When ``k`` is an
          integer, the method checks that the graph has treewidth `\leq k`. If
          ``k`` is ``None`` (default), the method computes the optimal
          tree-width.

        - ``certificate`` -- whether to return the tree-decomposition itself.

        OUTPUT:

            ``g.treewidth()`` returns the treewidth of ``g``. When ``k`` is
             specified, it returns ``False`` when no tree-decomposition of width
             `\leq k` exists or ``True`` otherwise. When ``certificate=True``,
             the tree-decomposition is also returned.

        ALGORITHM:

            This function virtually explores the graph of all pairs
            ``(vertex_cut,cc)``, where ``vertex_cut`` is a vertex cut of the
            graph of cardinality `\leq k+1`, and ``connected_component`` is a
            connected component of the graph induced by ``G-vertex_cut``.

            We deduce that the pair ``(vertex_cut,cc)`` is feasible with
            tree-width `k` if ``cc`` is empty, or if a vertex ``v`` from
            ``vertex_cut`` can be replaced with a vertex from ``cc``, such that
            the pair ``(vertex_cut+v,cc-v)`` is feasible.

        .. NOTE::

            The implementation would be much faster if ``cc``, the argument of the
            recursive function, was a bitset. It would also be very nice to not copy
            the graph in order to compute connected components, for this is really a
            waste of time.

        .. SEEALSO::

            :meth:`~sage.graphs.graph_decompositions.vertex_separation.path_decomposition`
            computes the pathwidth of a graph. See also the
            :mod:`~sage.graphs.graph_decompositions.vertex_separation` module.

        EXAMPLES:

        The PetersenGraph has treewidth 4::

            sage: graphs.PetersenGraph().treewidth()
            4
            sage: graphs.PetersenGraph().treewidth(certificate=True)
            Graph on 6 vertices

        The treewidth of a 2d grid is its smallest side::

            sage: graphs.Grid2dGraph(2,5).treewidth()
            2
            sage: graphs.Grid2dGraph(3,5).treewidth()
            3

        TESTS::

            sage: g = graphs.PathGraph(3)
            sage: g.treewidth()
            1
            sage: g = 2*graphs.PathGraph(3)
            sage: g.treewidth()
            1
            sage: g.treewidth(certificate=True)
            Graph on 4 vertices
            sage: g.treewidth(2)
            True
            sage: g.treewidth(1)
            True
            sage: Graph(1).treewidth()
            1
            sage: Graph(0).treewidth()
            0
            sage: graphs.PetersenGraph().treewidth(k=2)
            False
            sage: graphs.PetersenGraph().treewidth(k=6)
            True
            sage: graphs.PetersenGraph().treewidth(certificate=True).is_tree()
            True
            sage: graphs.PetersenGraph().treewidth(k=3,certificate=True)
            False
            sage: graphs.PetersenGraph().treewidth(k=4,certificate=True)
            Graph on 6 vertices

        TESTS:

        All edges do appear (:trac:`17893`)::

            sage: from itertools import combinations
            sage: g = graphs.PathGraph(10)
            sage: td = g.treewidth(certificate=True)
            sage: for bag in td:
            ....:    g.delete_edges(list(combinations(bag,2)))
            sage: g.size()
            0

        :trac:`19358`::

            sage: g = Graph()
            sage: for i in range(3):
            ....:     for j in range(2):
            ....:         g.add_path([i,(i,j),(i+1)%3])
            sage: g.treewidth()
            2
        """
        from sage.misc.cachefunc import cached_function
        from sage.sets.set import Set
        g = self

        # Stupid cases
        if g.order() == 0:
            if certificate: return Graph()
            elif k is None: return 0
            else:           return True

        # Disconnected cases
        if not g.is_connected():
            if certificate is False:
                if k is None:
                    return max(cc.treewidth() for cc in g.connected_components_subgraphs())
                else:
                    return all(cc.treewidth(k) for cc in g.connected_components_subgraphs())
            else:
                return Graph(sum([cc.treewidth(certificate=True).edges(labels=False)
                                  for cc in g.connected_components_subgraphs()],[]))

        # Forcing k to be defined
        if k is None:
            for i in range(max(1,g.clique_number()-1,min(g.degree())),
                           g.order()+1):
                ans = g.treewidth(k=i, certificate=certificate)
                if ans:
                    return ans if certificate else i

        # This is the recursion described in the method's documentation. All
        # computations are cached, and depends on the pair ``cut,
        # connected_component`` only.
        #
        # It returns either a boolean or the corresponding tree-decomposition, as a
        # list of edges between vertex cuts (as it is done for the complete
        # tree-decomposition at the end of the main function.
        @cached_function
        def rec(cut,cc):
            # Easy cases
            if len(cut) > k:
                return False
            if len(cc)+len(cut) <= k+1:
                return [(cut,cut.union(cc))] if certificate else True

            # We explore all possible extensions of the cut
            for v in cc:

                # New cuts and connected components, with v respectively added and
                # removed
                cutv = cut.union([v])
                ccv = cc.difference([v])

                # The values returned by the recursive calls.
                sons = []

                # Removing v may have disconnected cc. We iterate on its connected
                # components
                for cci in g.subgraph(ccv).connected_components():

                    # The recursive subcalls. We remove on-the-fly the vertices from
                    # the cut which play no role in separating the connected
                    # component from the rest of the graph.
                    reduced_cut = frozenset([x for x in cutv if any(xx in cci for xx in g.neighbors(x))])
                    son = rec(reduced_cut,frozenset(cci))
                    if son is False:
                        break

                    if certificate:
                        sons.extend(son)
                        sons.append((cut,cutv))
                        sons.append((cutv,reduced_cut))

                # Weird Python syntax which is useful once in a lifetime : if break
                # was never called in the loop above, we return "sons".
                else:
                    return sons if certificate else True

            return False

        # Main call to rec function, i.e. rec({v},V-{v})
        V = g.vertices()
        v = frozenset([V.pop(0)])
        TD = rec(v,frozenset(V))

        if TD is False:
            return False

        if not certificate:
            return True

        # Building the Tree-Decomposition graph. Its vertices are cuts of the
        # decomposition, and there is an edge from a cut C1 to a cut C2 if C2 is an
        # immediate subcall of C1
        G = Graph()
        G.add_edges([(Set(x),Set(y)) for x,y in TD])

        # The Tree-Decomposition contains a lot of useless nodes.
        #
        # We merge all edges between two sets S,S' where S is a subset of S'
        changed = True
        while changed:
            changed=False
            for v in G.vertices():
                for u in G.neighbors(v):
                    if u.issuperset(v):
                        G.merge_vertices([u,v]) # the new vertex is named 'u'
                        changed = True
                        break

        return G

    @doc_index("Algorithmically hard stuff")
    def is_perfect(self, certificate = False):
        r"""
        Tests whether the graph is perfect.

        A graph `G` is said to be perfect if `\chi(H)=\omega(H)` hold
        for any induced subgraph `H\subseteq_i G` (and so for `G`
        itself, too), where `\chi(H)` represents the chromatic number
        of `H`, and `\omega(H)` its clique number. The Strong Perfect
        Graph Theorem [SPGT]_ gives another characterization of
        perfect graphs:

        A graph is perfect if and only if it contains no odd hole
        (cycle on an odd number `k` of vertices, `k>3`) nor any odd
        antihole (complement of a hole) as an induced subgraph.

        INPUT:

        - ``certificate`` (boolean) -- whether to return
          a certificate (default : ``False``)

        OUTPUT:

        When ``certificate = False``, this function returns
        a boolean value. When ``certificate = True``, it returns
        a subgraph of ``self`` isomorphic to an odd hole or an odd
        antihole if any, and ``None`` otherwise.

        EXAMPLE:

        A Bipartite Graph is always perfect ::

            sage: g = graphs.RandomBipartite(8,4,.5)
            sage: g.is_perfect()
            True

        So is the line graph of a bipartite graph::

            sage: g = graphs.RandomBipartite(4,3,0.7)
            sage: g.line_graph().is_perfect() # long time
            True

        As well as the Cartesian product of two complete graphs::

            sage: g = graphs.CompleteGraph(3).cartesian_product(graphs.CompleteGraph(3))
            sage: g.is_perfect()
            True

        Interval Graphs, which are chordal graphs, too ::

            sage: g =  graphs.RandomIntervalGraph(7)
            sage: g.is_perfect()
            True

        The PetersenGraph, which is triangle-free and
        has chromatic number 3 is obviously not perfect::

            sage: g = graphs.PetersenGraph()
            sage: g.is_perfect()
            False

        We can obtain an induced 5-cycle as a certificate::

            sage: g.is_perfect(certificate = True)
            Subgraph of (Petersen graph): Graph on 5 vertices

        TEST:

        Check that :trac:`13546` has been fixed::

            sage: Graph(':FgGE@I@GxGs', loops=False, multiedges=False).is_perfect()
            False
            sage: g = Graph({0: [2, 3, 4, 5],
            ...              1: [3, 4, 5, 6],
            ...              2: [0, 4, 5, 6],
            ...              3: [0, 1, 5, 6],
            ...              4: [0, 1, 2, 6],
            ...              5: [0, 1, 2, 3],
            ...              6: [1, 2, 3, 4]})
            sage: g.is_perfect()
            False

        REFERENCES:

        .. [SPGT] M. Chudnovsky, N. Robertson, P. Seymour, R. Thomas.
          The strong perfect graph theorem
          Annals of Mathematics
          vol 164, number 1, pages 51--230
          2006

        TESTS::

            sage: Graph(':Ab').is_perfect()
            Traceback (most recent call last):
            ...
            ValueError: This method is only defined for simple graphs, and yours is not one of them !
            sage: g = Graph()
            sage: g.allow_loops(True)
            sage: g.add_edge(0,0)
            sage: g.edges()
            [(0, 0, None)]
            sage: g.is_perfect()
            Traceback (most recent call last):
            ...
            ValueError: This method is only defined for simple graphs, and yours is not one of them !

        """

        if self.has_multiple_edges() or self.has_loops():
            raise ValueError("This method is only defined for simple graphs,"
                             " and yours is not one of them !")
        if self.is_bipartite():

            return True if not certificate else None

        self_complement = self.complement()

        self_complement.remove_loops()
        self_complement.remove_multiple_edges()

        if self_complement.is_bipartite():
            return True if not certificate else None

        answer = self.is_odd_hole_free(certificate = certificate)
        if not (answer is True):
            return answer

        return self_complement.is_odd_hole_free(certificate = certificate)

    @doc_index("Graph properties")
    def odd_girth(self):
        r"""
        Returns the odd girth of self.

        The odd girth of a graph is defined as the smallest cycle of odd length.

        OUTPUT:

        The odd girth of ``self``.

        EXAMPLES:

        The McGee graph has girth 7 and therefore its odd girth is 7 as well. ::

            sage: G = graphs.McGeeGraph()
            sage: G.odd_girth()
            7

        Any complete graph on more than 2 vertices contains a triangle and has
        thus odd girth 3. ::

            sage: G = graphs.CompleteGraph(10)
            sage: G.odd_girth()
            3

        Every bipartite graph has no odd cycles and consequently odd girth of
        infinity. ::

            sage: G = graphs.CompleteBipartiteGraph(100,100)
            sage: G.odd_girth()
            +Infinity

        .. SEEALSO::

            * :meth:`~sage.graphs.generic_graph.GenericGraph.girth` -- computes
              the girth of a graph.

        REFERENCES:

        The property relating the odd girth to the coefficients of the
        characteristic polynomial is an old result from algebraic graph theory
        see

        .. [Har62] Harary, F (1962). The determinant of the adjacency matrix of
          a graph, SIAM Review 4, 202-210

        .. [Biggs93] Biggs, N. L. Algebraic Graph Theory, 2nd ed. Cambridge,
          England: Cambridge University Press, pp. 45, 1993.

        TESTS::

            sage: graphs.CycleGraph(5).odd_girth()
            5
            sage: graphs.CycleGraph(11).odd_girth()
            11
        """
        ch = ((self.am()).charpoly()).coefficients(sparse=False)
        n = self.order()

        for i in xrange(n-1,-1,-2):
            if ch[i] != 0:
                return n-i

        from sage.rings.infinity import Infinity

        return Infinity

    @doc_index("Graph properties")
    def is_edge_transitive(self):
        """
        Returns true if self is an edge transitive graph.

        A graph is edge-transitive if its automorphism group acts transitively
        on its edge set.

        Equivalently, if there exists for any pair of edges `uv,u'v'\in E(G)` an
        automorphism `\phi` of `G` such that `\phi(uv)=u'v'` (note this does not
        necessarily mean that `\phi(u)=u'` and `\phi(v)=v'`).

        See :wikipedia:`the wikipedia article on edge-transitive graphs
        <Edge-transitive_graph>` for more information.

        .. SEEALSO::

          - :meth:`~Graph.is_arc_transitive`
          - :meth:`~Graph.is_half_transitive`
          - :meth:`~Graph.is_semi_symmetric`

        EXAMPLES::

            sage: P = graphs.PetersenGraph()
            sage: P.is_edge_transitive()
            True
            sage: C = graphs.CubeGraph(3)
            sage: C.is_edge_transitive()
            True
            sage: G = graphs.GrayGraph()
            sage: G.is_edge_transitive()
            True
            sage: P = graphs.PathGraph(4)
            sage: P.is_edge_transitive()
            False
        """
        from sage.interfaces.gap import gap

        if self.size() == 0:
            return True

        A = self.automorphism_group()
        e = next(self.edge_iterator(labels=False))
        e = [A._domain_to_gap[e[0]], A._domain_to_gap[e[1]]]

        return gap("OrbitLength("+str(A._gap_())+",Set(" + str(e) + "),OnSets);") == self.size()

    @doc_index("Graph properties")
    def is_arc_transitive(self):
        """
        Returns true if self is an arc-transitive graph

        A graph is arc-transitive if its automorphism group acts transitively on
        its pairs of adjacent vertices.

        Equivalently, if there exists for any pair of edges `uv,u'v'\in E(G)` an
        automorphism `\phi_1` of `G` such that `\phi_1(u)=u'` and
        `\phi_1(v)=v'`, as well as another automorphism `\phi_2` of `G` such
        that `\phi_2(u)=v'` and `\phi_2(v)=u'`

        See :wikipedia:`the wikipedia article on arc-transitive graphs
        <arc-transitive_graph>` for more information.

        .. SEEALSO::

          - :meth:`~Graph.is_edge_transitive`
          - :meth:`~Graph.is_half_transitive`
          - :meth:`~Graph.is_semi_symmetric`

        EXAMPLES::

            sage: P = graphs.PetersenGraph()
            sage: P.is_arc_transitive()
            True
            sage: G = graphs.GrayGraph()
            sage: G.is_arc_transitive()
            False
        """

        from sage.interfaces.gap import gap

        if self.size() == 0:
            return True

        A = self.automorphism_group()
        e = next(self.edge_iterator(labels=False))
        e = [A._domain_to_gap[e[0]], A._domain_to_gap[e[1]]]

        return gap("OrbitLength("+str(A._gap_())+",Set(" + str(e) + "),OnTuples);") == 2*self.size()

    @doc_index("Graph properties")
    def is_half_transitive(self):
        """
        Returns true if self is a half-transitive graph.

        A graph is is half-transitive if it is both vertex and edge transitive
        but not arc-transitive.

        See :wikipedia:`the wikipedia article on half-transitive graphs
        <half-transitive_graph>` for more information.

        .. SEEALSO::

          - :meth:`~Graph.is_edge_transitive`
          - :meth:`~Graph.is_arc_transitive`
          - :meth:`~Graph.is_semi_symmetric`

        EXAMPLES:

        The Petersen Graph is not half-transitive::

            sage: P = graphs.PetersenGraph()
            sage: P.is_half_transitive()
            False

        The smallest half-transitive graph is the Holt Graph::

            sage: H = graphs.HoltGraph()
            sage: H.is_half_transitive()
            True
        """

        # A half-transitive graph always has only vertices of even degree
        if not all(d%2 == 0 for d in self.degree_iterator()):
            return False

        return (self.is_edge_transitive() and
                self.is_vertex_transitive() and
                not self.is_arc_transitive())

    @doc_index("Graph properties")
    def is_semi_symmetric(self):
        """
        Returns true if self is semi-symmetric.

        A graph is semi-symmetric if it is regular, edge-transitve but not
        vertex-transitive.

        See :wikipedia:`the wikipedia article on semi-symmetric graphs
        <Semi-symmetric_graph>` for more information.

        .. SEEALSO::

          - :meth:`~Graph.is_edge_transitive`
          - :meth:`~Graph.is_arc_transitive`
          - :meth:`~Graph.is_half_transitive`

        EXAMPLES:

        The Petersen graph is not semi-symmetric::

            sage: P = graphs.PetersenGraph()
            sage: P.is_semi_symmetric()
            False

        The Gray graph is the smallest possible cubic semi-symmetric graph::

            sage: G = graphs.GrayGraph()
            sage: G.is_semi_symmetric()
            True

        Another well known semi-symmetric graph is the Ljubljana graph::

            sage: L = graphs.LjubljanaGraph()
            sage: L.is_semi_symmetric()
            True
        """
        # A semi-symmetric graph is always bipartite
        if not self.is_bipartite():
            return False

        return (self.is_regular() and
                self.is_edge_transitive() and not
                self.is_vertex_transitive())

    @doc_index("Connectivity, orientations, trees")
    def degree_constrained_subgraph(self, bounds=None, solver=None, verbose=0):
        r"""
        Returns a degree-constrained subgraph.

        Given a graph `G` and two functions `f, g:V(G)\rightarrow \mathbb Z`
        such that `f \leq g`, a degree-constrained subgraph in `G` is
        a subgraph `G' \subseteq G` such that for any vertex `v \in G`,
        `f(v) \leq d_{G'}(v) \leq g(v)`.

        INPUT:

        - ``bounds`` -- (default: ``None``) Two possibilities:

          - A dictionary whose keys are the vertices, and values a pair of
            real values ``(min,max)`` corresponding to the values
            `(f(v),g(v))`.

          - A function associating to each vertex a pair of
            real values ``(min,max)`` corresponding to the values
            `(f(v),g(v))`.


        - ``solver`` -- (default: ``None``) Specify a Linear Program (LP)
          solver to be used. If set to ``None``, the default one is used. For
          more information on LP solvers and which default solver is used, see
          the method
          :meth:`solve <sage.numerical.mip.MixedIntegerLinearProgram.solve>`
          of the class
          :class:`MixedIntegerLinearProgram <sage.numerical.mip.MixedIntegerLinearProgram>`.

        - ``verbose`` -- integer (default: ``0``). Sets the level of
          verbosity. Set to 0 by default, which means quiet.

        OUTPUT:

        - When a solution exists, this method outputs the degree-constained
          subgraph as a Graph object.

        - When no solution exists, returns ``False``.

        .. NOTE::

            - This algorithm computes the degree-constrained subgraph of minimum weight.
            - If the graph's edges are weighted, these are taken into account.
            - This problem can be solved in polynomial time.

        EXAMPLES:

        Is there a perfect matching in an even cycle? ::

            sage: g = graphs.CycleGraph(6)
            sage: bounds = lambda x: [1,1]
            sage: m = g.degree_constrained_subgraph(bounds=bounds)
            sage: m.size()
            3
        """
        self._scream_if_not_simple()
        from sage.numerical.mip import MixedIntegerLinearProgram, MIPSolverException

        p = MixedIntegerLinearProgram(maximization=False, solver=solver)
        b = p.new_variable(binary=True)

        reorder = lambda x,y: (x,y) if x<y else (y,x)

        if bounds is None:
            raise ValueError("The `bounds` keyword can not be equal to None")
        elif isinstance(bounds,dict):
            f_bounds = lambda x: bounds[x]
        else:
            f_bounds = bounds


        if self.weighted():
            from sage.rings.real_mpfr import RR
            weight = lambda x: x if x in RR else 1
        else:
            weight = lambda x: 1

        for v in self:
            minimum,maximum = f_bounds(v)
            p.add_constraint(p.sum( b[reorder(x,y)]*weight(l) for x,y,l in self.edges_incident(v)), min=minimum, max=maximum)

        p.set_objective(p.sum( b[reorder(x,y)]*weight(l) for x,y,l in self.edge_iterator()))

        try:
            p.solve(log=verbose)
            g = copy(self)
            b = p.get_values(b)
            g.delete_edges([(x,y) for x,y,_ in g.edge_iterator() if b[reorder(x,y)] < 0.5])
            return g


        except MIPSolverException:
            return False


    ### Orientations

    @doc_index("Connectivity, orientations, trees")
    def strong_orientation(self):
        r"""
        Returns a strongly connected orientation of the current graph.

        An orientation of an undirected graph is a digraph obtained by giving an
        unique direction to each of its edges. An orientation is said to be
        strong if there is a directed path between each pair of vertices.  See
        also the :wikipedia:`Strongly_connected_component`.

        If the graph is 2-edge-connected, a strongly connected orientation
        can be found in linear time. If the given graph is not 2-connected,
        the orientation returned will ensure that each 2-connected component
        has a strongly connected orientation.

        OUTPUT:

        A digraph representing an orientation of the current graph.

        .. NOTE::

            - This method assumes the graph is connected.
            - This algorithm works in O(m).

        EXAMPLE:

        For a 2-regular graph, a strong orientation gives to each vertex
        an out-degree equal to 1::

            sage: g = graphs.CycleGraph(5)
            sage: g.strong_orientation().out_degree()
            [1, 1, 1, 1, 1]

        The Petersen Graph is 2-edge connected. It then has a strongly
        connected orientation::

            sage: g = graphs.PetersenGraph()
            sage: o = g.strong_orientation()
            sage: len(o.strongly_connected_components())
            1

        The same goes for the CubeGraph in any dimension ::

            sage: all(len(graphs.CubeGraph(i).strong_orientation().strongly_connected_components()) == 1 for i in xrange(2,6))
            True

        A multigraph also has a strong orientation ::

            sage: g = Graph([(1,2),(1,2)],multiedges=True)
            sage: g.strong_orientation()
            Multi-digraph on 2 vertices

        """
        from sage.graphs.all import DiGraph
        d = DiGraph(multiedges=self.allows_multiple_edges())

        id = {}
        i = 0

        # The algorithm works through a depth-first search. Any edge
        # used in the depth-first search is oriented in the direction
        # in which it has been used. All the other edges are oriented
        # backward

        v = next(self.vertex_iterator())
        seen = {}
        i=1

        # Time at which the vertices have been discovered
        seen[v] = i

        # indicates the stack of edges to explore
        next_ = self.edges_incident(v)

        while next_:
            e = next_.pop(-1)
            # We assume e[0] to be a `seen` vertex
            e = e if seen.get(e[0],False) is not False else (e[1],e[0],e[2])

            # If we discovered a new vertex
            if seen.get(e[1],False) is False:
                d.add_edge(e)
                next_.extend([ee for ee in self.edges_incident(e[1]) if (((e[0],e[1]) != (ee[0],ee[1])) and ((e[0],e[1]) != (ee[1],ee[0])))])
                i+=1
                seen[e[1]]=i

            # Else, we orient the edges backward
            else:
                if seen[e[0]] < seen[e[1]]:
                    d.add_edge((e[1],e[0],e[2]))
                else:
                    d.add_edge(e)

        # Case of multiple edges. If another edge has already been inserted, we add the new one
        # in the opposite direction.
        tmp = None
        for e in self.multiple_edges():
            if tmp == (e[0],e[1]):
                if d.has_edge(e[0],e[1]):
                    d.add_edge(e[1],e[0],e[2])
                else:
                    d.add_edge(e)
            tmp = (e[0],e[1])

        return d

    @doc_index("Connectivity, orientations, trees")
    def minimum_outdegree_orientation(self, use_edge_labels=False, solver=None, verbose=0):
        r"""
        Returns an orientation of ``self`` with the smallest possible maximum
        outdegree.

        Given a Graph `G`, is is polynomial to compute an orientation
        `D` of the edges of `G` such that the maximum out-degree in
        `D` is minimized. This problem, though, is NP-complete in the
        weighted case [AMOZ06]_.

        INPUT:

        - ``use_edge_labels`` -- boolean (default: ``False``)

          - When set to ``True``, uses edge labels as weights to
            compute the orientation and assumes a weight of `1`
            when there is no value available for a given edge.

          - When set to ``False`` (default), gives a weight of 1
            to all the edges.

        - ``solver`` -- (default: ``None``) Specify a Linear Program (LP)
          solver to be used. If set to ``None``, the default one is used. For
          more information on LP solvers and which default solver is used, see
          the method
          :meth:`solve <sage.numerical.mip.MixedIntegerLinearProgram.solve>`
          of the class
          :class:`MixedIntegerLinearProgram <sage.numerical.mip.MixedIntegerLinearProgram>`.

        - ``verbose`` -- integer (default: ``0``). Sets the level of
          verbosity. Set to 0 by default, which means quiet.

        EXAMPLE:

        Given a complete bipartite graph `K_{n,m}`, the maximum out-degree
        of an optimal orientation is `\left\lceil \frac {nm} {n+m}\right\rceil`::

            sage: g = graphs.CompleteBipartiteGraph(3,4)
            sage: o = g.minimum_outdegree_orientation()
            sage: max(o.out_degree()) == ceil((4*3)/(3+4))
            True

        REFERENCES:

        .. [AMOZ06] Asahiro, Y. and Miyano, E. and Ono, H. and Zenmyo, K.
          Graph orientation algorithms to minimize the maximum outdegree
          Proceedings of the 12th Computing: The Australasian Theory Symposium
          Volume 51, page 20
          Australian Computer Society, Inc. 2006
        """
        self._scream_if_not_simple()
        if self.is_directed():
            raise ValueError("Cannot compute an orientation of a DiGraph. "+\
                                 "Please convert it to a Graph if you really mean it.")

        if use_edge_labels:
            from sage.rings.real_mpfr import RR
            weight = lambda u,v : self.edge_label(u,v) if self.edge_label(u,v) in RR else 1
        else:
            weight = lambda u,v : 1

        from sage.numerical.mip import MixedIntegerLinearProgram

        p = MixedIntegerLinearProgram(maximization=False, solver=solver)

        # The orientation of an edge is boolean
        # and indicates whether the edge uv
        # with u<v goes from u to v ( equal to 0 )
        # or from v to u ( equal to 1)
        orientation = p.new_variable(binary=True)

        degree = p.new_variable(nonnegative=True)

        # Whether an edge adjacent to a vertex u counts
        # positively or negatively
        outgoing = lambda u,v,variable : (1-variable) if u>v else variable

        for u in self:
            p.add_constraint(p.sum(weight(u,v)*outgoing(u,v,orientation[min(u,v),max(u,v)]) for v in self.neighbors(u))-degree['max'], max=0)

        p.set_objective(degree['max'])

        p.solve(log=verbose)

        orientation = p.get_values(orientation)

        # All the edges from self are doubled in O
        # ( one in each direction )
        from sage.graphs.digraph import DiGraph
        O = DiGraph(self)

        # Builds the list of edges that should be removed
        edges=[]

        for u,v in self.edge_iterator(labels=None):
            # assumes u<v
            if u>v:
                u,v=v,u

            if orientation[min(u,v),max(u,v)] == 1:
                edges.append((max(u,v),min(u,v)))
            else:
                edges.append((min(u,v),max(u,v)))

        O.delete_edges(edges)

        return O

    @doc_index("Connectivity, orientations, trees")
    def bounded_outdegree_orientation(self, bound):
        r"""
        Computes an orientation of ``self`` such that every vertex `v`
        has out-degree less than `b(v)`

        INPUT:

        - ``bound`` -- Maximum bound on the out-degree. Can be of
          three different types :

             * An integer `k`. In this case, computes an orientation
               whose maximum out-degree is less than `k`.

             * A dictionary associating to each vertex its associated
               maximum out-degree.

             * A function associating to each vertex its associated
               maximum out-degree.

        OUTPUT:

        A DiGraph representing the orientation if it exists. A
        ``ValueError`` exception is raised otherwise.

        ALGORITHM:

        The problem is solved through a maximum flow :

        Given a graph `G`, we create a ``DiGraph`` `D` defined on
        `E(G)\cup V(G)\cup \{s,t\}`. We then link `s` to all of `V(G)`
        (these edges having a capacity equal to the bound associated
        to each element of `V(G)`), and all the elements of `E(G)` to
        `t` . We then link each `v \in V(G)` to each of its incident
        edges in `G`. A maximum integer flow of value `|E(G)|`
        corresponds to an admissible orientation of `G`. Otherwise,
        none exists.

        EXAMPLES:

        There is always an orientation of a graph `G` such that a
        vertex `v` has out-degree at most `\lceil \frac {d(v)} 2
        \rceil`::

            sage: g = graphs.RandomGNP(40, .4)
            sage: b = lambda v : ceil(g.degree(v)/2)
            sage: D = g.bounded_outdegree_orientation(b)
            sage: all( D.out_degree(v) <= b(v) for v in g )
            True


        Chvatal's graph, being 4-regular, can be oriented in such a
        way that its maximum out-degree is 2::

            sage: g = graphs.ChvatalGraph()
            sage: D = g.bounded_outdegree_orientation(2)
            sage: max(D.out_degree())
            2

        For any graph `G`, it is possible to compute an orientation
        such that the maximum out-degree is at most the maximum
        average degree of `G` divided by 2. Anything less, though, is
        impossible.

            sage: g = graphs.RandomGNP(40, .4)
            sage: mad = g.maximum_average_degree()

        Hence this is possible ::

            sage: d = g.bounded_outdegree_orientation(ceil(mad/2))

        While this is not::

            sage: try:
            ...      g.bounded_outdegree_orientation(ceil(mad/2-1))
            ...      print "Error"
            ... except ValueError:
            ...       pass

        TESTS:

        As previously for random graphs, but more intensively::

            sage: for i in xrange(30):      # long time (up to 6s on sage.math, 2012)
            ...       g = graphs.RandomGNP(40, .4)
            ...       b = lambda v : ceil(g.degree(v)/2)
            ...       D = g.bounded_outdegree_orientation(b)
            ...       if not (
            ...            all( D.out_degree(v) <= b(v) for v in g ) or
            ...            D.size() != g.size()):
            ...           print "Something wrong happened"

        """
        self._scream_if_not_simple()
        from sage.graphs.all import DiGraph
        n = self.order()

        if n == 0:
            return DiGraph()

        vertices = self.vertices()
        vertices_id = dict((y, x) for x,y in enumerate(vertices))

        b = {}


        # Checking the input type. We make a dictionay out of it
        if isinstance(bound, dict):
            b = bound
        else:
            try:
                b = dict(zip(vertices,map(bound, vertices)))

            except TypeError:
                b = dict(zip(vertices, [bound]*n))

        d = DiGraph()

        # Adding the edges (s,v) and ((u,v),t)
        d.add_edges( ('s', vertices_id[v], b[v]) for v in vertices)

        d.add_edges( ((vertices_id[u], vertices_id[v]), 't', 1)
                     for (u,v) in self.edges(labels=None) )

        # each v is linked to its incident edges

        for u,v in self.edges(labels = None):
            u,v = vertices_id[u], vertices_id[v]
            d.add_edge(u, (u,v), 1)
            d.add_edge(v, (u,v), 1)

        # Solving the maximum flow
        value, flow = d.flow('s','t', value_only = False, integer = True, use_edge_labels = True)

        if value != self.size():
            raise ValueError("No orientation exists for the given bound")

        D = DiGraph()
        D.add_vertices(vertices)

        # The flow graph may not contain all the vertices, if they are
        # not part of the flow...

        for u in [x for x in range(n) if x in flow]:

            for (uu,vv) in flow.neighbors_out(u):
                v = vv if vv != u else uu
                D.add_edge(vertices[u], vertices[v])

        # I do not like when a method destroys the embedding ;-)

        D.set_pos(self.get_pos())

        return D


    ### Coloring

    @doc_index("Basic methods")
    def bipartite_color(self):
        """
        Returns a dictionary with vertices as the keys and the color class
        as the values. Fails with an error if the graph is not bipartite.

        EXAMPLES::

            sage: graphs.CycleGraph(4).bipartite_color()
            {0: 1, 1: 0, 2: 1, 3: 0}
            sage: graphs.CycleGraph(5).bipartite_color()
            Traceback (most recent call last):
            ...
            RuntimeError: Graph is not bipartite.
        """
        isit, certificate = self.is_bipartite(certificate = True)

        if isit:
            return certificate
        else:
            raise RuntimeError("Graph is not bipartite.")

    @doc_index("Basic methods")
    def bipartite_sets(self):
        """
        Returns `(X,Y)` where `X` and `Y` are the nodes in each bipartite set of
        graph `G`. Fails with an error if graph is not bipartite.

        EXAMPLES::

            sage: graphs.CycleGraph(4).bipartite_sets()
            ({0, 2}, {1, 3})
            sage: graphs.CycleGraph(5).bipartite_sets()
            Traceback (most recent call last):
            ...
            RuntimeError: Graph is not bipartite.
        """
        color = self.bipartite_color()
        left = set([])
        right = set([])

        for u,s in color.iteritems():
            if s:
                left.add(u)
            else:
                right.add(u)

        return left, right

    @doc_index("Algorithmically hard stuff")
    def chromatic_number(self, algorithm="DLX", verbose = 0):
        r"""
        Returns the minimal number of colors needed to color the vertices
        of the graph `G`.

        INPUT:

        - ``algorithm`` -- Select an algorithm from the following supported
          algorithms:

          - If ``algorithm="DLX"`` (default), the chromatic number is
            computed using the dancing link algorithm. It is
            inefficient speedwise to compute the chromatic number through
            the dancing link algorithm because this algorithm computes
            *all* the possible colorings to check that one exists.

          - If ``algorithm="CP"``, the chromatic number is computed
            using the coefficients of the chromatic polynomial. Again, this
            method is inefficient in terms of speed and it only useful for
            small graphs.

          - If ``algorithm="MILP"``, the chromatic number is computed using a
            mixed integer linear program. The performance of this implementation
            is affected by whether optional MILP solvers have been installed
            (see the :mod:`MILP module <sage.numerical.mip>`, or Sage's tutorial
            on Linear Programming).

        - ``verbose`` -- integer (default: ``0``). Sets the level of verbosity
          for the MILP algorithm. Its default value is 0, which means *quiet*.

        .. SEEALSO::

            For more functions related to graph coloring, see the
            module :mod:`sage.graphs.graph_coloring`.

        EXAMPLES::

            sage: G = Graph({0: [1, 2, 3], 1: [2]})
            sage: G.chromatic_number(algorithm="DLX")
            3
            sage: G.chromatic_number(algorithm="MILP")
            3
            sage: G.chromatic_number(algorithm="CP")
            3

        A bipartite graph has (by definition) chromatic number 2::

            sage: graphs.RandomBipartite(50,50,0.7).chromatic_number()
            2

        A complete multipartite graph with k parts has chromatic number k::

            sage: all(graphs.CompleteMultipartiteGraph([5]*i).chromatic_number() == i for i in xrange(2,5))
            True

        The complete graph has the largest chromatic number from all the graphs
        of order n. Namely its chromatic number is n::

            sage: all(graphs.CompleteGraph(i).chromatic_number() == i for i in xrange(10))
            True

        The Kneser graph with parameters (n,2) for n > 3 has chromatic number n-2::

            sage: all(graphs.KneserGraph(i,2).chromatic_number() == i-2 for i in xrange(4,6))
            True

        A snark has chromatic index 4 hence its line graph has chromatic number 4::

            sage: graphs.FlowerSnark().line_graph().chromatic_number()
            4

        TESTS::

            sage: G = Graph({0: [1, 2, 3], 1: [2]})
            sage: G.chromatic_number(algorithm="foo")
            Traceback (most recent call last):
            ...
            ValueError: The 'algorithm' keyword must be set to either 'DLX', 'MILP' or 'CP'.
        """
        self._scream_if_not_simple(allow_multiple_edges=True)
        # default built-in algorithm; bad performance
        if algorithm == "DLX":
            from sage.graphs.graph_coloring import chromatic_number
            return chromatic_number(self)
        # Algorithm with good performance, but requires an optional
        # package: choose any of GLPK or CBC.
        elif algorithm == "MILP":
            from sage.graphs.graph_coloring import vertex_coloring
            return vertex_coloring(self, value_only=True, verbose = verbose)
        # another algorithm with bad performance; only good for small graphs
        elif algorithm == "CP":
            f = self.chromatic_polynomial()
            i = 0
            while f(i) == 0:
                i += 1
            return i
        else:
            raise ValueError("The 'algorithm' keyword must be set to either 'DLX', 'MILP' or 'CP'.")

    @doc_index("Algorithmically hard stuff")
    def coloring(self, algorithm="DLX", hex_colors=False, verbose = 0):
        r"""
        Returns the first (optimal) proper vertex-coloring found.

        INPUT:

        - ``algorithm`` -- Select an algorithm from the following supported
          algorithms:

          - If ``algorithm="DLX"`` (default), the coloring is computed using the
            dancing link algorithm.

          - If ``algorithm="MILP"``, the coloring is computed using a mixed
            integer linear program. The performance of this implementation is
            affected by whether optional MILP solvers have been installed (see
            the :mod:`MILP module <sage.numerical.mip>`).

        - ``hex_colors`` -- (default: ``False``) if ``True``, return a
          dictionary which can easily be used for plotting.

        - ``verbose`` -- integer (default: ``0``). Sets the level of verbosity
          for the MILP algorithm. Its default value is 0, which means *quiet*.

        .. SEEALSO::

            For more functions related to graph coloring, see the
            module :mod:`sage.graphs.graph_coloring`.

        EXAMPLES::

            sage: G = Graph("Fooba")
            sage: P = G.coloring(algorithm="MILP"); P
            [[2, 1, 3], [0, 6, 5], [4]]
            sage: P = G.coloring(algorithm="DLX"); P
            [[1, 2, 3], [0, 5, 6], [4]]
            sage: G.plot(partition=P)
            Graphics object consisting of 16 graphics primitives
            sage: H = G.coloring(hex_colors=True, algorithm="MILP")
            sage: for c in sorted(H.keys()):
            ...       print c, H[c]
            #0000ff [4]
            #00ff00 [0, 6, 5]
            #ff0000 [2, 1, 3]
            sage: H = G.coloring(hex_colors=True, algorithm="DLX")
            sage: for c in sorted(H.keys()):
            ...       print c, H[c]
            #0000ff [4]
            #00ff00 [1, 2, 3]
            #ff0000 [0, 5, 6]
            sage: G.plot(vertex_colors=H)
            Graphics object consisting of 16 graphics primitives

        .. PLOT::

            g = Graph("Fooba")
            sphinx_plot(g.plot(partition=g.coloring()))

        TESTS::

            sage: G.coloring(algorithm="foo")
            Traceback (most recent call last):
            ...
            ValueError: The 'algorithm' keyword must be set to either 'DLX' or 'MILP'.
        """
        self._scream_if_not_simple(allow_multiple_edges=True)
        if algorithm == "MILP":
            from sage.graphs.graph_coloring import vertex_coloring
            return vertex_coloring(self, hex_colors=hex_colors, verbose = verbose)
        elif algorithm == "DLX":
            from sage.graphs.graph_coloring import first_coloring
            return first_coloring(self, hex_colors=hex_colors)
        else:
            raise ValueError("The 'algorithm' keyword must be set to either 'DLX' or 'MILP'.")

    @doc_index("Algorithmically hard stuff")
    def chromatic_symmetric_function(self, R=None):
        r"""
        Return the chromatic symmetric function of ``self``.

        Let `G` be a graph. The chromatic symmetric function `X_G` was
        described in [Stanley95]_, specifically Theorem 2.5 states that

        .. MATH::

            X_G = \sum_{F \subseteq E(G)} (-1)^{|F|} p_{\lambda(F)},

        where `\lambda(F)` is the partition of the sizes of the connected
        components of the subgraph induced by the edges `F` and `p_{\mu}`
        is the powersum symmetric function.

        INPUT:

        - ``R`` -- (optional) the base ring for the symmetric functions;
          this uses `\ZZ` by default

        EXAMPLES::

            sage: s = SymmetricFunctions(ZZ).s()
            sage: G = graphs.CycleGraph(5)
            sage: XG = G.chromatic_symmetric_function(); XG
            p[1, 1, 1, 1, 1] - 5*p[2, 1, 1, 1] + 5*p[2, 2, 1]
             + 5*p[3, 1, 1] - 5*p[3, 2] - 5*p[4, 1] + 4*p[5]
            sage: s(XG)
            30*s[1, 1, 1, 1, 1] + 10*s[2, 1, 1, 1] + 10*s[2, 2, 1]

        Not all graphs have a postive Schur expansion::

            sage: G = graphs.ClawGraph()
            sage: XG = G.chromatic_symmetric_function(); XG
            p[1, 1, 1, 1] - 3*p[2, 1, 1] + 3*p[3, 1] - p[4]
            sage: s(XG)
            8*s[1, 1, 1, 1] + 5*s[2, 1, 1] - s[2, 2] + s[3, 1]

        We show that given a triangle `\{e_1, e_2, e_3\}`, we have
        `X_G = X_{G - e_1} + X_{G - e_2} - X_{G - e_1 - e_2}`::

            sage: G = Graph([[1,2],[1,3],[2,3]])
            sage: XG = G.chromatic_symmetric_function()
            sage: G1 = copy(G)
            sage: G1.delete_edge([1,2])
            sage: XG1 = G1.chromatic_symmetric_function()
            sage: G2 = copy(G)
            sage: G2.delete_edge([1,3])
            sage: XG2 = G2.chromatic_symmetric_function()
            sage: G3 = copy(G1)
            sage: G3.delete_edge([1,3])
            sage: XG3 = G3.chromatic_symmetric_function()
            sage: XG == XG1 + XG2 - XG3
            True

        REFERENCES:

        .. [Stanley95] R. P. Stanley, *A symmetric function generalization
           of the chromatic polynomial of a graph*, Adv. Math., ***111***
           no.1 (1995), 166-194.
        """
        from sage.combinat.sf.sf import SymmetricFunctions
        from sage.combinat.partition import _Partitions
        from sage.misc.misc import powerset
        if R is None:
            R = ZZ
        p = SymmetricFunctions(R).p()
        ret = p.zero()
        for F in powerset(self.edges()):
            la = _Partitions(self.subgraph(edges=F).connected_components_sizes())
            ret += (-1)**len(F) * p[la]
        return ret

    @doc_index("Leftovers")
    def matching(self, value_only=False, algorithm="Edmonds", use_edge_labels=True, solver=None, verbose=0):
        r"""
        Returns a maximum weighted matching of the graph
        represented by the list of its edges. For more information, see the
        `Wikipedia article on matchings
        <http://en.wikipedia.org/wiki/Matching_%28graph_theory%29>`_.

        Given a graph `G` such that each edge `e` has a weight `w_e`,
        a maximum matching is a subset `S` of the edges of `G` of
        maximum weight such that no two edges of `S` are incident
        with each other.

        As an optimization problem, it can be expressed as:

        .. math::

            \mbox{Maximize : }&\sum_{e\in G.edges()} w_e b_e\\
            \mbox{Such that : }&\forall v \in G, \sum_{(u,v)\in G.edges()} b_{(u,v)}\leq 1\\
            &\forall x\in G, b_x\mbox{ is a binary variable}

        INPUT:

        - ``value_only`` -- boolean (default: ``False``). When set to
          ``True``, only the cardinal (or the weight) of the matching is
          returned.

        - ``algorithm`` -- string (default: ``"Edmonds"``)

          - ``"Edmonds"`` selects Edmonds' algorithm as implemented in NetworkX

          - ``"LP"`` uses a Linear Program formulation of the matching problem

        - ``use_edge_labels`` -- boolean (default: ``False``)

          - When set to ``True``, computes a weighted matching where each edge
            is weighted by its label. (If an edge has no label, `1` is assumed.)

          - When set to ``False``, each edge has weight `1`.

        - ``solver`` -- (default: ``None``) Specify a Linear Program (LP)
          solver to be used. If set to ``None``, the default one is used. For
          more information on LP solvers and which default solver is used, see
          the method
          :meth:`solve <sage.numerical.mip.MixedIntegerLinearProgram.solve>`
          of the class
          :class:`MixedIntegerLinearProgram <sage.numerical.mip.MixedIntegerLinearProgram>`.

        - ``verbose`` -- integer (default: ``0``). Sets the level of
          verbosity. Set to 0 by default, which means quiet.
          Only useful when ``algorithm == "LP"``.

        ALGORITHM:

        The problem is solved using Edmond's algorithm implemented in
        NetworkX, or using Linear Programming depending on the value of
        ``algorithm``.

        EXAMPLES:

        Maximum matching in a Pappus Graph::

           sage: g = graphs.PappusGraph()
           sage: g.matching(value_only=True)
           9.0

        Same test with the Linear Program formulation::

           sage: g = graphs.PappusGraph()
           sage: g.matching(algorithm="LP", value_only=True)
           9.0

        .. PLOT::

            g = graphs.PappusGraph()
            sphinx_plot(g.plot(edge_colors={"red":g.matching()}))

        TESTS:

        If ``algorithm`` is set to anything different from ``"Edmonds"`` or
        ``"LP"``, an exception is raised::

           sage: g = graphs.PappusGraph()
           sage: g.matching(algorithm="somethingdifferent")
           Traceback (most recent call last):
           ...
           ValueError: algorithm must be set to either "Edmonds" or "LP"
        """
        self._scream_if_not_simple(allow_loops=True)
        from sage.rings.real_mpfr import RR
        weight = lambda x: x if x in RR else 1

        if algorithm == "Edmonds":
            import networkx
            if use_edge_labels:
                g = networkx.Graph()
                for u, v, l in self.edges():
                    g.add_edge(u, v, attr_dict={"weight": weight(l)})
            else:
                g = self.networkx_graph(copy=False)
            d = networkx.max_weight_matching(g)
            if value_only:
                if use_edge_labels:
                    return sum(weight(self.edge_label(u, v))
                                for u, v in d.iteritems()) * 0.5
                else:
                    return Integer(len(d)/2)
            else:
                return [(u, v, self.edge_label(u, v))
                        for u, v in d.iteritems() if u < v]

        elif algorithm == "LP":
            from sage.numerical.mip import MixedIntegerLinearProgram
            g = self
            # returns the weight of an edge considering it may not be
            # weighted ...
            p = MixedIntegerLinearProgram(maximization=True, solver=solver)
            b = p.new_variable(binary = True)
            p.set_objective(
                p.sum(weight(w) * b[min(u, v),max(u, v)]
                     for u, v, w in g.edges()))
            # for any vertex v, there is at most one edge incident to v in
            # the maximum matching
            for v in g.vertex_iterator():
                p.add_constraint(
                    p.sum(b[min(u, v),max(u, v)]
                         for u in g.neighbors(v)), max=1)
            if value_only:
                if use_edge_labels:
                    return p.solve(objective_only=True, log=verbose)
                else:
                    return Integer(round(p.solve(objective_only=True, log=verbose)))
            else:
                p.solve(log=verbose)
                b = p.get_values(b)
                return [(u, v, w) for u, v, w in g.edges()
                        if b[min(u, v),max(u, v)] == 1]

        else:
            raise ValueError('algorithm must be set to either "Edmonds" or "LP"')

    @doc_index("Algorithmically hard stuff")
    def has_homomorphism_to(self, H, core = False, solver = None, verbose = 0):
        r"""
        Checks whether there is a homomorphism between two graphs.

        A homomorphism from a graph `G` to a graph `H` is a function
        `\phi:V(G)\mapsto V(H)` such that for any edge `uv \in E(G)` the pair
        `\phi(u)\phi(v)` is an edge of `H`.

        Saying that a graph can be `k`-colored is equivalent to saying that it
        has a homomorphism to `K_k`, the complete graph on `k` elements.

        For more information, see the `Wikipedia article on graph homomorphisms
        <Graph_homomorphism>`_.

        INPUT:

        - ``H`` -- the graph to which ``self`` should be sent.

        - ``core`` (boolean) -- whether to minimize the size of the mapping's
          image (see note below). This is set to ``False`` by default.

        - ``solver`` -- (default: ``None``) Specify a Linear Program (LP)
          solver to be used. If set to ``None``, the default one is used. For
          more information on LP solvers and which default solver is used, see
          the method
          :meth:`solve <sage.numerical.mip.MixedIntegerLinearProgram.solve>`
          of the class
          :class:`MixedIntegerLinearProgram <sage.numerical.mip.MixedIntegerLinearProgram>`.

        - ``verbose`` -- integer (default: ``0``). Sets the level of
          verbosity. Set to 0 by default, which means quiet.

        .. NOTE::

           One can compute the core of a graph (with respect to homomorphism)
           with this method ::

               sage: g = graphs.CycleGraph(10)
               sage: mapping = g.has_homomorphism_to(g, core = True)
               sage: print "The size of the core is",len(set(mapping.values()))
               The size of the core is 2

        OUTPUT:

        This method returns ``False`` when the homomorphism does not exist, and
        returns the homomorphism otherwise as a dictionnary associating a vertex
        of `H` to a vertex of `G`.

        EXAMPLE:

        Is Petersen's graph 3-colorable::

            sage: P = graphs.PetersenGraph()
            sage: P.has_homomorphism_to(graphs.CompleteGraph(3)) is not False
            True

        An odd cycle admits a homomorphism to a smaller odd cycle, but not to an
        even cycle::

            sage: g = graphs.CycleGraph(9)
            sage: g.has_homomorphism_to(graphs.CycleGraph(5)) is not False
            True
            sage: g.has_homomorphism_to(graphs.CycleGraph(7)) is not False
            True
            sage: g.has_homomorphism_to(graphs.CycleGraph(4)) is not False
            False
        """
        self._scream_if_not_simple()
        from sage.numerical.mip import MixedIntegerLinearProgram, MIPSolverException
        p = MixedIntegerLinearProgram(solver=solver, maximization = False)
        b = p.new_variable(binary = True)

        # Each vertex has an image
        for ug in self:
            p.add_constraint(p.sum(b[ug,uh] for uh in H) == 1)

        nonedges = H.complement().edges(labels = False)
        for ug,vg in self.edges(labels = False):
            # Two adjacent vertices cannot be mapped to the same element
            for uh in H:
                p.add_constraint(b[ug,uh] + b[vg,uh] <= 1)

            # Two adjacent vertices cannot be mapped to no adjacent vertices
            for uh,vh in nonedges:
                p.add_constraint(b[ug,uh] + b[vg,vh] <= 1)
                p.add_constraint(b[ug,vh] + b[vg,uh] <= 1)

        # Minimize the mapping's size
        if core:

            # the value of m is one if the corresponding vertex of h is used.
            m = p.new_variable(nonnegative=True)
            for uh in H:
                for ug in self:
                    p.add_constraint(b[ug,uh] <= m[uh])

            p.set_objective(p.sum(m[vh] for vh in H))

        try:
            p.solve(log = verbose)
            b = p.get_values(b)
            mapping = dict(x[0] for x in b.items() if x[1])
            return mapping

        except MIPSolverException:
            return False

    @doc_index("Leftovers")
    def fractional_chromatic_index(self, solver = None, verbose_constraints = 0, verbose = 0):
        r"""
        Computes the fractional chromatic index of ``self``

        The fractional chromatic index is a relaxed version of edge-coloring. An
        edge coloring of a graph being actually a covering of its edges into the
        smallest possible number of matchings, the fractional chromatic index of
        a graph `G` is the smallest real value `\chi_f(G)` such that there
        exists a list of matchings `M_1, ..., M_k` of `G` and coefficients
        `\alpha_1, ..., \alpha_k` with the property that each edge is covered by
        the matchings in the following relaxed way

        .. MATH::

            \forall e \in E(G), \sum_{e \in M_i} \alpha_i \geq 1

        For more information, see the `Wikipedia article on fractional coloring
        <http://en.wikipedia.org/wiki/Fractional_coloring>`_.

        ALGORITHM:

        The fractional chromatic index is computed through Linear Programming
        through its dual. The LP solved by sage is actually:

        .. MATH::

            \mbox{Maximize : }&\sum_{e\in E(G)} r_{e}\\
            \mbox{Such that : }&\\
            &\forall M\text{ matching }\subseteq G, \sum_{e\in M}r_{v}\leq 1\\

        INPUT:

        - ``solver`` -- (default: ``None``) Specify a Linear Program (LP)
          solver to be used. If set to ``None``, the default one is used. For
          more information on LP solvers and which default solver is used, see
          the method
          :meth:`solve <sage.numerical.mip.MixedIntegerLinearProgram.solve>`
          of the class
          :class:`MixedIntegerLinearProgram <sage.numerical.mip.MixedIntegerLinearProgram>`.

          .. NOTE::

              If you want exact results, i.e. a rational number, use
              ``solver="PPL"``. This may be slower, though.

        - ``verbose_constraints`` -- whether to display which constraints are
          being generated.

        - ``verbose`` -- level of verbosity required from the LP solver

        .. NOTE::

            This implementation can be improved by computing matchings through a
            LP formulation, and not using the Python implementation of Edmonds'
            algorithm (which requires to copy the graph, etc). It may be more
            efficient to write the matching problem as a LP, as we would then
            just have to update the weights on the edges between each call to
            ``solve`` (and so avoiding the generation of all the constraints).

        EXAMPLE:

        The fractional chromatic index of a `C_5` is `5/2`::

            sage: g = graphs.CycleGraph(5)
            sage: g.fractional_chromatic_index()
            2.5

        With PPL::

            sage: g.fractional_chromatic_index(solver="PPL")
            5/2
        """
        self._scream_if_not_simple()
        from sage.numerical.mip import MixedIntegerLinearProgram

        g = copy(self)
        p = MixedIntegerLinearProgram(solver=solver, constraint_generation = True)

        # One variable per edge
        r = p.new_variable(nonnegative=True)
        R = lambda x,y : r[x,y] if x<y else r[y,x]

        # We want to maximize the sum of weights on the edges
        p.set_objective( p.sum( R(u,v) for u,v in g.edges(labels = False)))

        # Each edge being by itself a matching, its weight can not be more than
        # 1

        for u,v in g.edges(labels = False):
            p.add_constraint( R(u,v), max = 1)

        obj = p.solve(log = verbose)

        while True:

            # Updating the value on the edges of g
            for u,v in g.edges(labels = False):
                g.set_edge_label(u,v,p.get_values(R(u,v)))

            # Computing a matching of maximum weight...

            matching = g.matching()

            # If the maximum matching has weight at most 1, we are done !
            if sum((x[2] for x in matching)) <= 1:
                break

            # Otherwise, we add a new constraint

            if verbose_constraints:
                print "Adding a constraint on matching : ",matching

            p.add_constraint( p.sum( R(u,v) for u,v,_ in matching), max = 1)

            # And solve again
            obj = p.solve(log = verbose)

        # Accomplished !
        return obj

    @doc_index("Leftovers")
    def maximum_average_degree(self, value_only=True, solver = None, verbose = 0):
        r"""
        Returns the Maximum Average Degree (MAD) of the current graph.

        The Maximum Average Degree (MAD) of a graph is defined as
        the average degree of its densest subgraph. More formally,
        ``Mad(G) = \max_{H\subseteq G} Ad(H)``, where `Ad(G)` denotes
        the average degree of `G`.

        This can be computed in polynomial time.

        INPUT:

        - ``value_only`` (boolean) -- ``True`` by default

            - If ``value_only=True``, only the numerical
              value of the `MAD` is returned.

            - Else, the subgraph of `G` realizing the `MAD`
              is returned.

        - ``solver`` -- (default: ``None``) Specify a Linear Program (LP)
          solver to be used. If set to ``None``, the default one is used. For
          more information on LP solvers and which default solver is used, see
          the method
          :meth:`solve <sage.numerical.mip.MixedIntegerLinearProgram.solve>`
          of the class
          :class:`MixedIntegerLinearProgram <sage.numerical.mip.MixedIntegerLinearProgram>`.

        - ``verbose`` -- integer (default: ``0``). Sets the level of
          verbosity. Set to 0 by default, which means quiet.

        EXAMPLES:

        In any graph, the `Mad` is always larger than the average
        degree::

            sage: g = graphs.RandomGNP(20,.3)
            sage: mad_g = g.maximum_average_degree()
            sage: g.average_degree() <= mad_g
            True

        Unlike the average degree, the `Mad` of the disjoint
        union of two graphs is the maximum of the `Mad` of each
        graphs::

            sage: h = graphs.RandomGNP(20,.3)
            sage: mad_h = h.maximum_average_degree()
            sage: (g+h).maximum_average_degree() == max(mad_g, mad_h)
            True

        The subgraph of a regular graph realizing the maximum
        average degree is always the whole graph ::

            sage: g = graphs.CompleteGraph(5)
            sage: mad_g = g.maximum_average_degree(value_only=False)
            sage: g.is_isomorphic(mad_g)
            True

        This also works for complete bipartite graphs ::

            sage: g = graphs.CompleteBipartiteGraph(3,4)
            sage: mad_g = g.maximum_average_degree(value_only=False)
            sage: g.is_isomorphic(mad_g)
            True
        """
        self._scream_if_not_simple()
        g = self
        from sage.numerical.mip import MixedIntegerLinearProgram

        p = MixedIntegerLinearProgram(maximization=True, solver = solver)

        d = p.new_variable(nonnegative=True)
        one = p.new_variable(nonnegative=True)

        # Reorders u and v so that uv and vu are not considered
        # to be different edges
        reorder = lambda u,v : (min(u,v),max(u,v))

        for u,v in g.edge_iterator(labels=False):
            p.add_constraint( one[ reorder(u,v) ] - 2*d[u] , max = 0 )
            p.add_constraint( one[ reorder(u,v) ] - 2*d[v] , max = 0 )

        p.add_constraint( p.sum(d[v] for v in g), max = 1)

        p.set_objective( p.sum( one[reorder(u,v)] for u,v in g.edge_iterator(labels=False)) )

        obj = p.solve(log = verbose)

        # Paying attention to numerical error :
        # The zero values could be something like 0.000000000001
        # so I can not write l > 0
        # And the non-zero, though they should be equal to
        # 1/(order of the optimal subgraph) may be a bit lower

        # setting the minimum to 1/(10 * size of the whole graph )
        # should be safe :-)
        m = 1/(10 *Integer(g.order()))
        g_mad = g.subgraph([v for v,l in p.get_values(d).iteritems() if l>m ])

        if value_only:
            return g_mad.average_degree()
        else:
            return g_mad

    @doc_index("Algorithmically hard stuff")
    def independent_set_of_representatives(self, family, solver=None, verbose=0):
        r"""
        Returns an independent set of representatives.

        Given a graph `G` and and a family `F=\{F_i:i\in [1,...,k]\}` of
        subsets of ``g.vertices()``, an Independent Set of Representatives
        (ISR) is an assignation of a vertex `v_i\in F_i` to each set `F_i`
        such that `v_i != v_j` if `i<j` (they are representatives) and the
        set `\cup_{i}v_i` is an independent set in `G`.

        It generalizes, for example, graph coloring and graph list coloring.

        (See [AhaBerZiv07]_ for more information.)

        INPUT:

        - ``family`` -- A list of lists defining the family `F`
          (actually, a Family of subsets of ``G.vertices()``).

        - ``solver`` -- (default: ``None``) Specify a Linear Program (LP)
          solver to be used. If set to ``None``, the default one is used. For
          more information on LP solvers and which default solver is used, see
          the method
          :meth:`solve <sage.numerical.mip.MixedIntegerLinearProgram.solve>`
          of the class
          :class:`MixedIntegerLinearProgram <sage.numerical.mip.MixedIntegerLinearProgram>`.

        - ``verbose`` -- integer (default: ``0``). Sets the level of
          verbosity. Set to 0 by default, which means quiet.

        OUTPUT:

        - A list whose `i^{\mbox{th}}` element is the representative of the
          `i^{\mbox{th}}` element of the ``family`` list. If there is no ISR,
          ``None`` is returned.

        EXAMPLES:

        For a bipartite graph missing one edge, the solution is as expected::

           sage: g = graphs.CompleteBipartiteGraph(3,3)
           sage: g.delete_edge(1,4)
           sage: g.independent_set_of_representatives([[0,1,2],[3,4,5]])
           [1, 4]

        The Petersen Graph is 3-colorable, which can be expressed as an
        independent set of representatives problem : take 3 disjoint copies
        of the Petersen Graph, each one representing one color. Then take
        as a partition of the set of vertices the family defined by the three
        copies of each vertex. The ISR of such a family
        defines a 3-coloring::

            sage: g = 3 * graphs.PetersenGraph()
            sage: n = g.order()/3
            sage: f = [[i,i+n,i+2*n] for i in xrange(n)]
            sage: isr = g.independent_set_of_representatives(f)
            sage: c = [floor(i/n) for i in isr]
            sage: color_classes = [[],[],[]]
            sage: for v,i in enumerate(c):
            ...     color_classes[i].append(v)
            sage: for classs in color_classes:
            ...     g.subgraph(classs).size() == 0
            True
            True
            True

        REFERENCE:

        .. [AhaBerZiv07] R. Aharoni and E. Berger and R. Ziv
          Independent systems of representatives in weighted graphs
          Combinatorica vol 27, num 3, p253--267
          2007

        """

        from sage.numerical.mip import MixedIntegerLinearProgram
        p=MixedIntegerLinearProgram(solver=solver)

        # Boolean variable indicating whether the vertex
        # is the representative of some set
        vertex_taken=p.new_variable(binary=True)

        # Boolean variable in two dimension whose first
        # element is a vertex and whose second element
        # is one of the sets given as arguments.
        # When true, indicated that the vertex is the representant
        # of the corresponding set

        classss=p.new_variable(binary = True)

        # Associates to the vertices the classes
        # to which they belong

        lists=dict([(v,[]) for v in self.vertex_iterator()])
        for i,f in enumerate(family):
            [lists[v].append(i) for v in f]

            # a classss has exactly one representant
            p.add_constraint(p.sum(classss[v,i] for v in f), max=1, min=1)

        # A vertex represents at most one classss (vertex_taken is binary), and
        # vertex_taken[v]==1 if v is the representative of some classss

        [p.add_constraint(p.sum(classss[v,i] for i in lists[v]) - vertex_taken[v], max=0) for v in self.vertex_iterator()]

        # Two adjacent vertices can not both be representants of a set

        for (u,v) in self.edges(labels=None):
            p.add_constraint(vertex_taken[u]+vertex_taken[v],max=1)

        p.set_objective(None)

        try:
            p.solve(log=verbose)
        except Exception:
            return None

        classss=p.get_values(classss)

        repr=[]
        for i,f in enumerate(family):
            for v in f:
                if classss[v,i]==1:
                    repr.append(v)
                    break

        return repr

    @doc_index("Algorithmically hard stuff")
    def minor(self, H, solver=None, verbose=0):
        r"""
        Returns the vertices of a minor isomorphic to `H` in the current graph.

        We say that a graph `G` has a `H`-minor (or that it has
        a graph isomorphic to `H` as a minor), if for all `h\in H`,
        there exist disjoint sets `S_h \subseteq V(G)` such that
        once the vertices of each `S_h` have been merged to create
        a new graph `G'`, this new graph contains `H` as a subgraph.

        For more information, see the
        `Wikipedia article on graph minor <http://en.wikipedia.org/wiki/Minor_%28graph_theory%29>`_.

        INPUT:

        - ``H`` -- The minor to find for in the current graph.

        - ``solver`` -- (default: ``None``) Specify a Linear Program (LP)
          solver to be used. If set to ``None``, the default one is used. For
          more information on LP solvers and which default solver is used, see
          the method
          :meth:`solve <sage.numerical.mip.MixedIntegerLinearProgram.solve>`
          of the class
          :class:`MixedIntegerLinearProgram <sage.numerical.mip.MixedIntegerLinearProgram>`.

        - ``verbose`` -- integer (default: ``0``). Sets the level of
          verbosity. Set to 0 by default, which means quiet.

        OUTPUT:

        A dictionary associating to each vertex of `H` the set of vertices
        in the current graph representing it.

        ALGORITHM:

        Mixed Integer Linear Programming

        COMPLEXITY:

        Theoretically, when `H` is fixed, testing for the existence of
        a `H`-minor is polynomial. The known algorithms are highly
        exponential in `H`, though.

        .. NOTE::

            This function can be expected to be *very* slow, especially
            where the minor does not exist.

        EXAMPLES:

        Trying to find a minor isomorphic to `K_4` in
        the `4\times 4` grid::

            sage: g = graphs.GridGraph([4,4])
            sage: h = graphs.CompleteGraph(4)
            sage: L = g.minor(h)
            sage: gg = g.subgraph(flatten(L.values(), max_level = 1))
            sage: _ = [gg.merge_vertices(l) for l in L.values() if len(l)>1]
            sage: gg.is_isomorphic(h)
            True

        We can also try to prove this way that the Petersen graph
        is not planar, as it has a `K_5` minor::

            sage: g = graphs.PetersenGraph()
            sage: K5_minor = g.minor(graphs.CompleteGraph(5))                    # long time

        And even a `K_{3,3}` minor::

            sage: K33_minor = g.minor(graphs.CompleteBipartiteGraph(3,3))        # long time

        (It is much faster to use the linear-time test of
        planarity in this situation, though.)

        As there is no cycle in a tree, looking for a `K_3` minor is useless.
        This function will raise an exception in this case::

            sage: g = graphs.RandomGNP(20,.5)
            sage: g = g.subgraph(edges = g.min_spanning_tree())
            sage: g.is_tree()
            True
            sage: L = g.minor(graphs.CompleteGraph(3))
            Traceback (most recent call last):
            ...
            ValueError: This graph has no minor isomorphic to H !
        """
        self._scream_if_not_simple()
        H._scream_if_not_simple()
        from sage.numerical.mip import MixedIntegerLinearProgram, MIPSolverException
        p = MixedIntegerLinearProgram(solver=solver)

        # sorts an edge
        S = lambda x_y: x_y if x_y[0] < x_y[1] else (x_y[1], x_y[0])

        # rs = Representative set of a vertex
        # for h in H, v in G is such that rs[h,v] == 1 if and only if v
        # is a representant of h in self
        rs = p.new_variable(binary = True)

        for v in self:
            p.add_constraint(p.sum(rs[h,v] for h in H), max = 1)

        # We ensure that the set of representatives of a
        # vertex h contains a tree, and thus is connected

        # edges represents the edges of the tree
        edges = p.new_variable(binary = True)

        # there can be a edge for h between two vertices
        # only if those vertices represent h
        for u,v in self.edges(labels=None):
            for h in H:
                p.add_constraint(edges[h,S((u,v))] - rs[h,u], max = 0 )
                p.add_constraint(edges[h,S((u,v))] - rs[h,v], max = 0 )

        # The number of edges of the tree in h is exactly the cardinal
        # of its representative set minus 1

        for h in H:
            p.add_constraint(p.sum(edges[h,S(e)] for e in self.edges(labels=None))-p.sum(rs[h,v] for v in self), min=-1, max=-1)

        # a tree  has no cycle
        epsilon = 1/(5*Integer(self.order()))
        r_edges = p.new_variable(nonnegative=True)

        for h in H:
            for u,v in self.edges(labels=None):
                p.add_constraint(r_edges[h,(u,v)] + r_edges[h,(v,u)] - edges[h,S((u,v))], min = 0)

            for v in self:
                p.add_constraint(p.sum(r_edges[h,(u,v)] for u in self.neighbors(v)), max = 1-epsilon)

        # Once the representative sets are described, we must ensure
        # there are arcs corresponding to those of H between them
        h_edges = p.new_variable(nonnegative=True)

        for h1, h2 in H.edges(labels=None):

            for v1, v2 in self.edges(labels=None):

                p.add_constraint(h_edges[(h1,h2),S((v1,v2))] - rs[h2,v2], max = 0)
                p.add_constraint(h_edges[(h1,h2),S((v1,v2))] - rs[h1,v1], max = 0)

                p.add_constraint(h_edges[(h2,h1),S((v1,v2))] - rs[h1,v2], max = 0)
                p.add_constraint(h_edges[(h2,h1),S((v1,v2))] - rs[h2,v1], max = 0)

            p.add_constraint(p.sum(h_edges[(h1,h2),S(e)] + h_edges[(h2,h1),S(e)] for e in self.edges(labels=None) ), min = 1)

        p.set_objective(None)

        try:
            p.solve(log=verbose)
        except MIPSolverException:
            raise ValueError("This graph has no minor isomorphic to H !")

        rs = p.get_values(rs)

        rs_dict = {}
        for h in H:
            rs_dict[h] = [v for v in self if rs[h,v]==1]

        return rs_dict

    ### Convexity

    @doc_index("Algorithmically hard stuff")
    def convexity_properties(self):
        r"""
        Returns a ``ConvexityProperties`` object corresponding to ``self``.

        This object contains the methods related to convexity in graphs (convex
        hull, hull number) and caches useful information so that it becomes
        comparatively cheaper to compute the convex hull of many different sets
        of the same graph.

        .. SEEALSO::

            In order to know what can be done through this object, please refer
            to module :mod:`sage.graphs.convexity_properties`.

        .. NOTE::

            If you want to compute many convex hulls, keep this object in memory
            ! When it is created, it builds a table of useful information to
            compute convex hulls. As a result ::

                sage: g = graphs.PetersenGraph()
                sage: g.convexity_properties().hull([1, 3])
                [1, 2, 3]
                sage: g.convexity_properties().hull([3, 7])
                [2, 3, 7]

            Is a terrible waste of computations, while ::

                sage: g = graphs.PetersenGraph()
                sage: CP = g.convexity_properties()
                sage: CP.hull([1, 3])
                [1, 2, 3]
                sage: CP.hull([3, 7])
                [2, 3, 7]

            Makes perfect sense.
        """
        from sage.graphs.convexity_properties import ConvexityProperties
        return ConvexityProperties(self)

    # Centrality
    @doc_index("Distances")
    def centrality_degree(self, v=None):
        r"""
        Returns the degree centrality of a vertex.

        The degree centrality of a vertex `v` is its degree, divided by
        `|V(G)|-1`. For more information, see the :wikipedia:`Centrality`.

        INPUT:

        - ``v`` - a vertex. Set to ``None`` (default) to get a dictionary
          associating each vertex with its centrality degree.

        .. SEEALSO::

            - :meth:`~sage.graphs.generic_graph.GenericGraph.centrality_closeness`
            - :meth:`~sage.graphs.generic_graph.GenericGraph.centrality_betweenness`

        EXAMPLES::

            sage: (graphs.ChvatalGraph()).centrality_degree()
            {0: 4/11, 1: 4/11, 2: 4/11, 3: 4/11,  4: 4/11,  5: 4/11,
             6: 4/11, 7: 4/11, 8: 4/11, 9: 4/11, 10: 4/11, 11: 4/11}
            sage: D = graphs.DiamondGraph()
            sage: D.centrality_degree()
            {0: 2/3, 1: 1, 2: 1, 3: 2/3}
            sage: D.centrality_degree(v=1)
            1

        TESTS::

            sage: Graph(1).centrality_degree()
            Traceback (most recent call last):
            ...
            ValueError: The centrality degree is not defined on graphs with only one vertex
        """
        from sage.rings.integer import Integer
        n_minus_one = Integer(self.order()-1)
        if n_minus_one == 0:
            raise ValueError("The centrality degree is not defined "
                             "on graphs with only one vertex")
        if v is None:
            return {v:self.degree(v)/n_minus_one for v in self}
        else:
            return self.degree(v)/n_minus_one

    ### Constructors

    @doc_index("Basic methods")
    def to_directed(self, implementation='c_graph', data_structure=None,
                    sparse=None):
        """
        Returns a directed version of the graph. A single edge becomes two
        edges, one in each direction.

        INPUT:

         - ``data_structure`` -- one of ``"sparse"``, ``"static_sparse"``, or
           ``"dense"``. See the documentation of :class:`Graph` or
           :class:`DiGraph`.

         - ``sparse`` (boolean) -- ``sparse=True`` is an alias for
           ``data_structure="sparse"``, and ``sparse=False`` is an alias for
           ``data_structure="dense"``.

        EXAMPLES::

            sage: graphs.PetersenGraph().to_directed()
            Petersen graph: Digraph on 10 vertices

        TESTS:

        Immutable graphs yield immutable graphs::

            sage: Graph([[1, 2]], immutable=True).to_directed()._backend
            <type 'sage.graphs.base.static_sparse_backend.StaticSparseBackend'>

        :trac:`17005`::

            sage: Graph([[1,2]], immutable=True).to_directed()
            Digraph on 2 vertices
        """
        if sparse is not None:
            if data_structure is not None:
                raise ValueError("The 'sparse' argument is an alias for "
                                 "'data_structure'. Please do not define both.")
            data_structure = "sparse" if sparse else "dense"

        if data_structure is None:
            from sage.graphs.base.dense_graph import DenseGraphBackend
            from sage.graphs.base.sparse_graph import SparseGraphBackend
            if isinstance(self._backend, DenseGraphBackend):
                data_structure = "dense"
            elif isinstance(self._backend, SparseGraphBackend):
                data_structure = "sparse"
            else:
                data_structure = "static_sparse"
        from sage.graphs.all import DiGraph
        D = DiGraph(name           = self.name(),
                    pos            = self._pos,
                    multiedges     = self.allows_multiple_edges(),
                    loops          = self.allows_loops(),
                    implementation = implementation,
                    data_structure = (data_structure if data_structure!="static_sparse"
                                      else "sparse")) # we need a mutable copy

        D.add_vertices(self.vertex_iterator())
        for u,v,l in self.edge_iterator():
            D.add_edge(u,v,l)
            D.add_edge(v,u,l)
        if hasattr(self, '_embedding'):
            D._embedding = copy(self._embedding)
        D._weighted = self._weighted

        if data_structure == "static_sparse":
            D = D.copy(data_structure=data_structure)

        return D

    @doc_index("Basic methods")
    def to_undirected(self):
        """
        Since the graph is already undirected, simply returns a copy of
        itself.

        EXAMPLES::

            sage: graphs.PetersenGraph().to_undirected()
            Petersen graph: Graph on 10 vertices
        """
        return self.copy()

    @doc_index("Basic methods")
    def join(self, other, verbose_relabel=None, labels="pairs"):
        """
        Returns the join of ``self`` and ``other``.

        INPUT:

        - ``verbose_relabel`` - deprecated.

        - ``labels`` - (defaults to 'pairs') If set to 'pairs', each
          element ``v`` in the first graph will be named ``(0,v)`` and
          each element ``u`` in ``other`` will be named ``(1,u)`` in
          the result. If set to 'integers', the elements of the result
          will be relabeled with consecutive integers.

        .. SEEALSO::

            * :meth:`~sage.graphs.generic_graph.GenericGraph.union`

            * :meth:`~sage.graphs.generic_graph.GenericGraph.disjoint_union`

        EXAMPLES::

            sage: G = graphs.CycleGraph(3)
            sage: H = Graph(2)
            sage: J = G.join(H); J
            Cycle graph join : Graph on 5 vertices
            sage: J.vertices()
            [(0, 0), (0, 1), (0, 2), (1, 0), (1, 1)]
            sage: J = G.join(H, labels='integers'); J
            Cycle graph join : Graph on 5 vertices
            sage: J.vertices()
            [0, 1, 2, 3, 4]
            sage: J.edges()
            [(0, 1, None), (0, 2, None), (0, 3, None), (0, 4, None), (1, 2, None), (1, 3, None), (1, 4, None), (2, 3, None), (2, 4, None)]

        ::

            sage: G = Graph(3)
            sage: G.name("Graph on 3 vertices")
            sage: H = Graph(2)
            sage: H.name("Graph on 2 vertices")
            sage: J = G.join(H); J
            Graph on 3 vertices join Graph on 2 vertices: Graph on 5 vertices
            sage: J.vertices()
            [(0, 0), (0, 1), (0, 2), (1, 0), (1, 1)]
            sage: J = G.join(H, labels='integers'); J
            Graph on 3 vertices join Graph on 2 vertices: Graph on 5 vertices
            sage: J.edges()
            [(0, 3, None), (0, 4, None), (1, 3, None), (1, 4, None), (2, 3, None), (2, 4, None)]
        """
        if verbose_relabel is not None:
            deprecation(17053, "Instead of verbose_relabel=True/False use labels='pairs'/'integers'.")
            if verbose_relabel is True:
                labels="pairs"
            if verbose_relabel is False:
                labels="integers"

        G = self.disjoint_union(other, labels=labels)
        if labels=="integers":
            G.add_edges((u,v) for u in range(self.order())
                        for v in range(self.order(), self.order()+other.order()))
        else:
            G.add_edges(((0,u), (1,v)) for u in self.vertices()
                        for v in other.vertices())

        G.name('%s join %s'%(self.name(), other.name()))
        return G

    @doc_index("Leftovers")
    def seidel_adjacency_matrix(self, vertices=None):
        r"""
        Returns the Seidel adjacency matrix of ``self``.

        Returns `J-I-2A`, for `A` the (ordinary)
        :meth:`adjacency matrix <GenericGraph.adjacency_matrix>` of ``self``,
        `I` the identity matrix, and `J` the all-1 matrix.
        It is closely related to :meth:`twograph`.

        The matrix returned is over the integers. If a different ring is
        desired, use either :meth:`sage.matrix.matrix0.Matrix.change_ring`
        method or :func:`matrix` function.

        INPUT:

        - ``vertices`` (list) -- the ordering of the vertices defining how they
          should appear in the matrix. By default, the ordering given by
          :meth:`GenericGraph.vertices` is used.

        EXAMPLES::

            sage: G = graphs.CycleGraph(5)
            sage: G = G.disjoint_union(graphs.CompleteGraph(1))
            sage: G.seidel_adjacency_matrix().minpoly()
            x^2 - 5
        """

        return -self.adjacency_matrix(sparse=False, vertices=vertices)+ \
                  self.complement().adjacency_matrix(sparse=False, \
                                            vertices=vertices)

    @doc_index("Leftovers")
    def seidel_switching(self, s, inplace=True):
        r"""
        Returns the Seidel switching of ``self`` w.r.t. subset of vertices ``s``.

        Returns the graph obtained by Seidel switching of ``self``
        with respect to the subset of vertices ``s``. This is the graph
        given by Seidel adjacency matrix `DSD`, for `S` the Seidel
        adjacency matrix of ``self``, and `D` the diagonal matrix with -1s
        at positions corresponding to ``s``, and 1s elsewhere.

        INPUT:

         - ``s`` -- a list of vertices of ``self``

        - ``inplace`` (boolean) -- whether to do the modification inplace, or to
          return a copy of the graph after switching.

        EXAMPLES::

            sage: G = graphs.CycleGraph(5)
            sage: G = G.disjoint_union(graphs.CompleteGraph(1))
            sage: G.seidel_switching([(0,1),(1,0),(0,0)])
            sage: G.seidel_adjacency_matrix().minpoly()
            x^2 - 5
            sage: G.is_connected()
            True

        TESTS::

            sage: H = G.seidel_switching([1,4,5],inplace=False)
            sage: G.seidel_switching([1,4,5])
            sage: G == H
            True
        """
        from itertools import product
        G = self if inplace else self.copy()
        boundary = self.edge_boundary(s)
        G.add_edges(product(s, set(self).difference(s)))
        G.delete_edges(boundary)
        if not inplace:
            return G

    @doc_index("Leftovers")
    def twograph(self):
        r"""
        Returns the two-graph of ``self``

        Returns the :class:`two-graph <sage.combinat.designs.twographs.TwoGraph>`
        with the triples
        `T=\{t \in \binom {V}{3} : \left| \binom {t}{2} \cap E \right| \text{odd} \}`
        where `V` and `E` are vertices and edges of ``self``, respectively.

        EXAMPLES::

            sage: p=graphs.PetersenGraph()
            sage: p.twograph()
            Incidence structure with 10 points and 60 blocks
            sage: p=graphs.chang_graphs()
            sage: T8 = graphs.CompleteGraph(8).line_graph()
            sage: C = T8.seidel_switching([(0,1,None),(2,3,None),(4,5,None),(6,7,None)],inplace=False)
            sage: T8.twograph()==C.twograph()
            True
            sage: T8.is_isomorphic(C)
            False

        TESTS::

            sage: from sage.combinat.designs.twographs import TwoGraph
            sage: p=graphs.PetersenGraph().twograph()
            sage: TwoGraph(p, check=True)
            Incidence structure with 10 points and 60 blocks

        .. SEEALSO::

            - :meth:`~sage.combinat.designs.twographs.TwoGraph.descendant`
              -- computes the descendant graph of the two-graph of self at a vertex

            - :func:`~sage.combinat.designs.twographs.twograph_descendant`
              -- ditto, but much faster.
        """
        from sage.combinat.designs.twographs import TwoGraph
        G = self.relabel(inplace=False)
        T = []

        # Triangles
        for x,y,z in G.subgraph_search_iterator(Graph({1:[2,3],2:[3]})):
            if x < y and y < z:
                T.append([x,y,z])

        # Triples with just one edge
        for x,y,z in G.subgraph_search_iterator(Graph({1:[2],3:[]}),induced=True):
            if x < y:
                T.append([x,y,z])

        T = TwoGraph(T)
        T.relabel({i:v for i,v in enumerate(self.vertices())})

        return T

    ### Visualization

    @doc_index("Basic methods")
    def write_to_eps(self, filename, **options):
        r"""
        Writes a plot of the graph to ``filename`` in ``eps`` format.

        INPUT:

         - ``filename`` -- a string
         - ``**options`` -- same layout options as :meth:`.layout`

        EXAMPLES::

            sage: P = graphs.PetersenGraph()
            sage: P.write_to_eps(tmp_filename(ext='.eps'))

        It is relatively simple to include this file in a LaTeX
        document.  ``\usepackage{graphics}`` must appear in the
        preamble, and ``\includegraphics{filename}`` will include
        the file. To compile the document to ``pdf`` with ``pdflatex`` or ``xelatex``
        the file needs first to be converted to ``pdf``, for example
        with ``ps2pdf filename.eps filename.pdf``.
        """
        from sage.graphs.print_graphs import print_graph_eps
        pos = self.layout(**options)
        [xmin, xmax, ymin, ymax] = self._layout_bounding_box(pos)
        for v in pos:
            pos[v] = (1.8*(pos[v][0] - xmin)/(xmax - xmin) - 0.9, 1.8*(pos[v][1] - ymin)/(ymax - ymin) - 0.9)
        if filename[-4:] != '.eps':
            filename += '.eps'
        f = open(filename, 'w')
        f.write( print_graph_eps(self.vertices(), self.edge_iterator(), pos) )
        f.close()

    @doc_index("Algorithmically hard stuff")
    def topological_minor(self, H, vertices = False, paths = False, solver=None, verbose=0):
        r"""
        Returns a topological `H`-minor from ``self`` if one exists.

        We say that a graph `G` has a topological `H`-minor (or that
        it has a graph isomorphic to `H` as a topological minor), if
        `G` contains a subdivision of a graph isomorphic to `H` (i.e.
        obtained from `H` through arbitrary subdivision of its edges)
        as a subgraph.

        For more information, see the :wikipedia:`Minor_(graph_theory)`.

        INPUT:

        - ``H`` -- The topological minor to find in the current graph.

        - ``solver`` -- (default: ``None``) Specify a Linear Program (LP)
          solver to be used. If set to ``None``, the default one is used. For
          more information on LP solvers and which default solver is used, see
          the method
          :meth:`solve <sage.numerical.mip.MixedIntegerLinearProgram.solve>`
          of the class
          :class:`MixedIntegerLinearProgram <sage.numerical.mip.MixedIntegerLinearProgram>`.

        - ``verbose`` -- integer (default: ``0``). Sets the level of
          verbosity. Set to 0 by default, which means quiet.

        OUTPUT:

        The topological `H`-minor found is returned as a subgraph `M`
        of ``self``, such that the vertex `v` of `M` that represents a
        vertex `h\in H` has ``h`` as a label (see
        :meth:`get_vertex <sage.graphs.generic_graph.GenericGraph.get_vertex>`
        and
        :meth:`set_vertex <sage.graphs.generic_graph.GenericGraph.set_vertex>`),
        and such that every edge of `M` has as a label the edge of `H`
        it (partially) represents.

        If no topological minor is found, this method returns
        ``False``.

        ALGORITHM:

        Mixed Integer Linear Programming.

        COMPLEXITY:

        Theoretically, when `H` is fixed, testing for the existence of
        a topological `H`-minor is polynomial. The known algorithms
        are highly exponential in `H`, though.

        .. NOTE::

            This function can be expected to be *very* slow, especially where
            the topological minor does not exist.

            (CPLEX seems to be *much* more efficient than GLPK on this kind of
            problem)

        EXAMPLES:

        Petersen's graph has a topological `K_4`-minor::

            sage: g = graphs.PetersenGraph()
            sage: g.topological_minor(graphs.CompleteGraph(4))
            Subgraph of (Petersen graph): Graph on ...

        And a topological `K_{3,3}`-minor::

            sage: g.topological_minor(graphs.CompleteBipartiteGraph(3,3))
            Subgraph of (Petersen graph): Graph on ...

        And of course, a tree has no topological `C_3`-minor::

            sage: g = graphs.RandomGNP(15,.3)
            sage: g = g.subgraph(edges = g.min_spanning_tree())
            sage: g.topological_minor(graphs.CycleGraph(3))
            False
        """
        self._scream_if_not_simple()
        H._scream_if_not_simple()
        # Useful alias ...
        G = self

        from sage.numerical.mip import MixedIntegerLinearProgram, MIPSolverException
        p = MixedIntegerLinearProgram(solver=solver)

        # This is an existence problem
        p.set_objective(None)

        #######################
        # Vertex representant #
        #######################
        #
        # v_repr[h,g] = 1 if vertex h from H is represented by vertex
        # g from G, 0 otherwise

        v_repr = p.new_variable(binary = True)

        # Exactly one representant per vertex of H
        for h in H:
            p.add_constraint( p.sum( v_repr[h,g] for g in G), min = 1, max = 1)

        # A vertex of G can only represent one vertex of H
        for g in G:
            p.add_constraint( p.sum( v_repr[h,g] for h in H), max = 1)

        ###################
        # Is representent #
        ###################
        #
        # is_repr[v] = 1 if v represents some vertex of H

        is_repr = p.new_variable(binary = True)

        for g in G:
            for h in H:
                p.add_constraint( v_repr[h,g] - is_repr[g], max = 0)

        ###################################
        # paths between the representents #
        ###################################
        #
        # For any edge (h1,h2) in H, we have a corresponding path in G
        # between the representants of h1 and h2. Which means there is
        # a flow of intensity 1 from one to the other.
        # We are then writing a flow problem for each edge of H.
        #
        # The variable flow[(h1,h2),(g1,g2)] indicates the amount of
        # flow on the edge (g1,g2) representing the edge (h1,h2).

        flow = p.new_variable(binary = True)

        # This lambda function returns the balance of flow
        # corresponding to commodity C at vertex v v

        flow_in = lambda C, v : p.sum( flow[C,(v,u)] for u in G.neighbors(v) )
        flow_out = lambda C, v : p.sum( flow[C,(u,v)] for u in G.neighbors(v) )

        flow_balance = lambda C, v : flow_in(C,v) - flow_out(C,v)

        for h1,h2 in H.edges(labels = False):

            for v in G:

                # The flow balance depends on whether the vertex v is
                # a representant of h1 or h2 in G, or a reprensentant
                # of none

                p.add_constraint( flow_balance((h1,h2),v) == v_repr[h1,v] - v_repr[h2,v] )

        #############################
        # Internal vertex of a path #
        #############################
        #
        # is_internal[C][g] = 1 if a vertex v from G is located on the
        # path representing the edge (=commodity) C

        is_internal = p.new_variable(binary = True)

        # When is a vertex internal for a commodity ?
        for C in H.edges(labels = False):
            for g in G:
                p.add_constraint( flow_in(C,g) + flow_out(C,g) - is_internal[C,g], max = 1)

        ############################
        # Two paths do not cross ! #
        ############################

        # A vertex can only be internal for one commodity, and zero if
        # the vertex is a representent

        for g in G:
            p.add_constraint( p.sum( is_internal[C,g] for C in H.edges(labels = False))
                              + is_repr[g], max = 1 )

        # (The following inequalities are not necessary, but they seem
        # to be of help (the solvers find the answer quicker when they
        # are added)

        # The flow on one edge can go in only one direction. Besides,
        # it can belong to at most one commodity and has a maximum
        # intensity of 1.

        for g1,g2 in G.edges(labels = None):

            p.add_constraint(   p.sum( flow[C,(g1,g2)] for C in H.edges(labels = False) )
                              + p.sum( flow[C,(g2,g1)] for C in H.edges(labels = False) ),
                                max = 1)


        # Now we can solve the problem itself !

        try:
            p.solve(log = verbose)

        except MIPSolverException:
            return False


        minor = G.subgraph()

        is_repr = p.get_values(is_repr)
        v_repr = p.get_values(v_repr)
        flow = p.get_values(flow)

        for u,v in minor.edges(labels = False):
            used = False
            for C in H.edges(labels = False):

                if flow[C,(u,v)] + flow[C,(v,u)] > .5:
                    used = True
                    minor.set_edge_label(u,v,C)
                    break
            if not used:
                minor.delete_edge(u,v)

        minor.delete_vertices( [v for v in minor
                                if minor.degree(v) == 0 ] )

        for g in minor:
            if is_repr[g] > .5:
                for h in H:
                    if v_repr[h,v] > .5:
                        minor.set_vertex(g,h)
                        break

        return minor

    ### Cliques

    @doc_index("Clique-related methods")
    def cliques_maximal(self, algorithm = "native"):
        """
        Returns the list of all maximal cliques, with each clique represented
        by a list of vertices. A clique is an induced complete subgraph, and a
        maximal clique is one not contained in a larger one.

        INPUT:

        - ``algorithm`` -- can be set to ``"native"`` (default) to use Sage's
          own implementation, or to ``"NetworkX"`` to use NetworkX'
          implementation of the Bron and Kerbosch Algorithm [BroKer1973]_.


        .. NOTE::

            This method sorts its output before returning it. If you prefer to
            save the extra time, you can call
            :class:`sage.graphs.independent_sets.IndependentSets` directly.

        .. NOTE::

            Sage's implementation of the enumeration of *maximal* independent
            sets is not much faster than NetworkX' (expect a 2x speedup), which
            is surprising as it is written in Cython. This being said, the
            algorithm from NetworkX appears to be sligthly different from this
            one, and that would be a good thing to explore if one wants to
            improve the implementation.

        ALGORITHM:

        This function is based on NetworkX's implementation of the Bron and
        Kerbosch Algorithm [BroKer1973]_.

        REFERENCE:

        .. [BroKer1973] Coen Bron and Joep Kerbosch. (1973). Algorithm 457:
          Finding All Cliques of an Undirected Graph. Commun. ACM. v
          16. n 9.  pages 575-577. ACM Press. [Online] Available:
          http://www.ram.org/computing/rambin/rambin.html

        EXAMPLES::

            sage: graphs.ChvatalGraph().cliques_maximal()
            [[0, 1], [0, 4], [0, 6], [0, 9], [1, 2], [1, 5], [1, 7], [2, 3],
             [2, 6], [2, 8], [3, 4], [3, 7], [3, 9], [4, 5], [4, 8], [5, 10],
             [5, 11], [6, 10], [6, 11], [7, 8], [7, 11], [8, 10], [9, 10], [9, 11]]
            sage: G = Graph({0:[1,2,3], 1:[2], 3:[0,1]})
            sage: G.show(figsize=[2,2])
            sage: G.cliques_maximal()
            [[0, 1, 2], [0, 1, 3]]
            sage: C=graphs.PetersenGraph()
            sage: C.cliques_maximal()
            [[0, 1], [0, 4], [0, 5], [1, 2], [1, 6], [2, 3], [2, 7], [3, 4],
             [3, 8], [4, 9], [5, 7], [5, 8], [6, 8], [6, 9], [7, 9]]
            sage: C = Graph('DJ{')
            sage: C.cliques_maximal()
            [[0, 4], [1, 2, 3, 4]]

        Comparing the two implementations::

            sage: g = graphs.RandomGNP(20,.7)
            sage: s1 = Set(map(Set, g.cliques_maximal(algorithm="NetworkX")))
            sage: s2 = Set(map(Set, g.cliques_maximal(algorithm="native")))
            sage: s1 == s2
            True
        """
        if algorithm == "native":
            from sage.graphs.independent_sets import IndependentSets
            return sorted(IndependentSets(self, maximal = True, complement = True))
        elif algorithm == "NetworkX":
            import networkx
            return sorted(networkx.find_cliques(self.networkx_graph(copy=False)))
        else:
            raise ValueError("Algorithm must be equal to 'native' or to 'NetworkX'.")

    @doc_index("Clique-related methods")
    def clique_maximum(self,  algorithm="Cliquer"):
        """
        Returns the vertex set of a maximal order complete subgraph.

        INPUT:

        - ``algorithm`` -- the algorithm to be used :

           - If ``algorithm = "Cliquer"`` (default) - This wraps the C program
             Cliquer [NisOst2003]_.

           - If ``algorithm = "MILP"``, the problem is solved through a Mixed
             Integer Linear Program.

             (see :class:`~sage.numerical.mip.MixedIntegerLinearProgram`)

           - If ``algorithm = "mcqd"`` - Uses the MCQD solver
             (`<http://www.sicmm.org/~konc/maxclique/>`_). Note that the MCQD
             package must be installed.

        .. NOTE::

            Currently only implemented for undirected graphs. Use to_undirected
            to convert a digraph to an undirected graph.

        ALGORITHM:

        This function is based on Cliquer [NisOst2003]_.

        EXAMPLES:

        Using Cliquer (default)::

            sage: C=graphs.PetersenGraph()
            sage: C.clique_maximum()
            [7, 9]
            sage: C = Graph('DJ{')
            sage: C.clique_maximum()
            [1, 2, 3, 4]

        Through a Linear Program::

            sage: len(C.clique_maximum(algorithm = "MILP"))
            4

        TESTS:

        Wrong algorithm::

            sage: C.clique_maximum(algorithm = "BFS")
            Traceback (most recent call last):
            ...
            NotImplementedError: Only 'MILP', 'Cliquer' and 'mcqd' are supported.

        """
        self._scream_if_not_simple(allow_multiple_edges=True)
        if algorithm=="Cliquer":
            from sage.graphs.cliquer import max_clique
            return max_clique(self)
        elif algorithm == "MILP":
            return self.complement().independent_set(algorithm = algorithm)
        elif algorithm == "mcqd":
            try:
                from sage.graphs.mcqd import mcqd
            except ImportError:
                raise ImportError("Please install the mcqd package")
            return mcqd(self)
        else:
            raise NotImplementedError("Only 'MILP', 'Cliquer' and 'mcqd' are supported.")

    @doc_index("Clique-related methods")
    def clique_number(self, algorithm="Cliquer", cliques=None):
        r"""
        Returns the order of the largest clique of the graph (the clique
        number).

        .. NOTE::

            Currently only implemented for undirected graphs. Use ``to_undirected``
            to convert a digraph to an undirected graph.

        INPUT:

        - ``algorithm`` -- the algorithm to be used :

           - If ``algorithm = "Cliquer"`` - This wraps the C program Cliquer
             [NisOst2003]_.

           - If ``algorithm = "networkx"`` - This function is based on
             NetworkX's implementation of the Bron and Kerbosch Algorithm
             [BroKer1973]_.

           - If ``algorithm = "MILP"``, the problem is solved through a Mixed
             Integer Linear Program.

             (see :class:`~sage.numerical.mip.MixedIntegerLinearProgram`)

           - If ``algorithm = "mcqd"`` - Uses the MCQD solver
             (`<http://www.sicmm.org/~konc/maxclique/>`_). Note that the MCQD
             package must be installed.

        - ``cliques`` - an optional list of cliques that can be input if
          already computed. Ignored unless ``algorithm=="networkx"``.

        ALGORITHM:

        This function is based on Cliquer [NisOst2003]_ and [BroKer1973]_.

        EXAMPLES::

            sage: C = Graph('DJ{')
            sage: C.clique_number()
            4
            sage: G = Graph({0:[1,2,3], 1:[2], 3:[0,1]})
            sage: G.show(figsize=[2,2])
            sage: G.clique_number()
            3

        By definition the clique number of a complete graph is its order::

            sage: all(graphs.CompleteGraph(i).clique_number() == i for i in xrange(1,15))
            True

        A non-empty graph without edges has a clique number of 1::

            sage: all((i*graphs.CompleteGraph(1)).clique_number() == 1 for i in xrange(1,15))
            True

        A complete multipartite graph with k parts has clique number k::

            sage: all((i*graphs.CompleteMultipartiteGraph(i*[5])).clique_number() == i for i in xrange(1,6))
            True

        TESTS::

            sage: g = graphs.PetersenGraph()
            sage: g.clique_number(algorithm="MILP")
            2
            sage: for i in range(10):                                            # optional - mcqd
            ...       g = graphs.RandomGNP(15,.5)                                # optional - mcqd
            ...       if g.clique_number() != g.clique_number(algorithm="mcqd"): # optional - mcqd
            ...           print "This is dead wrong !"                           # optional - mcqd
        """
        self._scream_if_not_simple(allow_loops=False)
        if algorithm=="Cliquer":
            from sage.graphs.cliquer import clique_number
            return clique_number(self)
        elif algorithm=="networkx":
            import networkx
            return networkx.graph_clique_number(self.networkx_graph(copy=False),cliques)
        elif algorithm == "MILP":
            return len(self.complement().independent_set(algorithm = algorithm))
        elif algorithm == "mcqd":
            try:
                from sage.graphs.mcqd import mcqd
            except ImportError:
                raise ImportError("Please install the mcqd package")
            return len(mcqd(self))
        else:
            raise NotImplementedError("Only 'networkx' 'MILP' 'Cliquer' and 'mcqd' are supported.")

    @doc_index("Clique-related methods")
    def cliques_number_of(self, vertices=None, cliques=None):
        """
        Returns a dictionary of the number of maximal cliques containing each
        vertex, keyed by vertex. (Returns a single value if
        only one input vertex).

        .. NOTE::

            Currently only implemented for undirected graphs. Use to_undirected
            to convert a digraph to an undirected graph.

        INPUT:

        -  ``vertices`` - the vertices to inspect (default is
           entire graph)

        -  ``cliques`` - list of cliques (if already
           computed)


        EXAMPLES::

            sage: C = Graph('DJ{')
            sage: C.cliques_number_of()
            {0: 1, 1: 1, 2: 1, 3: 1, 4: 2}
            sage: E = C.cliques_maximal()
            sage: E
            [[0, 4], [1, 2, 3, 4]]
            sage: C.cliques_number_of(cliques=E)
            {0: 1, 1: 1, 2: 1, 3: 1, 4: 2}
            sage: F = graphs.Grid2dGraph(2,3)
            sage: X = F.cliques_number_of()
            sage: for v in sorted(X.iterkeys()):
            ...    print v, X[v]
            (0, 0) 2
            (0, 1) 3
            (0, 2) 2
            (1, 0) 2
            (1, 1) 3
            (1, 2) 2
            sage: F.cliques_number_of(vertices=[(0, 1), (1, 2)])
            {(0, 1): 3, (1, 2): 2}
            sage: G = Graph({0:[1,2,3], 1:[2], 3:[0,1]})
            sage: G.show(figsize=[2,2])
            sage: G.cliques_number_of()
            {0: 2, 1: 2, 2: 1, 3: 1}
        """
        import networkx
        return networkx.number_of_cliques(self.networkx_graph(copy=False), vertices, cliques)

    @doc_index("Clique-related methods")
    def cliques_get_max_clique_graph(self, name=''):
        """
        Returns a graph constructed with maximal cliques as vertices, and
        edges between maximal cliques with common members in the original
        graph.

        For more information, see the :wikipedia:`Clique_graph`.

        .. NOTE::

            Currently only implemented for undirected graphs. Use to_undirected
            to convert a digraph to an undirected graph.

        INPUT:

        -  ``name`` - The name of the new graph.

        EXAMPLES::

            sage: (graphs.ChvatalGraph()).cliques_get_max_clique_graph()
            Graph on 24 vertices
            sage: ((graphs.ChvatalGraph()).cliques_get_max_clique_graph()).show(figsize=[2,2], vertex_size=20, vertex_labels=False)
            sage: G = Graph({0:[1,2,3], 1:[2], 3:[0,1]})
            sage: G.show(figsize=[2,2])
            sage: G.cliques_get_max_clique_graph()
            Graph on 2 vertices
            sage: (G.cliques_get_max_clique_graph()).show(figsize=[2,2])
        """
        import networkx
        return Graph(networkx.make_max_clique_graph(self.networkx_graph(copy=False), name=name, create_using=networkx.MultiGraph()))

    @doc_index("Clique-related methods")
    def cliques_get_clique_bipartite(self, **kwds):
        """
        Returns a bipartite graph constructed such that maximal cliques are the
        right vertices and the left vertices are retained from the given
        graph. Right and left vertices are connected if the bottom vertex
        belongs to the clique represented by a top vertex.

        .. NOTE::

            Currently only implemented for undirected graphs. Use to_undirected
            to convert a digraph to an undirected graph.

        EXAMPLES::

            sage: (graphs.ChvatalGraph()).cliques_get_clique_bipartite()
            Bipartite graph on 36 vertices
            sage: ((graphs.ChvatalGraph()).cliques_get_clique_bipartite()).show(figsize=[2,2], vertex_size=20, vertex_labels=False)
            sage: G = Graph({0:[1,2,3], 1:[2], 3:[0,1]})
            sage: G.show(figsize=[2,2])
            sage: G.cliques_get_clique_bipartite()
            Bipartite graph on 6 vertices
            sage: (G.cliques_get_clique_bipartite()).show(figsize=[2,2])
        """
        from bipartite_graph import BipartiteGraph
        import networkx
        return BipartiteGraph(networkx.make_clique_bipartite(self.networkx_graph(copy=False), **kwds))

    @doc_index("Algorithmically hard stuff")
    def independent_set(self, algorithm = "Cliquer", value_only = False, reduction_rules = True, solver = None, verbosity = 0):
        r"""
        Returns a maximum independent set.

        An independent set of a graph is a set of pairwise non-adjacent
        vertices. A maximum independent set is an independent set of maximum
        cardinality.  It induces an empty subgraph.

        Equivalently, an independent set is defined as the complement of a
        vertex cover.

        For more information, see the
        :wikipedia:`Independent_set_(graph_theory)` and the
        :wikipedia:`Vertex_cover`.

        INPUT:

        - ``algorithm`` -- the algorithm to be used

            * If ``algorithm = "Cliquer"`` (default), the problem is solved
              using Cliquer [NisOst2003]_.

              (see the :mod:`Cliquer modules <sage.graphs.cliquer>`)

            * If ``algorithm = "MILP"``, the problem is solved through a Mixed
              Integer Linear Program.

              (see :class:`~sage.numerical.mip.MixedIntegerLinearProgram`)

           * If ``algorithm = "mcqd"`` - Uses the MCQD solver
             (`<http://www.sicmm.org/~konc/maxclique/>`_). Note that the MCQD
             package must be installed.

        - ``value_only`` -- boolean (default: ``False``). If set to ``True``,
          only the size of a maximum independent set is returned. Otherwise,
          a maximum independent set is returned as a list of vertices.

        - ``reduction_rules`` -- (default: ``True``) Specify if the reductions
          rules from kernelization must be applied as pre-processing or not.
          See [ACFLSS04]_ for more details. Note that depending on the
          instance, it might be faster to disable reduction rules.

        - ``solver`` -- (default: ``None``) Specify a Linear Program (LP)
          solver to be used. If set to ``None``, the default one is used. For
          more information on LP solvers and which default solver is used, see
          the method
          :meth:`~sage.numerical.mip.MixedIntegerLinearProgram.solve`
          of the class
          :class:`~sage.numerical.mip.MixedIntegerLinearProgram`.

        - ``verbosity`` -- non-negative integer (default: ``0``). Set the level
          of verbosity you want from the linear program solver. Since the
          problem of computing an independent set is `NP`-complete, its solving
          may take some time depending on the graph. A value of 0 means that
          there will be no message printed by the solver. This option is only
          useful if ``algorithm="MILP"``.

        .. NOTE::

            While Cliquer/MCAD are usually (and by far) the most efficient
            implementations, the MILP formulation sometimes proves faster on
            very "symmetrical" graphs.

        EXAMPLES:

        Using Cliquer::

            sage: C = graphs.PetersenGraph()
            sage: C.independent_set()
            [0, 3, 6, 7]

        As a linear program::

            sage: C = graphs.PetersenGraph()
            sage: len(C.independent_set(algorithm = "MILP"))
            4

        .. PLOT::

            g = graphs.PetersenGraph()
            sphinx_plot(g.plot(partition=[g.independent_set()]))
        """
        my_cover = self.vertex_cover(algorithm=algorithm, value_only=value_only, reduction_rules=reduction_rules, solver=solver, verbosity=verbosity)
        if value_only:
            return self.order() - my_cover
        else:
            return [u for u in self.vertices() if not u in my_cover]


    @doc_index("Algorithmically hard stuff")
    def vertex_cover(self, algorithm = "Cliquer", value_only = False,
                     reduction_rules = True, solver = None, verbosity = 0):
        r"""
        Returns a minimum vertex cover of self represented by a set of vertices.

        A minimum vertex cover of a graph is a set `S` of vertices such that
        each edge is incident to at least one element of `S`, and such that `S`
        is of minimum cardinality. For more information, see the
        :wikipedia:`Wikipedia article on vertex cover <Vertex_cover>`.

        Equivalently, a vertex cover is defined as the complement of an
        independent set.

        As an optimization problem, it can be expressed as follows:

        .. MATH::

            \mbox{Minimize : }&\sum_{v\in G} b_v\\
            \mbox{Such that : }&\forall (u,v) \in G.edges(), b_u+b_v\geq 1\\
            &\forall x\in G, b_x\mbox{ is a binary variable}

        INPUT:

        - ``algorithm`` -- string (default: ``"Cliquer"``). Indicating
          which algorithm to use. It can be one of those two values.

          - ``"Cliquer"`` will compute a minimum vertex cover
            using the Cliquer package.

          - ``"MILP"`` will compute a minimum vertex cover through a mixed
            integer linear program.

          - If ``algorithm = "mcqd"`` - Uses the MCQD solver
            (`<http://www.sicmm.org/~konc/maxclique/>`_). Note that the MCQD
            package must be installed.

        - ``value_only`` -- boolean (default: ``False``). If set to ``True``,
          only the size of a minimum vertex cover is returned. Otherwise,
          a minimum vertex cover is returned as a list of vertices.

        - ``reduction_rules`` -- (default: ``True``) Specify if the reductions
          rules from kernelization must be applied as pre-processing or not.
          See [ACFLSS04]_ for more details. Note that depending on the
          instance, it might be faster to disable reduction rules.

        - ``solver`` -- (default: ``None``) Specify a Linear Program (LP)
          solver to be used. If set to ``None``, the default one is used. For
          more information on LP solvers and which default solver is used, see
          the method
          :meth:`solve <sage.numerical.mip.MixedIntegerLinearProgram.solve>`
          of the class
          :class:`MixedIntegerLinearProgram <sage.numerical.mip.MixedIntegerLinearProgram>`.

        - ``verbosity`` -- non-negative integer (default: ``0``). Set the level
          of verbosity you want from the linear program solver. Since the
          problem of computing a vertex cover is `NP`-complete, its solving may
          take some time depending on the graph. A value of 0 means that there
          will be no message printed by the solver. This option is only useful
          if ``algorithm="MILP"``.

        EXAMPLES:

        On the Pappus graph::

           sage: g = graphs.PappusGraph()
           sage: g.vertex_cover(value_only=True)
           9

        .. PLOT::

            g = graphs.PappusGraph()
            sphinx_plot(g.plot(partition=[g.vertex_cover()]))

        TESTS:

        The two algorithms should return the same result::

           sage: g = graphs.RandomGNP(10,.5)
           sage: vc1 = g.vertex_cover(algorithm="MILP")
           sage: vc2 = g.vertex_cover(algorithm="Cliquer")
           sage: len(vc1) == len(vc2)
           True

        The cardinality of the vertex cover is unchanged when reduction rules are used. First for trees::

           sage: for i in range(20):
           ...       g = graphs.RandomTree(20)
           ...       vc1_set = g.vertex_cover()
           ...       vc1 = len(vc1_set)
           ...       vc2 = g.vertex_cover(value_only = True, reduction_rules = False)
           ...       if vc1 != vc2:
           ...           print "Error :", vc1, vc2
           ...           print "With reduction rules :", vc1
           ...           print "Without reduction rules :", vc2
           ...           break
           ...       g.delete_vertices(vc1_set)
           ...       if g.size() != 0:
           ...           print "This thing is not a vertex cover !"

        Then for random GNP graphs::

           sage: for i in range(20):
           ...       g = graphs.RandomGNP(50,4/50)
           ...       vc1_set = g.vertex_cover()
           ...       vc1 = len(vc1_set)
           ...       vc2 = g.vertex_cover(value_only = True, reduction_rules = False)
           ...       if vc1 != vc2:
           ...           print "Error :", vc1, vc2
           ...           print "With reduction rules :", vc1
           ...           print "Without reduction rules :", vc2
           ...           break
           ...       g.delete_vertices(vc1_set)
           ...       if g.size() != 0:
           ...           print "This thing is not a vertex cover !"

        Testing mcqd::

            sage: graphs.PetersenGraph().vertex_cover(algorithm="mcqd",value_only=True) # optional - mcqd
            6

        Given a wrong algorithm::

            sage: graphs.PetersenGraph().vertex_cover(algorithm = "guess")
            Traceback (most recent call last):
            ...
            ValueError: The algorithm must be "Cliquer" "MILP" or "mcqd".

        REFERENCE:

        .. [ACFLSS04] F. N. Abu-Khzam, R. L. Collins, M. R. Fellows, M. A.
          Langston, W. H. Suters, and C. T. Symons: Kernelization Algorithm for
          the Vertex Cover Problem: Theory and Experiments. *SIAM ALENEX/ANALCO*
          2004: 62-69.
        """
        self._scream_if_not_simple(allow_multiple_edges=True)
        g = self

        ppset = []
        folded_vertices = []

        ###################
        # Reduction rules #
        ###################

        if reduction_rules:
            # We apply simple reduction rules allowing to identify vertices that
            # belongs to an optimal vertex cover

            # We first create manually a copy of the graph to prevent creating
            # multi-edges when merging vertices, if edges have labels (e.g., weights).
            g = copy(self)

            degree_at_most_two = set([u for u,du in g.degree(labels = True).items() if du <= 2])

            while degree_at_most_two:

                u = degree_at_most_two.pop()
                du = g.degree(u)

                if du == 0:
                    # RULE 1: isolated vertices are not part of the cover. We
                    # simply remove them from the graph. The degree of such
                    # vertices may have been reduced to 0 while applying other
                    # reduction rules
                    g.delete_vertex(u)

                elif du == 1:
                    # RULE 2: If a vertex u has degree 1, we select its neighbor
                    # v and remove both u and v from g.
                    v = g.neighbors(u)[0]
                    ppset.append(v)
                    g.delete_vertex(u)

                    for w in g.neighbors(v):
                        if g.degree(w) <= 3:
                            # The degree of w will be at most two after the
                            # deletion of v
                            degree_at_most_two.add(w)

                    g.delete_vertex(v)
                    degree_at_most_two.discard(v)

                elif du == 2:
                    v,w  = g.neighbors(u)

                    if g.has_edge(v,w):
                        # RULE 3: If the neighbors v and w of a degree 2 vertex
                        # u are incident, then we select both v and w and remove
                        # u, v, and w from g.
                        ppset.append(v)
                        ppset.append(w)
                        g.delete_vertex(u)
                        neigh = set(g.neighbors(v) + g.neighbors(w)).difference(set([v,w]))
                        g.delete_vertex(v)
                        g.delete_vertex(w)

                        for z in neigh:
                            if g.degree(z) <= 2:
                                degree_at_most_two.add(z)

                    else:
                        # RULE 4, folded vertices: If the neighbors v and w of a
                        # degree 2 vertex u are not incident, then we contract
                        # edges (u, v), (u,w). Then, if the solution contains u,
                        # we replace it with v and w. Otherwise, we let u in the
                        # solution.
                        neigh = set(g.neighbors(v) + g.neighbors(w)).difference(set([u,v,w]))
                        g.delete_vertex(v)
                        g.delete_vertex(w)
                        for z in neigh:
                            g.add_edge(u,z)

                        folded_vertices += [(u,v,w)]

                        if g.degree(u) <= 2:
                            degree_at_most_two.add(u)

                    degree_at_most_two.discard(v)
                    degree_at_most_two.discard(w)


                # RULE 5:
                # TODO: add extra reduction rules


        ##################
        # Main Algorithm #
        ##################

        if g.order() == 0:
            # Reduction rules were sufficients to get the solution
            size_cover_g = 0
            cover_g = []

        elif algorithm == "Cliquer" or algorithm == "mcqd":
            independent = g.complement().clique_maximum(algorithm=algorithm)
            if value_only:
                size_cover_g = g.order() - len(independent)
            else:
                cover_g = [u for u in g.vertices() if not u in independent]

        elif algorithm == "MILP":

            from sage.numerical.mip import MixedIntegerLinearProgram
            p = MixedIntegerLinearProgram(maximization=False, solver=solver)
            b = p.new_variable(binary=True)

            # minimizes the number of vertices in the set
            p.set_objective(p.sum(b[v] for v in g.vertices()))

            # an edge contains at least one vertex of the minimum vertex cover
            for (u,v) in g.edges(labels=None):
                p.add_constraint(b[u] + b[v], min=1)

            if value_only:
                size_cover_g = p.solve(objective_only=True, log=verbosity)
            else:
                p.solve(log=verbosity)
                b = p.get_values(b)
                cover_g = [v for v in g.vertices() if b[v] == 1]
        else:
            raise ValueError("The algorithm must be \"Cliquer\" \"MILP\" or \"mcqd\".")

        #########################
        # Returning the results #
        #########################

        # We finally reconstruct the solution according the reduction rules
        if value_only:
            return len(ppset) + len(folded_vertices) + size_cover_g
        else:
            # RULES 2 and 3:
            cover_g.extend(ppset)
            # RULE 4:
            folded_vertices.reverse()
            for u,v,w in folded_vertices:
                if u in cover_g:
                    cover_g.remove(u)
                    cover_g += [v,w]
                else:
                    cover_g += [u]
            cover_g.sort()
            return cover_g

    @doc_index("Clique-related methods")
    def cliques_vertex_clique_number(self, algorithm="cliquer", vertices=None,
                                     cliques=None):
        """
        Returns a dictionary of sizes of the largest maximal cliques containing
        each vertex, keyed by vertex. (Returns a single value if only one
        input vertex).

        .. NOTE::

            Currently only implemented for undirected graphs. Use to_undirected
            to convert a digraph to an undirected graph.

        INPUT:

         - ``algorithm`` - either ``cliquer`` or ``networkx``

           - ``cliquer`` - This wraps the C program Cliquer [NisOst2003]_.

           - ``networkx`` - This function is based on NetworkX's implementation
             of the Bron and Kerbosch Algorithm [BroKer1973]_.

        -  ``vertices`` - the vertices to inspect (default is entire graph).
           Ignored unless ``algorithm=='networkx'``.

        -  ``cliques`` - list of cliques (if already computed).  Ignored unless
           ``algorithm=='networkx'``.

        EXAMPLES::

            sage: C = Graph('DJ{')
            sage: C.cliques_vertex_clique_number()
            {0: 2, 1: 4, 2: 4, 3: 4, 4: 4}
            sage: E = C.cliques_maximal()
            sage: E
            [[0, 4], [1, 2, 3, 4]]
            sage: C.cliques_vertex_clique_number(cliques=E,algorithm="networkx")
            {0: 2, 1: 4, 2: 4, 3: 4, 4: 4}
            sage: F = graphs.Grid2dGraph(2,3)
            sage: X = F.cliques_vertex_clique_number(algorithm="networkx")
            sage: for v in sorted(X.iterkeys()):
            ...    print v, X[v]
            (0, 0) 2
            (0, 1) 2
            (0, 2) 2
            (1, 0) 2
            (1, 1) 2
            (1, 2) 2
            sage: F.cliques_vertex_clique_number(vertices=[(0, 1), (1, 2)])
            {(0, 1): 2, (1, 2): 2}
            sage: G = Graph({0:[1,2,3], 1:[2], 3:[0,1]})
            sage: G.show(figsize=[2,2])
            sage: G.cliques_vertex_clique_number()
            {0: 3, 1: 3, 2: 3, 3: 3}

        """

        if algorithm=="cliquer":
            from sage.graphs.cliquer import clique_number
            if vertices is None:
                vertices=self
            value={}
            for v in vertices:
                value[v] = 1+clique_number(self.subgraph(self.neighbors(v)))
                self.subgraph(self.neighbors(v)).plot()
            return value
        elif algorithm=="networkx":
            import networkx
            return networkx.node_clique_number(self.networkx_graph(copy=False),vertices, cliques)
        else:
            raise NotImplementedError("Only 'networkx' and 'cliquer' are supported.")

    @doc_index("Clique-related methods")
    def cliques_containing_vertex(self, vertices=None, cliques=None):
        """
        Returns the cliques containing each vertex, represented as a dictionary
        of lists of lists, keyed by vertex. (Returns a single list if only one
        input vertex).

        .. NOTE::

            Currently only implemented for undirected graphs. Use to_undirected
            to convert a digraph to an undirected graph.

        INPUT:

        -  ``vertices`` - the vertices to inspect (default is
           entire graph)

        -  ``cliques`` - list of cliques (if already
           computed)

        EXAMPLES::

            sage: C = Graph('DJ{')
            sage: C.cliques_containing_vertex()
            {0: [[4, 0]], 1: [[4, 1, 2, 3]], 2: [[4, 1, 2, 3]], 3: [[4, 1, 2, 3]], 4: [[4, 0], [4, 1, 2, 3]]}
            sage: E = C.cliques_maximal()
            sage: E
            [[0, 4], [1, 2, 3, 4]]
            sage: C.cliques_containing_vertex(cliques=E)
            {0: [[0, 4]], 1: [[1, 2, 3, 4]], 2: [[1, 2, 3, 4]], 3: [[1, 2, 3, 4]], 4: [[0, 4], [1, 2, 3, 4]]}
            sage: F = graphs.Grid2dGraph(2,3)
            sage: X = F.cliques_containing_vertex()
            sage: for v in sorted(X.iterkeys()):
            ...    print v, X[v]
            (0, 0) [[(0, 1), (0, 0)], [(1, 0), (0, 0)]]
            (0, 1) [[(0, 1), (0, 0)], [(0, 1), (0, 2)], [(0, 1), (1, 1)]]
            (0, 2) [[(0, 1), (0, 2)], [(1, 2), (0, 2)]]
            (1, 0) [[(1, 0), (0, 0)], [(1, 0), (1, 1)]]
            (1, 1) [[(0, 1), (1, 1)], [(1, 2), (1, 1)], [(1, 0), (1, 1)]]
            (1, 2) [[(1, 2), (0, 2)], [(1, 2), (1, 1)]]
            sage: F.cliques_containing_vertex(vertices=[(0, 1), (1, 2)])
            {(0, 1): [[(0, 1), (0, 0)], [(0, 1), (0, 2)], [(0, 1), (1, 1)]], (1, 2): [[(1, 2), (0, 2)], [(1, 2), (1, 1)]]}
            sage: G = Graph({0:[1,2,3], 1:[2], 3:[0,1]})
            sage: G.show(figsize=[2,2])
            sage: G.cliques_containing_vertex()
            {0: [[0, 1, 2], [0, 1, 3]], 1: [[0, 1, 2], [0, 1, 3]], 2: [[0, 1, 2]], 3: [[0, 1, 3]]}

        """
        import networkx
        return networkx.cliques_containing_node(self.networkx_graph(copy=False),vertices, cliques)

    @doc_index("Clique-related methods")
    def clique_complex(self):
        """
        Returns the clique complex of self. This is the largest simplicial complex on
        the vertices of self whose 1-skeleton is self.

        This is only makes sense for undirected simple graphs.

        EXAMPLES::

            sage: g = Graph({0:[1,2],1:[2],4:[]})
            sage: g.clique_complex()
            Simplicial complex with vertex set (0, 1, 2, 4) and facets {(4,), (0, 1, 2)}

            sage: h = Graph({0:[1,2,3,4],1:[2,3,4],2:[3]})
            sage: x = h.clique_complex()
            sage: x
            Simplicial complex with vertex set (0, 1, 2, 3, 4) and facets {(0, 1, 4), (0, 1, 2, 3)}
            sage: i = x.graph()
            sage: i==h
            True
            sage: x==i.clique_complex()
            True

        """
        if self.is_directed() or self.has_loops() or self.has_multiple_edges():
            raise ValueError("Self must be an undirected simple graph to have a clique complex.")
        import sage.homology.simplicial_complex
        C = sage.homology.simplicial_complex.SimplicialComplex(self.cliques_maximal(), maximality_check=True)
        C._graph = self
        return C

    @doc_index("Clique-related methods")
    def clique_polynomial(self, t = None):
        """
        Returns the clique polynomial of self.

        This is the polynomial where the coefficient of `t^n` is the number of
        cliques in the graph with `n` vertices. The constant term of the
        clique polynomial is always taken to be one.

        EXAMPLES::

            sage: g = Graph()
            sage: g.clique_polynomial()
            1
            sage: g = Graph({0:[1]})
            sage: g.clique_polynomial()
            t^2 + 2*t + 1
            sage: g = graphs.CycleGraph(4)
            sage: g.clique_polynomial()
            4*t^2 + 4*t + 1

        """
        if t is None:
            R = PolynomialRing(ZZ, 't')
            t = R.gen()
        number_of = [0]*(self.order() + 1)
        for x in IndependentSets(self, complement = True):
            number_of[len(x)] += 1
        return sum(coeff*t**i for i,coeff in enumerate(number_of) if coeff)

    ### Miscellaneous

    @doc_index("Leftovers")
    def cores(self, k = None, with_labels=False):
        """
        Returns the core number for each vertex in an ordered list.

        (for homomorphisms cores, see the :meth:`Graph.has_homomorphism_to`
        method)

        **DEFINITIONS**

        * *K-cores* in graph theory were introduced by Seidman in 1983 and by
          Bollobas in 1984 as a method of (destructively) simplifying graph
          topology to aid in analysis and visualization. They have been more
          recently defined as the following by Batagelj et al:

          *Given a graph `G` with vertices set `V` and edges set `E`, the
          `k`-core of `G` is the graph obtained from `G` by recursively removing
          the vertices with degree less than `k`, for as long as there are any.*

          This operation can be useful to filter or to study some properties of
          the graphs. For instance, when you compute the 2-core of graph G, you
          are cutting all the vertices which are in a tree part of graph.  (A
          tree is a graph with no loops). [WPkcore]_

          [PSW1996]_ defines a `k`-core of `G` as the largest subgraph (it is
          unique) of `G` with minimum degree at least `k`.

        * Core number of a vertex

          The core number of a vertex `v` is the largest integer `k` such that
          `v` belongs to the `k`-core of `G`.

        * Degeneracy

          The *degeneracy* of a graph `G`, usually denoted `\delta^*(G)`, is the
          smallest integer `k` such that the graph `G` can be reduced to the
          empty graph by iteratively removing vertices of degree `\leq
          k`. Equivalently, `\delta^*(G)=k` if `k` is the smallest integer such
          that the `k`-core of `G` is empty.

        **IMPLEMENTATION**

        This implementation is based on the NetworkX implementation of
        the algorithm described in [BZ]_.

        **INPUT**

        - ``k`` (integer)

            * If ``k = None`` (default), returns the core number for each vertex.

            * If ``k`` is an integer, returns a pair ``(ordering, core)``, where
              ``core`` is the list of vertices in the `k`-core of ``self``, and
              ``ordering`` is an elimination order for the other vertices such
              that each vertex is of degree strictly less than `k` when it is to
              be eliminated from the graph.

        - ``with_labels`` (boolean)

           * When set to ``False``, and ``k = None``, the method returns a list
             whose `i` th element is the core number of the `i` th vertex. When
             set to ``True``, the method returns a dictionary whose keys are
             vertices, and whose values are the corresponding core numbers.

             By default, ``with_labels = False``.

        .. SEEALSO::

           * Graph cores is also a notion related to graph homomorphisms. For
             this second meaning, see :meth:`Graph.has_homomorphism_to`.

        REFERENCE:

        .. [WPkcore] K-core. Wikipedia. (2007). [Online] Available:
          :wikipedia:`K-core`

        .. [PSW1996] Boris Pittel, Joel Spencer and Nicholas Wormald. Sudden
          Emergence of a Giant k-Core in a Random
          Graph. (1996). J. Combinatorial Theory. Ser B 67. pages
          111-151. [Online] Available:
          http://cs.nyu.edu/cs/faculty/spencer/papers/k-core.pdf

        .. [BZ] Vladimir Batagelj and Matjaz Zaversnik. An `O(m)`
          Algorithm for Cores Decomposition of
          Networks. :arxiv:`cs/0310049v1`.

        EXAMPLES::

            sage: (graphs.FruchtGraph()).cores()
            [3, 3, 3, 3, 3, 3, 3, 3, 3, 3, 3, 3]
            sage: (graphs.FruchtGraph()).cores(with_labels=True)
            {0: 3, 1: 3, 2: 3, 3: 3, 4: 3, 5: 3, 6: 3, 7: 3, 8: 3, 9: 3, 10: 3, 11: 3}
            sage: a=random_matrix(ZZ,20,x=2,sparse=True, density=.1)
            sage: b=Graph(20)
            sage: b.add_edges(a.nonzero_positions())
            sage: cores=b.cores(with_labels=True); cores
            {0: 3, 1: 3, 2: 3, 3: 3, 4: 2, 5: 2, 6: 3, 7: 1, 8: 3, 9: 3, 10: 3, 11: 3, 12: 3, 13: 3, 14: 2, 15: 3, 16: 3, 17: 3, 18: 3, 19: 3}
            sage: [v for v,c in cores.items() if c>=2] # the vertices in the 2-core
            [0, 1, 2, 3, 4, 5, 6, 8, 9, 10, 11, 12, 13, 14, 15, 16, 17, 18, 19]

        Checking the 2-core of a random lobster is indeed the empty set::

            sage: g = graphs.RandomLobster(20,.5,.5)
            sage: ordering, core = g.cores(2)
            sage: len(core) == 0
            True
        """
        self._scream_if_not_simple()
        # compute the degrees of each vertex
        degrees=self.degree(labels=True)

        # sort vertices by degree.  Store in a list and keep track of
        # where a specific degree starts (effectively, the list is
        # sorted by bins).
        verts= sorted( degrees.keys(), key=lambda x: degrees[x])
        bin_boundaries=[0]
        curr_degree=0
        for i,v in enumerate(verts):
            if degrees[v]>curr_degree:
                bin_boundaries.extend([i]*(degrees[v]-curr_degree))
                curr_degree=degrees[v]
        vert_pos = dict((v,pos) for pos,v in enumerate(verts))
        # Set up initial guesses for core and lists of neighbors.
        core= degrees
        nbrs=dict((v,set(self.neighbors(v))) for v in self)
        # form vertex core building up from smallest
        for v in verts:

            # If all the vertices have a degree larger than k, we can
            # return our answer if k is not None
            if k is not None and core[v] >= k:
                return verts[:vert_pos[v]], verts[vert_pos[v]:]

            for u in nbrs[v]:
                if core[u] > core[v]:
                    nbrs[u].remove(v)

                    # cleverly move u to the end of the next smallest
                    # bin (i.e., subtract one from the degree of u).
                    # We do this by swapping u with the first vertex
                    # in the bin that contains u, then incrementing
                    # the bin boundary for the bin that contains u.
                    pos=vert_pos[u]
                    bin_start=bin_boundaries[core[u]]
                    vert_pos[u]=bin_start
                    vert_pos[verts[bin_start]]=pos
                    verts[bin_start],verts[pos]=verts[pos],verts[bin_start]
                    bin_boundaries[core[u]]+=1
                    core[u] -= 1

        if k is not None:
            return verts, []

        if with_labels:
            return core
        else:
            return core.values()

    @doc_index("Leftovers")
    def modular_decomposition(self):
        r"""
        Returns the modular decomposition of the current graph.

        .. NOTE::

            In order to use this method you must install the
            ``modular_decomposition`` optional package. See
            :mod:`sage.misc.package`.

        Crash course on modular decomposition:

        A module `M` of a graph `G` is a proper subset of its vertices
        such that for all `u \in V(G)-M, v,w\in M` the relation `u
        \sim v \Leftrightarrow u \sim w` holds, where `\sim` denotes
        the adjacency relation in `G`. Equivalently, `M \subset V(G)`
        is a module if all its vertices have the same adjacency
        relations with each vertex outside of the module (vertex by
        vertex).

        Hence, for a set like a module, it is very easy to encode the
        information of the adjacencies between the vertices inside and
        outside the module -- we can actually add a new vertex `v_M`
        to our graph representing our module `M`, and let `v_M` be
        adjacent to `u\in V(G)-M` if and only if some `v\in M` (and
        hence all the vertices contained in the module) is adjacent to
        `u`. We can now independently (and recursively) study the
        structure of our module `M` and the new graph `G-M+\{v_M\}`,
        without any loss of information.

        Here are two very simple modules :

            * A connected component `C` (or the union of some --but
              not all-- of them) of a disconnected graph `G`, for
              instance, is a module, as no vertex of `C` has a
              neighbor outside of it.

            * An anticomponent `C` (or the union of some --but not
              all-- of them) of an non-anticonnected graph `G`, for
              the same reason (it is just the complement of the
              previous graph !).

        These modules being of special interest, the disjoint union of
        graphs is called a Parallel composition, and the complement of
        a disjoint union is called a Parallel composition. A graph
        whose only modules are singletons is called Prime.

        For more information on modular decomposition, in particular
        for an explanation of the terms "Parallel," "Prime" and
        "Serie," see the `Wikipedia article on modular decomposition
        <http://en.wikipedia.org/wiki/Modular_decomposition>`_.

        You may also be interested in the survey from Michel Habib and
        Christophe Paul entitled "A survey on Algorithmic aspects of
        modular decomposition" [HabPau10]_.

        OUTPUT:

        A pair of two values (recursively encoding the decomposition) :

            * The type of the current module :

                * ``"Parallel"``
                * ``"Prime"``
                * ``"Serie"``

            * The list of submodules (as list of pairs ``(type, list)``,
              recursively...) or the vertex's name if the module is a
              singleton.

        EXAMPLES:

        The Bull Graph is prime::

            sage: graphs.BullGraph().modular_decomposition() # optional -- modular_decomposition
            ('Prime', [3, 4, 0, 1, 2])

        The Petersen Graph too::

            sage: graphs.PetersenGraph().modular_decomposition() # optional -- modular_decomposition
            ('Prime', [2, 6, 3, 9, 7, 8, 0, 1, 5, 4])

        This a clique on 5 vertices with 2 pendant edges, though, has a more
        interesting decomposition ::

            sage: g = graphs.CompleteGraph(5)
            sage: g.add_edge(0,5)
            sage: g.add_edge(0,6)
            sage: g.modular_decomposition() # optional -- modular_decomposition
            ('Serie', [0, ('Parallel', [5, ('Serie', [1, 4, 3, 2]), 6])])

        ALGORITHM:

        This function uses a C implementation of a 2-step algorithm
        implemented by Fabien de Montgolfier [FMDec]_ :

            * Computation of a factorizing permutation [HabibViennot1999]_.

            * Computation of the tree itself [CapHabMont02]_.

        .. SEEALSO::

            - :meth:`is_prime` -- Tests whether a graph is prime.

        REFERENCE:

        .. [FMDec] Fabien de Montgolfier
          http://www.liafa.jussieu.fr/~fm/algos/index.html

        .. [HabibViennot1999] Michel Habib, Christiphe Paul, Laurent Viennot
          Partition refinement techniques: An interesting algorithmic tool kit
          International Journal of Foundations of Computer Science
          vol. 10 n2 pp.147--170, 1999

        .. [CapHabMont02] C. Capelle, M. Habib et F. de Montgolfier
          Graph decomposition and Factorising Permutations
          Discrete Mathematics and Theoretical Computer Sciences, vol 5 no. 1 , 2002.

        .. [HabPau10] Michel Habib and Christophe Paul
          A survey of the algorithmic aspects of modular decomposition
          Computer Science Review
          vol 4, number 1, pages 41--59, 2010
          http://www.lirmm.fr/~paul/md-survey.pdf
        """
        try:
            from sage.graphs.modular_decomposition import modular_decomposition
        except ImportError:
            raise RuntimeError("In order to use this method you must "
                               "install the modular_decomposition package")

        self._scream_if_not_simple()
        from sage.misc.stopgap import stopgap
        stopgap("Graph.modular_decomposition is known to return wrong results",13744)

        D = modular_decomposition(self)

        id_label = dict(enumerate(self.vertices()))

        relabel = lambda x : (x[0], [relabel(_) for _ in x[1]]) if isinstance(x,tuple) else id_label[x]

        return relabel(D)

    @doc_index("Graph properties")
    def is_prime(self):
        r"""
        Tests whether the current graph is prime.

        A graph is prime if all its modules are trivial (i.e. empty, all of the
        graph or singletons) -- see :meth:`modular_decomposition`.

        .. NOTE::

            In order to use this method you must install the
            ``modular_decomposition`` optional package. See
            :mod:`sage.misc.package`.

        EXAMPLE:

        The Petersen Graph and the Bull Graph are both prime::

            sage: graphs.PetersenGraph().is_prime() # optional - modular_decomposition
            True
            sage: graphs.BullGraph().is_prime()     # optional - modular_decomposition
            True

        Though quite obviously, the disjoint union of them is not::

            sage: (graphs.PetersenGraph() + graphs.BullGraph()).is_prime() # optional - modular_decomposition
            False
        """

        D = self.modular_decomposition()

        return D[0] == "Prime" and len(D[1]) == self.order()

    def _gomory_hu_tree(self, vertices, method="FF"):
        r"""
        Returns a Gomory-Hu tree associated to self.

        This function is the private counterpart of ``gomory_hu_tree()``,
        with the difference that it has an optional argument
        needed for recursive computations, which the user is not
        interested in defining himself.

        See the documentation of ``gomory_hu_tree()`` for more information.

        INPUT:

        - ``vertices`` - a set of "real" vertices, as opposed to the
          fakes one introduced during the computations. This variable is
          useful for the algorithm and for recursion purposes.

        - ``method`` -- There are currently two different
          implementations of this method :

              * If ``method = "FF"`` (default), a Python
                implementation of the Ford-Fulkerson algorithm is
                used.

              * If ``method = "LP"``, the flow problem is solved using
                Linear Programming.

        EXAMPLE:

        This function is actually tested in ``gomory_hu_tree()``, this
        example is only present to have a doctest coverage of 100%.

            sage: g = graphs.PetersenGraph()
            sage: t = g._gomory_hu_tree(frozenset(g.vertices()))
        """
        self._scream_if_not_simple()

        # Small case, not really a problem ;-)
        if len(vertices) == 1:
            g = Graph()
            g.add_vertices(vertices)
            return g

        # Take any two vertices (u,v)
        it = vertices.__iter__()
        u,v = next(it),next(it)

        # Compute a uv min-edge-cut.
        #
        # The graph is split into U,V with u \in U and v\in V.
        flow,edges,[U,V] = self.edge_cut(u, v, use_edge_labels=True, vertices=True, method=method)

        # One graph for each part of the previous one
        gU,gV = self.subgraph(U), self.subgraph(V)

        # A fake vertex fU (resp. fV) to represent U (resp. V)
        fU = frozenset(U)
        fV = frozenset(V)

        # Each edge (uu,vv) with uu \in U and vv\in V yields:
        # - an edge (uu,fV) in gU
        # - an edge (vv,fU) in gV
        #
        # If the same edge is added several times their capacities add up.

        from sage.rings.real_mpfr import RR
        for uu,vv,capacity in edges:
            capacity = capacity if capacity in RR else 1

            # Assume uu is in gU
            if uu in V:
                uu,vv = vv,uu

            # Create the new edges if necessary
            if not gU.has_edge(uu, fV):
                gU.add_edge(uu, fV, 0)
            if not gV.has_edge(vv, fU):
                gV.add_edge(vv, fU, 0)

            # update the capacities
            gU.set_edge_label(uu, fV, gU.edge_label(uu, fV) + capacity)
            gV.set_edge_label(vv, fU, gV.edge_label(vv, fU) + capacity)

        # Recursion on each side
        gU_tree = gU._gomory_hu_tree(vertices & frozenset(gU), method=method)
        gV_tree = gV._gomory_hu_tree(vertices & frozenset(gV), method=method)

        # Union of the two partial trees
        g = gU_tree.union(gV_tree)

        # An edge to connect them, with the appropriate label
        g.add_edge(u, v, flow)

        return g

    @doc_index("Connectivity, orientations, trees")
    def gomory_hu_tree(self, method="FF"):
        r"""
        Returns a Gomory-Hu tree of self.

        Given a tree `T` with labeled edges representing capacities, it is very
        easy to determine the maximum flow between any pair of vertices :
        it is the minimal label on the edges of the unique path between them.

        Given a graph `G`, a Gomory-Hu tree `T` of `G` is a tree
        with the same set of vertices, and such that the maximum flow
        between any two vertices is the same in `G` as in `T`. See the
        `Wikipedia article on Gomory-Hu tree <http://en.wikipedia.org/wiki/Gomory%E2%80%93Hu_tree>`_.
        Note that, in general, a graph admits more than one Gomory-Hu tree.

        See also 15.4 (Gomory-Hu trees) from [SchrijverCombOpt]_.

        INPUT:

        - ``method`` -- There are currently two different
          implementations of this method :

              * If ``method = "FF"`` (default), a Python
                implementation of the Ford-Fulkerson algorithm is
                used.

              * If ``method = "LP"``, the flow problems are solved
                using Linear Programming.

        OUTPUT:

        A graph with labeled edges

        EXAMPLE:

        Taking the Petersen graph::

            sage: g = graphs.PetersenGraph()
            sage: t = g.gomory_hu_tree()

        Obviously, this graph is a tree::

            sage: t.is_tree()
            True

        Note that if the original graph is not connected, then the
        Gomory-Hu tree is in fact a forest::

            sage: (2*g).gomory_hu_tree().is_forest()
            True
            sage: (2*g).gomory_hu_tree().is_connected()
            False

        On the other hand, such a tree has lost nothing of the initial
        graph connectedness::

            sage: all([ t.flow(u,v) == g.flow(u,v) for u,v in Subsets( g.vertices(), 2 ) ])
            True

        Just to make sure, we can check that the same is true for two vertices
        in a random graph::

            sage: g = graphs.RandomGNP(20,.3)
            sage: t = g.gomory_hu_tree()
            sage: g.flow(0,1) == t.flow(0,1)
            True

        And also the min cut::

            sage: g.edge_connectivity() == min(t.edge_labels())
            True

        TESTS:

        :trac:`16475`::

            sage: G = graphs.PetersenGraph()
            sage: for u,v in G.edge_iterator(labels=False):
            ....:     G.set_edge_label(u, v, 1)
            sage: for u, v in [(0, 1), (0, 4), (0, 5), (1, 2), (1, 6), (3, 4), (5, 7), (5, 8)]:
            ....:     G.set_edge_label(u, v, 2)
            sage: T = G.gomory_hu_tree()
            sage: from itertools import combinations
            sage: for u,v in combinations(G,2):
            ....:     assert T.flow(u,v,use_edge_labels=True) == G.flow(u,v,use_edge_labels=True)
        """
        if not self.is_connected():
            g = Graph()
            for cc in self.connected_components_subgraphs():
                g = g.union(cc._gomory_hu_tree(frozenset(cc.vertices()),method=method))
        else:
            g = self._gomory_hu_tree(frozenset(self.vertices()),method=method)

        if self.get_pos() is not None:
            g.set_pos(dict(self.get_pos()))
        return g

    @doc_index("Leftovers")
    def two_factor_petersen(self):
        r"""
        Returns a decomposition of the graph into 2-factors.

        Petersen's 2-factor decomposition theorem asserts that any
        `2r`-regular graph `G` can be decomposed into 2-factors.
        Equivalently, it means that the edges of any `2r`-regular
        graphs can be partitionned in `r` sets `C_1,\dots,C_r` such
        that for all `i`, the set `C_i` is a disjoint union of cycles
        ( a 2-regular graph ).

        As any graph of maximal degree `\Delta` can be completed into
        a regular graph of degree `2\lceil\frac\Delta 2\rceil`, this
        result also means that the edges of any graph of degree `\Delta`
        can be partitionned in `r=2\lceil\frac\Delta 2\rceil` sets
        `C_1,\dots,C_r` such that for all `i`, the set `C_i` is a
        graph of maximal degree `2` ( a disjoint union of paths
        and cycles ).

        EXAMPLE:

        The Complete Graph on `7` vertices is a `6`-regular graph, so it can
        be edge-partitionned into `2`-regular graphs::

            sage: g = graphs.CompleteGraph(7)
            sage: classes = g.two_factor_petersen()
            sage: for c in classes:
            ...     gg = Graph()
            ...     gg.add_edges(c)
            ...     print max(gg.degree())<=2
            True
            True
            True
            sage: Set(set(classes[0]) | set(classes[1]) | set(classes[2])).cardinality() == g.size()
            True

        ::

            sage: g = graphs.CirculantGraph(24, [7, 11])
            sage: cl = g.two_factor_petersen()
            sage: g.plot(edge_colors={'black':cl[0], 'red':cl[1]})
            Graphics object consisting of 73 graphics primitives

        """
        self._scream_if_not_simple()
        d = self.eulerian_orientation()

        # This new graph is bipartite, and built the following way :
        #
        # To each vertex v of the digraph are associated two vertices,
        # a sink (-1,v) and a source (1,v)
        # Any edge (u,v) in the digraph is then added as ((-1,u),(1,v))

        from sage.graphs.graph import Graph
        g = Graph()
        g.add_edges([((-1,u),(1,v)) for (u,v) in d.edge_iterator(labels=None)])

        # This new bipartite graph is now edge_colored
        from sage.graphs.graph_coloring import edge_coloring
        classes = edge_coloring(g)

        # The edges in the classes are of the form ((-1,u),(1,v))
        # and have to be translated back to (u,v)
        classes_b = []
        for c in classes:
            classes_b.append([(u,v) for ((uu,u),(vv,v)) in c])

        return classes_b

    @doc_index("Leftovers")
    def kirchhoff_symanzik_polynomial(self, name='t'):
        """
        Return the Kirchhoff-Symanzik polynomial of a graph.

        This is a polynomial in variables `t_e` (each of them representing an
        edge of the graph `G`) defined as a sum over all spanning trees:

        .. MATH::

            \Psi_G(t) = \sum_{T\subseteq V\\atop{\\text{a spanning tree}}} \prod_{e \\not\in E(T)} t_e

        This is also called the first Symanzik polynomial or the Kirchhoff
        polynomial.

        INPUT:

        - ``name``: name of the variables (default: ``'t'``)

        OUTPUT:

        - a polynomial with integer coefficients

        ALGORITHM:

            This is computed here using a determinant, as explained in Section
            3.1 of [Marcolli2009]_.

            As an intermediate step, one computes a cycle basis `\mathcal C` of
            `G` and a rectangular `|\mathcal C| \\times |E(G)|` matrix with
            entries in `\{-1,0,1\}`, which describes which edge belong to which
            cycle of `\mathcal C` and their respective orientations.

            More precisely, after fixing an arbitrary orientation for each edge
            `e\in E(G)` and each cycle `C\in\mathcal C`, one gets a sign for
            every incident pair (edge, cycle) which is `1` if the orientation
            coincide and `-1` otherwise.

        EXAMPLES:

        For the cycle of length 5::

            sage: G = graphs.CycleGraph(5)
            sage: G.kirchhoff_symanzik_polynomial()
            t0 + t1 + t2 + t3 + t4

        One can use another letter for variables::

            sage: G.kirchhoff_symanzik_polynomial(name='u')
            u0 + u1 + u2 + u3 + u4

        For the 'coffee bean' graph::

            sage: G = Graph([(0,1,'a'),(0,1,'b'),(0,1,'c')],multiedges=True)
            sage: G.kirchhoff_symanzik_polynomial()
            t0*t1 + t0*t2 + t1*t2

        For the 'parachute' graph::

            sage: G = Graph([(0,2,'a'),(0,2,'b'),(0,1,'c'),(1,2,'d')], multiedges=True)
            sage: G.kirchhoff_symanzik_polynomial()
            t0*t1 + t0*t2 + t1*t2 + t1*t3 + t2*t3

        For the complete graph with 4 vertices::

            sage: G = graphs.CompleteGraph(4)
            sage: G.kirchhoff_symanzik_polynomial()
            t0*t1*t3 + t0*t2*t3 + t1*t2*t3 + t0*t1*t4 + t0*t2*t4 + t1*t2*t4
            + t1*t3*t4 + t2*t3*t4 + t0*t1*t5 + t0*t2*t5 + t1*t2*t5 + t0*t3*t5
            + t2*t3*t5 + t0*t4*t5 + t1*t4*t5 + t3*t4*t5

        REFERENCES:

        .. [Marcolli2009] Matilde Marcolli, Feynman Motives, Chapter 3,
           Feynman integrals and algebraic varieties,
           http://www.its.caltech.edu/~matilde/LectureN3.pdf

        .. [Brown2011] Francis Brown, Multiple zeta values and periods: From
           moduli spaces to Feynman integrals, in Contemporary Mathematics vol
           539
        """
        from sage.matrix.constructor import matrix
        from sage.rings.integer_ring import ZZ
        from sage.rings.polynomial.polynomial_ring_constructor import PolynomialRing

        edges = self.edges()
        cycles = self.cycle_basis(output='edge')

        edge2int = {e: j for j, e in enumerate(edges)}
        circuit_mtrx = matrix(ZZ, self.size(), len(cycles))
        for i, cycle in enumerate(cycles):
            for edge in cycle:
                if edge in edges:
                    circuit_mtrx[edge2int[edge], i] = +1
                else:
                    circuit_mtrx[edge2int[(edge[1], edge[0], edge[2])], i] = -1

        D = matrix.diagonal(PolynomialRing(ZZ, name, self.size()).gens())
        return (circuit_mtrx.transpose() * D * circuit_mtrx).determinant()

    @doc_index("Leftovers")
    def ihara_zeta_function_inverse(self):
        """
        Compute the inverse of the Ihara zeta function of the graph.

        This is a polynomial in one variable with integer coefficients. The
        Ihara zeta function itself is the inverse of this polynomial.

        See :wikipedia:`Ihara zeta function`.

        ALGORITHM:

        This is computed here as the (reversed) characteristic
        polynomial of a square matrix of size twice the number of edges,
        related to the adjacency matrix of the line graph, see for example
        Proposition 9 in [ScottStorm]_ and Def. 4.1 in [Terras]_.

        The graph is first replaced by its 2-core, as this does not change
        the Ihara zeta function.

        EXAMPLES::

            sage: G = graphs.CompleteGraph(4)
            sage: factor(G.ihara_zeta_function_inverse())
            (2*t - 1) * (t + 1)^2 * (t - 1)^3 * (2*t^2 + t + 1)^3

            sage: G = graphs.CompleteGraph(5)
            sage: factor(G.ihara_zeta_function_inverse())
            (-1) * (3*t - 1) * (t + 1)^5 * (t - 1)^6 * (3*t^2 + t + 1)^4

            sage: G = graphs.PetersenGraph()
            sage: factor(G.ihara_zeta_function_inverse())
            (-1) * (2*t - 1) * (t + 1)^5 * (t - 1)^6 * (2*t^2 + 2*t + 1)^4
            * (2*t^2 - t + 1)^5

            sage: G = graphs.RandomTree(10)
            sage: G.ihara_zeta_function_inverse()
            1

        REFERENCES:

        .. [HST] Matthew D. Horton, H. M. Stark, and Audrey A. Terras,
           What are zeta functions of graphs and what are they good for?
           in Quantum graphs and their applications, 173-189,
           Contemp. Math., Vol. 415

        .. [Terras] Audrey Terras, Zeta functions of graphs: a stroll through
           the garden, Cambridge Studies in Advanced Mathematics, Vol. 128

        .. [ScottStorm] Geoffrey Scott and Christopher Storm, The coefficients
           of the Ihara zeta function, Involve (http://msp.org/involve/2008/1-2/involve-v1-n2-p08-p.pdf)
        """
        from sage.matrix.constructor import matrix

        H = self.subgraph(vertices=self.cores(k=2)[1])
        E = H.edges()
        m = len(E)
        # compute (Hashimoto) edge matrix T
        T = matrix(ZZ, 2 * m, 2 * m, 0)
        for i in range(m):
            for j in range(m):
                if i != j:
                    if E[i][1] == E[j][0]:  # same orientation
                        T[2 * i, 2 * j] = 1
                        T[2 * j + 1, 2 * i + 1] = 1
                    elif E[i][1] == E[j][1]:  # opposite orientation (towards)
                        T[2 * i, 2 * j + 1] = 1
                        T[2 * j, 2 * i + 1] = 1
                    elif E[i][0] == E[j][0]:  # opposite orientation (away)
                        T[2 * i + 1, 2 * j] = 1
                        T[2 * j + 1, 2 * i] = 1
        return T.charpoly('t').reverse()


# Aliases to functions defined in Cython modules
import types

import sage.graphs.weakly_chordal
Graph.is_long_hole_free         = types.MethodType(sage.graphs.weakly_chordal.is_long_hole_free, None, Graph)
Graph.is_long_antihole_free     = types.MethodType(sage.graphs.weakly_chordal.is_long_antihole_free, None, Graph)
Graph.is_weakly_chordal         = types.MethodType(sage.graphs.weakly_chordal.is_weakly_chordal, None, Graph)

import sage.graphs.asteroidal_triples
Graph.is_asteroidal_triple_free = types.MethodType(sage.graphs.asteroidal_triples.is_asteroidal_triple_free, None, Graph)

import sage.graphs.chrompoly
Graph.chromatic_polynomial      = types.MethodType(sage.graphs.chrompoly.chromatic_polynomial, None, Graph)

import sage.graphs.graph_decompositions.rankwidth
Graph.rank_decomposition        = types.MethodType(sage.graphs.graph_decompositions.rankwidth.rank_decomposition, None, Graph)

import sage.graphs.matchpoly
Graph.matching_polynomial       = types.MethodType(sage.graphs.matchpoly.matching_polynomial, None, Graph)

import sage.graphs.cliquer
Graph.cliques_maximum           = types.MethodType(sage.graphs.cliquer.all_max_clique, None, Graph)

import sage.graphs.spanning_tree
Graph.random_spanning_tree      = types.MethodType(sage.graphs.spanning_tree.random_spanning_tree, None, Graph)

import sage.graphs.graph_decompositions.graph_products
Graph.is_cartesian_product      = types.MethodType(sage.graphs.graph_decompositions.graph_products.is_cartesian_product, None, Graph)

import sage.graphs.distances_all_pairs
Graph.is_distance_regular       = types.MethodType(sage.graphs.distances_all_pairs.is_distance_regular, None, Graph)

import sage.graphs.base.static_dense_graph
Graph.is_strongly_regular       = types.MethodType(sage.graphs.base.static_dense_graph.is_strongly_regular, None, Graph)

# From Python modules
import sage.graphs.line_graph
Graph.is_line_graph             = sage.graphs.line_graph.is_line_graph

from sage.graphs.tutte_polynomial import tutte_polynomial
Graph.tutte_polynomial          = tutte_polynomial

from sage.graphs.lovasz_theta import lovasz_theta
Graph.lovasz_theta              = lovasz_theta

_additional_categories = {
    Graph.is_long_hole_free         : "Graph properties",
    Graph.is_long_antihole_free     : "Graph properties",
    Graph.is_weakly_chordal         : "Graph properties",
    Graph.is_asteroidal_triple_free : "Graph properties",
    Graph.chromatic_polynomial      : "Algorithmically hard stuff",
    Graph.rank_decomposition        : "Algorithmically hard stuff",
    Graph.matching_polynomial       : "Algorithmically hard stuff",
    Graph.cliques_maximum           : "Clique-related methods",
    Graph.random_spanning_tree      : "Connectivity, orientations, trees",
    Graph.is_cartesian_product      : "Graph properties",
    Graph.is_distance_regular       : "Graph properties",
    Graph.is_strongly_regular       : "Graph properties",
    Graph.is_line_graph             : "Graph properties",
    Graph.tutte_polynomial          : "Algorithmically hard stuff",
    Graph.lovasz_theta              : "Leftovers",
    }

__doc__ = __doc__.replace("{INDEX_OF_METHODS}",gen_thematic_rest_table_index(Graph,_additional_categories))<|MERGE_RESOLUTION|>--- conflicted
+++ resolved
@@ -525,7 +525,6 @@
     -  ``multiedges`` - boolean, whether to allow multiple
        edges (ignored if data is an instance of the ``Graph`` class).
 
-<<<<<<< HEAD
     - ``weighted`` - whether graph thinks of itself as weighted or not. See
       :meth:`~sage.graphs.generic_graph.GenericGraph.weighted`.
 
@@ -537,20 +536,6 @@
       ``"weighted_adjacency_matrix"``, ``"seidel_adjacency_matrix"``,
       ``"incidence_matrix"``, ``"elliptic_curve_congruence"``, ``"NX"``,
       ``"igraph"``.
-=======
-       -  ``NX`` - data must be a NetworkX Graph.
-
-           .. NOTE::
-
-               As Sage's default edge labels is ``None`` while NetworkX uses
-               ``{}``, the ``{}`` labels of a NetworkX graph are automatically
-               set to ``None`` when it is converted to a Sage graph. This
-               behaviour can be overruled by setting the keyword
-               ``convert_empty_dict_labels_to_None`` to ``False`` (it is
-               ``True`` by default).
-
-       - ``igraph`` - data must be an `igraph <http://igraph.org/>`__ graph.
->>>>>>> 47e4456b
 
     - ``sparse`` (boolean) -- ``sparse=True`` is an alias for
       ``data_structure="sparse"``, and ``sparse=False`` is an alias for
