"""
libGAP element wrapper

This document describes the individual wrappers for various GAP
elements. For general information about libGAP, you should read the
:mod:`~sage.libs.gap.libgap` module documentation.
"""

#*****************************************************************************
#       Copyright (C) 2012 Volker Braun <vbraun.name@gmail.com>
#
# This program is free software: you can redistribute it and/or modify
# it under the terms of the GNU General Public License as published by
# the Free Software Foundation, either version 2 of the License, or
# (at your option) any later version.
#                  http://www.gnu.org/licenses/
#*****************************************************************************

from __future__ import absolute_import, print_function

from cpython.object cimport *
from cysignals.signals cimport sig_on, sig_off

from sage.misc.cachefunc import cached_method
from sage.structure.sage_object cimport SageObject
from sage.structure.parent import Parent
from sage.rings.all import ZZ, QQ

decode_type_number = {
    libGAP_T_INT: 'T_INT (integer)',
    libGAP_T_INTPOS: 'T_INTPOS (positive integer)',
    libGAP_T_INTNEG: 'T_INTNEG (negative integer)',
    libGAP_T_RAT: 'T_RAT (rational number)',
    libGAP_T_CYC: 'T_CYC (universal cylotomic)',
    libGAP_T_FFE: 'T_FFE (finite field element)',
    libGAP_T_PERM2: 'T_PERM2',
    libGAP_T_PERM4: 'T_PERM4',
    libGAP_T_BOOL: 'T_BOOL',
    libGAP_T_CHAR: 'T_CHAR',
    libGAP_T_FUNCTION: 'T_FUNCTION',
    libGAP_T_PLIST: 'T_PLIST',
    libGAP_T_PLIST_CYC: 'T_PLIST_CYC',
    libGAP_T_BLIST: 'T_BLIST',
    libGAP_T_STRING: 'T_STRING',
    libGAP_T_MACFLOAT: 'T_MACFLOAT (hardware floating point number)',
    libGAP_T_COMOBJ: 'T_COMOBJ (component object)',
    libGAP_T_POSOBJ: 'T_POSOBJ (positional object)',
    libGAP_T_DATOBJ: 'T_DATOBJ (data object)',
    libGAP_T_WPOBJ:  'T_WPOBJ (weak pointer object)',
    }

############################################################################
### helper functions to construct lists and records ########################
############################################################################

cdef libGAP_Obj make_gap_list(sage_list) except NULL:
    """
    Convert Sage lists into Gap lists

    INPUT:

    - ``a`` -- list of :class:`GapElement`.

    OUTPUT:

    The list of the elements in ``a`` as a Gap ``Obj``.
    """
    # FIXME slow -- to make fast directly use ADD_LIST in Gap's C code.
    from sage.libs.gap.libgap import libgap
    cdef GapElement l = libgap.eval('[]')
    for x in sage_list:
        l.Add(x)
    return l.value


cdef libGAP_Obj make_gap_record(sage_dict) except NULL:
    """
    Convert Sage lists into Gap lists

    INPUT:

    - ``a`` -- list of :class:`GapElement`.

    OUTPUT:

    The list of the elements in ``a`` as a Gap ``Obj``.

    TESTS::

        sage: libgap({'a': 1, 'b':123})   # indirect doctest
        rec( a := 1, b := 123 )
    """
    from sage.libs.gap.libgap import libgap
    data = [ (str(key), libgap(value)) for key, value in sage_dict.iteritems() ]

    libgap_enter()
    cdef libGAP_Obj rec = libGAP_NEW_PREC(len(data))
    cdef GapElement val
    cdef libGAP_UInt rnam
    for d in data:
        key, val = d
        rnam = libGAP_RNamName(key)
        libGAP_AssPRec(rec, rnam, val.value)
    libgap_exit()
    return rec


cdef libGAP_Obj make_gap_integer(sage_int) except NULL:
    """
    Convert Sage integer into Gap integer

    INPUT:

    - ``sage_int`` -- a Sage integer.

    OUTPUT:

    The integer as a GAP ``Obj``.

    TESTS::

        sage: libgap(1)   # indirect doctest
        1
    """
    libgap_enter()
    cdef libGAP_Obj result = libGAP_INTOBJ_INT(<int>sage_int)
    libgap_exit()
    return result


cdef libGAP_Obj make_gap_string(sage_string) except NULL:
    """
    Convert a Sage string to a Gap string

    INPUT:

    - ``sage_string`` -- a Sage integer.

    OUTPUT:

    The string as a GAP ``Obj``.

    TESTS::

        sage: libgap('string')   # indirect doctest
        "string"
    """
    libgap_enter()
    cdef libGAP_Obj result
    libGAP_C_NEW_STRING(result, len(sage_string), <char*>sage_string)
    libgap_exit()
    return result


############################################################################
### generic construction of GapElements ####################################
############################################################################

cdef GapElement make_any_gap_element(parent, libGAP_Obj obj):
    """
    Return the libGAP element wrapper of ``obj``

    The most suitable subclass of GapElement is determined
    automatically. Use this function to wrap GAP objects unless you
    know exactly which type it is (then you can use the specialized
    ``make_GapElement_...``)

    TESTS::

        sage: T_CHAR = libgap.eval("'c'");  T_CHAR
        "c"
        sage: type(T_CHAR)
        <type 'sage.libs.gap.element.GapElement_String'>

        sage: libgap.eval("['a', 'b', 'c']")   # gap strings are also lists of chars
        "abc"
        sage: t = libgap.UnorderedTuples('abc', 2);  t
        [ "aa", "ab", "ac", "bb", "bc", "cc" ]
        sage: t[1]
        "ab"
        sage: t[1].sage()
        'ab'
        sage: t.sage()
        ['aa', 'ab', 'ac', 'bb', 'bc', 'cc']

    Check that :trac:`18158` is fixed::

        sage: S = SymmetricGroup(5)
        sage: irr = libgap.Irr(S)[3]
        sage: irr[0]
        6
        sage: irr[1]
        0
    """
    if obj is NULL:
        return make_GapElement(parent, obj)
    cdef int num = libGAP_TNUM_OBJ(obj)
    if num == libGAP_T_INT or num == libGAP_T_INTPOS or num == libGAP_T_INTNEG:
        return make_GapElement_Integer(parent, obj)
    elif num == libGAP_T_CYC:
        return make_GapElement_Cyclotomic(parent, obj)
    elif num == libGAP_T_FFE:
        return make_GapElement_FiniteField(parent, obj)
    elif num == libGAP_T_RAT:
        return make_GapElement_Rational(parent, obj)
    elif num == libGAP_T_BOOL:
        return make_GapElement_Boolean(parent, obj)
    elif num == libGAP_T_FUNCTION:
        return make_GapElement_Function(parent, obj)
    elif num == libGAP_T_PERM2 or num == libGAP_T_PERM4:
        return make_GapElement_Permutation(parent, obj)
    elif libGAP_FIRST_RECORD_TNUM <= num <= libGAP_LAST_RECORD_TNUM:
        return make_GapElement_Record(parent, obj)
    elif libGAP_FIRST_LIST_TNUM <= num <= libGAP_LAST_LIST_TNUM and libGAP_LEN_PLIST(obj) == 0:
        # Empty lists are lists and not strings in Python
        return make_GapElement_List(parent, obj)
    elif libGAP_IsStringConv(obj):
        # GAP strings are lists, too. Make sure this comes before non-empty make_GapElement_List
        return make_GapElement_String(parent, obj)
    elif libGAP_IS_LIST(obj):
        return make_GapElement_List(parent, obj)
    elif num == libGAP_T_CHAR:
        ch = make_GapElement(parent, obj).IntChar().sage()
        return make_GapElement_String(parent, make_gap_string(chr(ch)))
    result = make_GapElement(parent, obj)
    if num == libGAP_T_POSOBJ:
        if result.IsZmodnZObj():
            return make_GapElement_IntegerMod(parent, obj)
    if num == libGAP_T_COMOBJ:
        if result.IsRing():
            return make_GapElement_Ring(parent, obj)
    return result




############################################################################
### GapElement #############################################################
############################################################################

cdef GapElement make_GapElement(parent, libGAP_Obj obj):
    r"""
    Turn a Gap C object (of type ``Obj``) into a Cython ``GapElement``.

    INPUT:

    - ``parent`` -- the parent of the new :class:`GapElement`

    - ``obj`` -- a GAP object.

    OUTPUT:

    A :class:`GapElement_Function` instance, or one of its derived
    classes if it is a better fit for the GAP object.

    EXAMPLES::

        sage: libgap(0)
        0
        sage: type(_)
        <type 'sage.libs.gap.element.GapElement_Integer'>

        sage: libgap.eval('')
        NULL

        sage: libgap(None)
        Traceback (most recent call last):
        ...
        AttributeError: 'NoneType' object has no attribute '_gap_init_'
    """
    cdef GapElement r = GapElement.__new__(GapElement)
    r._initialize(parent, obj)
    return r


cdef class GapElement(RingElement):
    r"""
    Wrapper for all Gap objects.

    .. NOTE::

        In order to create ``GapElements`` you should use the
        ``libgap`` instance (the parent of all Gap elements) to
        convert things into ``GapElement``. You must not create
        ``GapElement`` instances manually.

    EXAMPLES::

        sage: libgap(0)
        0

    If Gap finds an error while evaluating, a corresponding assertion is raised::

        sage: libgap.eval('1/0')
        Traceback (most recent call last):
        ...
        ValueError: libGAP: Error, Rational operations: <divisor> must not be zero

    Also, a ``ValueError`` is raised if the input is not a simple expression::

        sage: libgap.eval('1; 2; 3')
        Traceback (most recent call last):
        ...
        ValueError: can only evaluate a single statement
    """

    def __cinit__(self):
        """
        The Cython constructor.

        EXAMPLES::

            sage: libgap.eval('1')
            1
        """
        self.value = NULL
        self._compare_by_id = False


    def __init__(self):
        """
        The ``GapElement`` constructor

        Users must use the ``libgap`` instance to construct instances
        of :class:`GapElement`. Cython programmers must use
        :func:`make_GapElement` factory function.

        TESTS::

            sage: from sage.libs.gap.element import GapElement
            sage: GapElement()
            Traceback (most recent call last):
            ...
            TypeError: this class cannot be instantiated from Python
        """
        raise TypeError('this class cannot be instantiated from Python')

    cdef _initialize(self, parent, libGAP_Obj obj):
        r"""
        Initialize the GapElement.

        This Cython method is called from :func:`make_GapElement` to
        initialize the newly-constructed object. You must never call
        it manually.

        TESTS::

            sage: n_before = libgap.count_GAP_objects()
            sage: a = libgap.eval('123')
            sage: b = libgap.eval('456')
            sage: c = libgap.eval('CyclicGroup(3)')
            sage: d = libgap.eval('"a string"')
            sage: libgap.collect()
            sage: del c
            sage: libgap.collect()
            sage: n_after = libgap.count_GAP_objects()
            sage: n_after - n_before
            3
        """
        assert self.value is NULL
        self._parent = parent
        self.value = obj
        if obj is NULL:
            return
        reference_obj(obj)


    def __dealloc__(self):
        r"""
        The Cython destructor

        TESTS::

            sage: pre_refcount = libgap.count_GAP_objects()
            sage: def f():
            ....:     local_variable = libgap.eval('"This is a new string"')
            sage: f()
            sage: f()
            sage: f()
            sage: post_refcount = libgap.count_GAP_objects()
            sage: post_refcount - pre_refcount
            0
        """
        if self.value is NULL:
            return
        dereference_obj(self.value)

    def __copy__(self):
        r"""
        TESTS::

            sage: a = libgap(1)
            sage: a.__copy__() is a
            True

            sage: a = libgap(1/3)
            sage: a.__copy__() is a
            True

            sage: a = libgap([1,2])
            sage: b = a.__copy__()
            sage: a is b
            False
            sage: a[0] = 3
            sage: a
            [ 3, 2 ]
            sage: b
            [ 1, 2 ]

            sage: a = libgap([[0,1],[2,3,4]])
            sage: b = a.__copy__()
            sage: b[0][1] = -2
            sage: b
            [ [ 0, -2 ], [ 2, 3, 4 ] ]
            sage: a
            [ [ 0, -2 ], [ 2, 3, 4 ] ]
        """
        if libGAP_IS_MUTABLE_OBJ(self.value):
            return make_any_gap_element(self.parent(), libGAP_SHALLOW_COPY_OBJ(self.value))
        else:
            return self

    cpdef GapElement deepcopy(self, bint mut):
        r"""
        Return a deepcopy of this Gap object

        Note that this is the same thing as calling ``StructuralCopy`` but much
        faster.

        INPUT:

        - ``mut`` - (boolean) wheter to return an mutable copy

        EXAMPLES::

            sage: a = libgap([[0,1],[2,3]])
            sage: b = a.deepcopy(1)
            sage: b[0,0] = 5
            sage: a
            [ [ 0, 1 ], [ 2, 3 ] ]
            sage: b
            [ [ 5, 1 ], [ 2, 3 ] ]

            sage: l = libgap([0,1])
            sage: l.deepcopy(0).IsMutable()
            false
            sage: l.deepcopy(1).IsMutable()
            true
        """
        if libGAP_IS_MUTABLE_OBJ(self.value):
            return make_any_gap_element(self.parent(), libGAP_CopyObj(self.value, mut))
        else:
            return self

    def __deepcopy__(self, memo):
        r"""
        TESTS::

            sage: a = libgap([[0,1],[2]])
            sage: b = deepcopy(a)
            sage: a[0,0] = -1
            sage: a
            [ [ -1, 1 ], [ 2 ] ]
            sage: b
            [ [ 0, 1 ], [ 2 ] ]
        """
        return self.deepcopy(0)

<<<<<<< HEAD
=======
    def __contains__(self, other):
        r"""
        TESTS::

            sage: libgap(1) in libgap.eval('Integers')
            True
            sage: 1 in libgap.eval('Integers')
            True

            sage: 3 in libgap([1,5,3,2])
            True
            sage: -5 in libgap([1,5,3,2])
            False

            sage: libgap.eval('Integers') in libgap(1)
            Traceback (most recent call last):
            ...
            ValueError: libGAP: Error, no method found! Error, no 1st choice method found for `in' on 2 arguments
        """
        from sage.libs.gap.libgap import libgap
        GAP_IN = libgap.eval(r'\in')
        return GAP_IN(other, self).sage()

>>>>>>> a2e82e15
    cpdef _type_number(self):
        """
        Return the GAP internal type number.

        This is only useful for libgap development purposes.

        OUTPUT:

        Integer.

        EXAMPLES::

            sage: x = libgap(1)
            sage: x._type_number()
            (0L, 'T_INT (integer)')
        """
        n = libGAP_TNUM_OBJ(self.value)
        global decode_type_number
        name = decode_type_number.get(n, 'unknown')
        return (n, name)

    def __dir__(self):
        """
        Customize tab completion

        EXAMPLES::

            sage: G = libgap.DihedralGroup(4)
            sage: 'GeneratorsOfMagmaWithInverses' in dir(G)
            True
            sage: 'GeneratorsOfGroup' in dir(G)    # known bug
            False
            sage: x = libgap(1)
            sage: len(dir(x)) > 100
            True
        """
        from sage.libs.gap.operations import OperationInspector
        ops = OperationInspector(self).op_names()
        return dir(self.__class__) + ops

    def __getattr__(self, name):
        r"""
        Return functionoid implementing the function ``name``.

        EXAMPLES::

            sage: lst = libgap([])
            sage: 'Add' in dir(lst)    # This is why tab-completion works
            True
            sage: lst.Add(1)    # this is the syntactic sugar
            sage: lst
            [ 1 ]

        The above is equivalent to the following calls::

            sage: lst = libgap.eval('[]')
            sage: libgap.eval('Add') (lst, 1)
            sage: lst
            [ 1 ]

        TESTS::

            sage: lst.Adddddd(1)
            Traceback (most recent call last):
            ...
            AttributeError: name "Adddddd" is not defined in GAP.

            sage: libgap.eval('some_name := 1')
            1
            sage: lst.some_name
            Traceback (most recent call last):
            ...
            AttributeError: name "some_name" does not define a GAP function.
        """
        if name in ('__dict__', '_getAttributeNames', '__custom_name', 'keys'):
            raise AttributeError('Python special name, not a GAP function.')
        try:
            proxy = make_GapElement_MethodProxy\
                (self.parent(), gap_eval(name), self)
        except ValueError:
            raise AttributeError('name "'+str(name)+'" is not defined in GAP.')
        if not proxy.is_function():
            raise AttributeError('name "'+str(name)+'" does not define a GAP function.')
        return proxy

    def _repr_(self):
        r"""
        Return a string representation of ``self``.

        EXAMPLES::

            sage: libgap(0)
            0
            sage: libgap.eval('')
            NULL
            sage: libgap(0)
            0
            sage: libgap(0)._repr_()
            '0'
        """
        if  self.value == NULL:
            return 'NULL'
        try:
            libgap_enter()
            libgap_start_interaction('')
            libGAP_ViewObjHandler(self.value)
            s = libgap_get_output()
            return s.strip()
        finally:
            libgap_finish_interaction()
            libgap_exit()

    cpdef _set_compare_by_id(self):
        """
        Set comparison to compare by ``id``

        By default, GAP is used to compare libGAP objects. However,
        this is not defined for all GAP objects. To have libGAP play
        nice with ``UniqueRepresentation``, comparison must always
        work. This method allows one to override the comparison to
        sort by the (unique) Python ``id``.

        Obviously it is a bad idea to change the comparison of objects
        after you have inserted them into a set/dict. You also must
        not mix libGAP objects with different sort methods in the same
        container.

        EXAMPLES::

            sage: F1 = libgap.FreeGroup(['a'])
            sage: F2 = libgap.FreeGroup(['a'])
            sage: F1 < F2
            Traceback (most recent call last):
            ...
            ValueError: libGAP: cannot compare less than: Error, no method found!
            Error, no 1st choice method found for `<' on 2 arguments

            sage: F1._set_compare_by_id()
            sage: F1 != F2
            Traceback (most recent call last):
            ...
            ValueError: comparison style must be the same for both operands

            sage: F1._set_compare_by_id()
            sage: F2._set_compare_by_id()
            sage: F1 != F2
            True
        """
        self._compare_by_id = True

    cpdef _assert_compare_by_id(self):
        """
        Ensure that comparison is by ``id``

        See :meth:`_set_compare_by_id`.

        OUTPUT:

        This method returns nothing. A ``ValueError`` is raised if
        :meth:`_set_compare_by_id` has not been called on this libgap
        object.

        EXAMPLES::

            sage: x = libgap.FreeGroup(1)
            sage: x._assert_compare_by_id()
            Traceback (most recent call last):
            ...
            ValueError: requires a libGAP objects whose comparison is by "id"

            sage: x._set_compare_by_id()
            sage: x._assert_compare_by_id()
        """
        if not self._compare_by_id:
            raise ValueError('requires a libGAP objects whose comparison is by "id"')

    def __hash__(self):
        """
        Make hashable.

        EXAMPLES::

            sage: hash(libgap(123))   # random output
            163512108404620371
        """
        return hash(str(self))

    cpdef _richcmp_(self, other, int op):
        """
        Compare ``self`` with ``other``.

        Uses the GAP comparison by default, or the Python ``id`` if
        :meth:`_set_compare_by_id` was called.

        OUTPUT:

        Boolean, depending on the comparison of ``self`` and
        ``other``.  Raises a ``ValueError`` if GAP does not support
        comparison of ``self`` and ``other``, unless
        :meth:`_set_compare_by_id` was called on both ``self`` and
        ``other``.

        EXAMPLES::

            sage: a = libgap(123)
            sage: a == a
            True
            sage: b = libgap('string')
            sage: a._richcmp_(b, 0)
            1
            sage: (a < b) or (a > b)
            True
            sage: a._richcmp_(libgap(123), 2)
            True

        GAP does not have a comparison function for two ``FreeGroup``
        objects. LibGAP signals this by raising a ``ValueError`` ::

            sage: F1 = libgap.FreeGroup(['a'])
            sage: F2 = libgap.FreeGroup(['a'])
            sage: F1 < F2
            Traceback (most recent call last):
            ...
            ValueError: libGAP: cannot compare less than: Error, no method found!
            Error, no 1st choice method found for `<' on 2 arguments

            sage: F1._set_compare_by_id()
            sage: F1 < F2
            Traceback (most recent call last):
            ...
            ValueError: comparison style must be the same for both operands

            sage: F1._set_compare_by_id()
            sage: F2._set_compare_by_id()
            sage: F1 < F2 or F1 > F2
            True
        """
        if self._compare_by_id != (<GapElement>other)._compare_by_id:
            raise ValueError('comparison style must be the same for both operands')
        if op==Py_LT:
            return self._compare_less(other)
        elif op==Py_LE:
            return self._compare_equal(other) or self._compare_less(other)
        elif op == Py_EQ:
            return self._compare_equal(other)
        elif op == Py_GT:
            return not self._compare_less(other)
        elif op == Py_GE:
            return self._compare_equal(other) or not self._compare_less(other)
        elif op == Py_NE:
            return not self._compare_equal(other)
        else:
            assert False  # unreachable

    cdef bint _compare_equal(self, Element other) except -2:
        """
        Compare ``self`` with ``other``.

        Helper for :meth:`_richcmp_`

        EXAMPLES::

            sage: libgap(1) == libgap(1)   # indirect doctest
            True
        """
        if self._compare_by_id:
            return id(self) == id(other)
        cdef GapElement c_other = <GapElement>other
        cdef bint result
        libgap_enter()
        try:
            sig_on()
            result = libGAP_EQ(self.value, c_other.value)
            sig_off()
        except RuntimeError as msg:
            raise ValueError('libGAP: cannot compare equality: '+str(msg))
        finally:
            libgap_exit()
        return result

    cdef bint _compare_less(self, Element other) except -2:
        """
        Compare ``self`` with ``other``.

        Helper for :meth:`_richcmp_`

        EXAMPLES::

            sage: libgap(1) < libgap(2)   # indirect doctest
            True
        """
        if self._compare_by_id:
            return id(self) < id(other)
        cdef bint result
        cdef GapElement c_other = <GapElement>other
        libgap_enter()
        try:
            sig_on()
            result = libGAP_LT(self.value, c_other.value)
            sig_off()
        except RuntimeError as msg:
            raise ValueError('libGAP: cannot compare less than: '+str(msg))
        finally:
            libgap_exit()
        return result

    cpdef _add_(self, right):
        r"""
        Add two GapElement objects.

        EXAMPLES::

            sage: g1 = libgap(1)
            sage: g2 = libgap(2)
            sage: g1._add_(g2)
            3
            sage: g1 + g2    # indirect doctest
            3

            sage: libgap(1) + libgap.CyclicGroup(2)
            Traceback (most recent call last):
            ...
            ValueError: libGAP: Error, no method found!
            Error, no 1st choice method found for `+' on 2 arguments
        """
        cdef libGAP_Obj result
        try:
            libgap_enter()
            sig_on()
            result = libGAP_SUM(self.value, (<GapElement>right).value)
            sig_off()
        except RuntimeError as msg:
            libGAP_ClearError()
            raise ValueError('libGAP: '+str(msg))
        finally:
            libgap_exit()
        return make_any_gap_element(self.parent(), result)


    cpdef _sub_(self, right):
        r"""
        Subtract two GapElement objects.

        EXAMPLES::

            sage: g1 = libgap(1)
            sage: g2 = libgap(2)
            sage: g1._sub_(g2)
            -1
            sage: g1 - g2    # indirect doctest
            -1

            sage: libgap(1) - libgap.CyclicGroup(2)
            Traceback (most recent call last):
            ...
            ValueError: libGAP: Error, no method found!
            Error, no 1st choice method found for `-' on 2 arguments
        """
        cdef libGAP_Obj result
        try:
            libgap_enter()
            sig_on()
            result = libGAP_DIFF(self.value, (<GapElement>right).value)
            sig_off()
        except RuntimeError as msg:
            libGAP_ClearError()
            raise ValueError('libGAP: {}'.format(msg))
        finally:
            libgap_exit()
        return make_any_gap_element(self.parent(), result)


    cpdef _mul_(self, right):
        r"""
        Multiply two GapElement objects.

        EXAMPLES::

            sage: g1 = libgap(3)
            sage: g2 = libgap(5)
            sage: g1._mul_(g2)
            15
            sage: g1 * g2    # indirect doctest
            15

            sage: libgap(1) * libgap.CyclicGroup(2)
            Traceback (most recent call last):
            ...
            ValueError: libGAP: Error, no method found!
            Error, no 1st choice method found for `*' on 2 arguments
        """
        cdef libGAP_Obj result
        try:
            libgap_enter()
            sig_on()
            result = libGAP_PROD(self.value, (<GapElement>right).value)
            sig_off()
        except RuntimeError as msg:
            libGAP_ClearError()
            raise ValueError('libGAP: {}'.format(msg))
        finally:
            libgap_exit()
        return make_any_gap_element(self.parent(), result)


    cpdef _div_(self, right):
        r"""
        Divide two GapElement objects.

        EXAMPLES::

            sage: g1 = libgap(3)
            sage: g2 = libgap(5)
            sage: g1._div_(g2)
            3/5
            sage: g1 / g2    # indirect doctest
            3/5

            sage: libgap(1) / libgap.CyclicGroup(2)
            Traceback (most recent call last):
            ...
            ValueError: libGAP: Error, no method found!
            Error, no 1st choice method found for `/' on 2 arguments

            sage: libgap(1) / libgap(0)
            Traceback (most recent call last):
            ...
            ValueError: libGAP: Error, Rational operations: <divisor> must not be zero
        """
        cdef libGAP_Obj result
        try:
            libgap_enter()
            sig_on()
            result = libGAP_QUO(self.value, (<GapElement>right).value)
            sig_off()
        except RuntimeError as msg:
            libGAP_ClearError()
            raise ValueError('libGAP: '+str(msg))
        finally:
            libgap_exit()
        return make_any_gap_element(self.parent(), result)

    cpdef _mod_(self, right):
        r"""
        Modulus of two GapElement objects.

        EXAMPLES::

            sage: g1 = libgap(5)
            sage: g2 = libgap(2)
            sage: g1 % g2
            1

            sage: libgap(1) % libgap.CyclicGroup(2)
            Traceback (most recent call last):
            ...
            ValueError: libGAP: Error, no method found!
            Error, no 1st choice method found for `mod' on 2 arguments
        """
        cdef libGAP_Obj result
        try:
            libgap_enter()
            sig_on()
            result = libGAP_MOD(self.value, (<GapElement>right).value)
            sig_off()
        except RuntimeError as msg:
            libGAP_ClearError()
            raise ValueError('libGAP: '+str(msg))
        finally:
            libgap_exit()
        return make_any_gap_element(self.parent(), result)


    def __pow__(GapElement self, right, dummy):
        r"""
        Exponentiation of two GapElement objects.

        EXAMPLES::

            sage: g1 = libgap(5)
            sage: g2 = libgap(2)
            sage: g1 ^ g2
            25

            sage: libgap.CyclicGroup(2) ^ 2
            Traceback (most recent call last):
            ...
            ValueError: libGAP: Error, no method found!
            Error, no 1st choice method found for `^' on 2 arguments

            sage: libgap(3) ^ Infinity
            Traceback (most recent call last):
            ...
            ValueError: libGAP: Error, no method found! Error, no 1st choice
            method found for `InverseMutable' on 1 arguments
        """
        if not isinstance(right, GapElement):
            libgap = self.parent()
            right = libgap(right)
        cdef libGAP_Obj result
        try:
            libgap_enter()
            sig_on()
            result = libGAP_POW(self.value, (<GapElement>right).value)
            sig_off()
        except RuntimeError as msg:
            libGAP_ClearError()
            raise ValueError('libGAP: ' + str(msg))
        finally:
            libgap_exit()
        return make_any_gap_element(self.parent(), result)


    def is_function(self):
        """
        Return whether the wrapped GAP object is a function.

        OUTPUT:

        Boolean.

        EXAMPLES::

            sage: a = libgap.eval("NormalSubgroups")
            sage: a.is_function()
            True
            sage: a = libgap(2/3)
            sage: a.is_function()
            False
        """
        return libGAP_IS_FUNC(self.value)


    def is_list(self):
        r"""
        Return whether the wrapped GAP object is a GAP List.

        OUTPUT:

        Boolean.

        EXAMPLES::

            sage: libgap.eval('[1, 2,,,, 5]').is_list()
            True
            sage: libgap.eval('3/2').is_list()
            False
        """
        return libGAP_IS_LIST(self.value)


    def is_record(self):
        r"""
        Return whether the wrapped GAP object is a GAP record.

        OUTPUT:

        Boolean.

        EXAMPLES::

            sage: libgap.eval('[1, 2,,,, 5]').is_record()
            False
            sage: libgap.eval('rec(a:=1, b:=3)').is_record()
            True
        """
        return libGAP_IS_REC(self.value)


    cpdef is_bool(self):
        r"""
        Return whether the wrapped GAP object is a GAP boolean.

        OUTPUT:

        Boolean.

        EXAMPLES::

            sage: libgap(True).is_bool()
            True
        """
        libgap = self.parent()
        cdef GapElement r_sage = libgap.IsBool(self)
        cdef libGAP_Obj r_gap = r_sage.value
        return r_gap == libGAP_True


    def is_string(self):
        r"""
        Return whether the wrapped GAP object is a GAP string.

        OUTPUT:

        Boolean.

        EXAMPLES::

            sage: libgap('this is a string').is_string()
            True
        """
        return libGAP_IS_STRING(self.value)


    def is_permutation(self):
        r"""
        Return whether the wrapped GAP object is a GAP permutation.

        OUTPUT:

        Boolean.

        EXAMPLES::

            sage: perm = libgap.PermList( libgap([1,5,2,3,4]) );  perm
            (2,5,4,3)
            sage: perm.is_permutation()
            True
            sage: libgap('this is a string').is_permutation()
            False
        """
        return (libGAP_TNUM_OBJ(self.value) == libGAP_T_PERM2 or
                libGAP_TNUM_OBJ(self.value) == libGAP_T_PERM4)


    def sage(self):
        r"""
        Return the Sage equivalent of the :class:`GapElement`

        EXAMPLES::

            sage: libgap(1).sage()
            1
            sage: type(_)
            <type 'sage.rings.integer.Integer'>

            sage: libgap(3/7).sage()
            3/7
            sage: type(_)
            <type 'sage.rings.rational.Rational'>

            sage: libgap.eval('5 + 7*E(3)').sage()
            7*zeta3 + 5

            sage: libgap(Infinity).sage()
            +Infinity
            sage: libgap(-Infinity).sage()
            -Infinity

            sage: libgap(True).sage()
            True
            sage: libgap(False).sage()
            False
            sage: type(_)
            <... 'bool'>

            sage: libgap('this is a string').sage()
            'this is a string'
            sage: type(_)
            <... 'str'>
        """
        if self.value is NULL:
            return None
        libgap = self.parent()

        if self.IsInfinity():
            from sage.rings.infinity import Infinity
            return Infinity
        elif self.IsNegInfinity():
            from sage.rings.infinity import Infinity
            return -Infinity

        raise NotImplementedError('cannot construct equivalent Sage object')





############################################################################
### GapElement_Integer #####################################################
############################################################################

cdef GapElement_Integer make_GapElement_Integer(parent, libGAP_Obj obj):
    r"""
    Turn a Gap integer object into a GapElement_Integer Sage object

    EXAMPLES::

        sage: libgap(123)
        123
        sage: type(_)
        <type 'sage.libs.gap.element.GapElement_Integer'>
    """
    cdef GapElement_Integer r = GapElement_Integer.__new__(GapElement_Integer)
    r._initialize(parent, obj)
    return r


cdef class GapElement_Integer(GapElement):
    r"""
    Derived class of GapElement for GAP integers.

    EXAMPLES::

        sage: i = libgap(123)
        sage: type(i)
        <type 'sage.libs.gap.element.GapElement_Integer'>
        sage: ZZ(i)
        123
    """

    def is_C_int(self):
        r"""
        Return whether the wrapped GAP object is a immediate GAP integer.

        An immediate integer is one that is stored as a C integer, and
        is subject to the usual size limits. Larger integers are
        stored in GAP as GMP integers.

        OUTPUT:

        Boolean.

        EXAMPLES::

            sage: n = libgap(1)
            sage: type(n)
            <type 'sage.libs.gap.element.GapElement_Integer'>
            sage: n.is_C_int()
            True
            sage: n.IsInt()
            true

            sage: N = libgap(2^130)
            sage: type(N)
            <type 'sage.libs.gap.element.GapElement_Integer'>
            sage: N.is_C_int()
            False
            sage: N.IsInt()
            true
        """
        return libGAP_IS_INTOBJ(self.value)

    def _rational_(self):
        r"""
        EXAMPLES::

            sage: QQ(libgap(1))  # indirect doctest
            1
            sage: QQ(libgap(-2**200)) == -2**200
            True
        """
        return self.sage(ring=QQ)

    def sage(self, ring=None):
        r"""
        Return the Sage equivalent of the :class:`GapElement_Integer`

        - ``ring`` -- Integer ring or ``None`` (default). If not
          specified, a the default Sage integer ring is used.

        OUTPUT:

        A Sage integer

        EXAMPLES::

            sage: libgap([ 1, 3, 4 ]).sage()
            [1, 3, 4]
            sage: all( x in ZZ for x in _ )
            True

            sage: libgap(132).sage(ring=IntegerModRing(13))
            2
            sage: parent(_)
            Ring of integers modulo 13

        TESTS::

            sage: large = libgap.eval('2^130');  large
            1361129467683753853853498429727072845824
            sage: large.sage()
            1361129467683753853853498429727072845824

            sage: huge = libgap.eval('10^9999');  huge     # gap abbreviates very long ints
            <integer 100...000 (10000 digits)>
            sage: huge.sage().ndigits()
            10000
        """
        if ring is None:
            ring = ZZ
        if self.is_C_int():
            return ring(libGAP_INT_INTOBJ(self.value))
        else:
            # TODO: waste of time!
            # gap integers are stored as a mp_limb_t and we have a much more direct
            # conversion implemented in mpz_get_pylong(mpz_srcptr z)
            # (see sage.libs.gmp.pylong)
            string = self.String().sage()
            return ring(string)

    _integer_ = sage

    def __int__(self):
        r"""
        TESTS::

            sage: int(libgap(3))
            3
            sage: type(_)
            <... 'int'>

            sage: int(libgap(2)**128)
            340282366920938463463374607431768211456L
            sage: type(_)
            <type 'long'>
        """
        return self.sage(ring=int)

    def __index__(self):
        r"""
        TESTS:

        Check that gap integers can be used as indices (:trac:`23878`)::

            sage: s = 'abcd'
            sage: s[libgap(1)]
            'b'
        """
        return int(self)

############################################################################
### GapElement_IntegerMod #####################################################
############################################################################

cdef GapElement_IntegerMod make_GapElement_IntegerMod(parent, libGAP_Obj obj):
    r"""
    Turn a Gap integer object into a :class:`GapElement_IntegerMod` Sage object

    EXAMPLES::

        sage: n = IntegerModRing(123)(13)
        sage: libgap(n)
        ZmodnZObj( 13, 123 )
        sage: type(_)
        <type 'sage.libs.gap.element.GapElement_IntegerMod'>
    """
    cdef GapElement_IntegerMod r = GapElement_IntegerMod.__new__(GapElement_IntegerMod)
    r._initialize(parent, obj)
    return r

cdef class GapElement_IntegerMod(GapElement):
    r"""
    Derived class of GapElement for GAP integers modulo an integer.

    EXAMPLES::

        sage: n = IntegerModRing(123)(13)
        sage: i = libgap(n)
        sage: type(i)
        <type 'sage.libs.gap.element.GapElement_IntegerMod'>
    """

    cpdef GapElement_Integer lift(self):
        """
        Return an integer lift.

        OUTPUT:

        A :class:`GapElement_Integer` that equals ``self`` in the
        integer mod ring.

        EXAMPLES::

            sage: n = libgap.eval('One(ZmodnZ(123)) * 13')
            sage: n.lift()
            13
            sage: type(_)
            <type 'sage.libs.gap.element.GapElement_Integer'>
        """
        return self.Int()


    def sage(self, ring=None):
        r"""
        Return the Sage equivalent of the :class:`GapElement_IntegerMod`

        INPUT:

        - ``ring`` -- Sage integer mod ring or ``None`` (default). If
          not specified, a suitable integer mod ringa is used
          automatically.

        OUTPUT:

        A Sage integer modulo another integer.

        EXAMPLES::

            sage: n = libgap.eval('One(ZmodnZ(123)) * 13')
            sage: n.sage()
            13
            sage: parent(_)
            Ring of integers modulo 123
        """
        if ring is None:
            # ring = self.DefaultRing().sage()
            characteristic = self.Characteristic().sage()
            ring = ZZ.quotient_ring(characteristic)
        return self.lift().sage(ring=ring)


############################################################################
### GapElement_FiniteField #####################################################
############################################################################

cdef GapElement_FiniteField make_GapElement_FiniteField(parent, libGAP_Obj obj):
    r"""
    Turn a GAP finite field object into a :class:`GapElement_FiniteField` Sage object

    EXAMPLES::

        sage: libgap.eval('Z(5)^2')
        Z(5)^2
        sage: type(_)
        <type 'sage.libs.gap.element.GapElement_FiniteField'>
    """
    cdef GapElement_FiniteField r = GapElement_FiniteField.__new__(GapElement_FiniteField)
    r._initialize(parent, obj)
    return r


cdef class GapElement_FiniteField(GapElement):
    r"""
    Derived class of GapElement for GAP finite field elements.

    EXAMPLES::

        sage: libgap.eval('Z(5)^2')
        Z(5)^2
        sage: type(_)
        <type 'sage.libs.gap.element.GapElement_FiniteField'>
    """

    cpdef GapElement_Integer lift(self):
        """
        Return an integer lift.

        OUTPUT:

        The smallest positive :class:`GapElement_Integer` that equals
        ``self`` in the prime finite field.

        EXAMPLES::

            sage: n = libgap.eval('Z(5)^2')
            sage: n.lift()
            4
            sage: type(_)
            <type 'sage.libs.gap.element.GapElement_Integer'>

            sage: n = libgap.eval('Z(25)')
            sage: n.lift()
            Traceback (most recent call last):
            TypeError: not in prime subfield
        """
        degree = self.DegreeFFE().sage()
        if degree == 1:
            return self.IntFFE()
        else:
            raise TypeError('not in prime subfield')


    def sage(self, ring=None, var='a'):
        r"""
        Return the Sage equivalent of the :class:`GapElement_FiniteField`.

        INPUT:

        - ``ring`` -- a Sage finite field or ``None`` (default). The
          field to return ``self`` in. If not specified, a suitable
          finite field will be constructed.

        OUTPUT:

        An Sage finite field element. The isomorphism is chosen such
        that the Gap ``PrimitiveRoot()`` maps to the Sage
        :meth:`~sage.rings.finite_rings.finite_field_prime_modn.multiplicative_generator`.

        EXAMPLES::

            sage: n = libgap.eval('Z(25)^2')
            sage: n.sage()
            a + 3
            sage: parent(_)
            Finite Field in a of size 5^2

            sage: n.sage(ring=GF(5))
            Traceback (most recent call last):
            ...
            ValueError: the given ring is incompatible ...

        TESTS::

            sage: n = libgap.eval('Z(2^4)^2 + Z(2^4)^1 + Z(2^4)^0')
            sage: n
            Z(2^2)^2
            sage: n.sage()
            a + 1
            sage: parent(_)
            Finite Field in a of size 2^2
            sage: n.sage(ring=ZZ)
            Traceback (most recent call last):
            ...
            ValueError: the given ring is incompatible ...
            sage: n.sage(ring=CC)
            Traceback (most recent call last):
            ...
            ValueError: the given ring is incompatible ...
            sage: n.sage(ring=GF(5))
            Traceback (most recent call last):
            ...
            ValueError: the given ring is incompatible ...
            sage: n.sage(ring=GF(2^3))
            Traceback (most recent call last):
            ...
            ValueError: the given ring is incompatible ...
            sage: n.sage(ring=GF(2^2, 'a'))
            a + 1
            sage: n.sage(ring=GF(2^4, 'a'))
            a^2 + a + 1
            sage: n.sage(ring=GF(2^8, 'a'))
            a^7 + a^6 + a^4 + a^2 + a + 1

        Check that :trac:`23153` is fixed::

            sage: n = libgap.eval('Z(2^4)^2 + Z(2^4)^1 + Z(2^4)^0')
            sage: n.sage(ring=GF(2^4, 'a'))
            a^2 + a + 1
        """
        deg = self.DegreeFFE().sage()
        char = self.Characteristic().sage()
        if ring is None:
            from sage.rings.finite_rings.finite_field_constructor import GF
            ring = GF(char**deg, name=var)
        elif not (ring.is_field() and ring.is_finite() and \
                  ring.characteristic() == char and ring.degree() % deg == 0):
            raise ValueError(('the given ring is incompatible (must be a '
                              'finite field of characteristic {} and degree '
                              'divisible by {})').format(char, deg))

        if self.IsOne():
            return ring.one()
        if deg == 1 and char == ring.characteristic():
            return ring(self.lift().sage())
        else:
            gap_field = make_GapElement_Ring(self.parent(), gap_eval(ring._gap_init_()))
            exp = self.LogFFE(gap_field.PrimitiveRoot())
            return ring.multiplicative_generator() ** exp.sage()


############################################################################
### GapElement_Cyclotomic #####################################################
############################################################################

cdef GapElement_Cyclotomic make_GapElement_Cyclotomic(parent, libGAP_Obj obj):
    r"""
    Turn a Gap cyclotomic object into a :class:`GapElement_Cyclotomic` Sage
    object.

    EXAMPLES::

        sage: libgap.eval('E(3)')
        E(3)
        sage: type(_)
        <type 'sage.libs.gap.element.GapElement_Cyclotomic'>
    """
    cdef GapElement_Cyclotomic r = GapElement_Cyclotomic.__new__(GapElement_Cyclotomic)
    r._initialize(parent, obj)
    return r


cdef class GapElement_Cyclotomic(GapElement):
    r"""
    Derived class of GapElement for GAP universal cyclotomics.

    EXAMPLES::

        sage: libgap.eval('E(3)')
        E(3)
        sage: type(_)
        <type 'sage.libs.gap.element.GapElement_Cyclotomic'>
    """

    def sage(self, ring=None):
        r"""
        Return the Sage equivalent of the :class:`GapElement_Cyclotomic`.

        INPUT:

        - ``ring`` -- a Sage cyclotomic field or ``None``
          (default). If not specified, a suitable minimal cyclotomic
          field will be constructed.

        OUTPUT:

        A Sage cyclotomic field element.

        EXAMPLES::

            sage: n = libgap.eval('E(3)')
            sage: n.sage()
            zeta3
            sage: parent(_)
            Cyclotomic Field of order 3 and degree 2

            sage: n.sage(ring=CyclotomicField(6))
            zeta6 - 1

            sage: libgap.E(3).sage(ring=CyclotomicField(3))
            zeta3
            sage: libgap.E(3).sage(ring=CyclotomicField(6))
            zeta6 - 1

        TESTS:

        Check that :trac:`15204` is fixed::

            sage: libgap.E(3).sage(ring=UniversalCyclotomicField())
            E(3)
            sage: libgap.E(3).sage(ring=CC)
            -0.500000000000000 + 0.866025403784439*I
        """
        if ring is None:
            conductor = self.Conductor()
            from sage.rings.number_field.number_field import CyclotomicField
            ring = CyclotomicField(conductor.sage())
        else:
            try:
                conductor = ring._n()
            except AttributeError:
                from sage.rings.number_field.number_field import CyclotomicField
                conductor = self.Conductor()
                cf = CyclotomicField(conductor.sage())
                return ring(cf(self.CoeffsCyc(conductor).sage()))
        coeff = self.CoeffsCyc(conductor).sage()
        return ring(coeff)


############################################################################
### GapElement_Rational ####################################################
############################################################################

cdef GapElement_Rational make_GapElement_Rational(parent, libGAP_Obj obj):
    r"""
    Turn a Gap Rational number (of type ``Obj``) into a Cython ``GapElement_Rational``.

    EXAMPLES::

        sage: libgap(123/456)
        41/152
        sage: type(_)
        <type 'sage.libs.gap.element.GapElement_Rational'>
    """
    cdef GapElement_Rational r = GapElement_Rational.__new__(GapElement_Rational)
    r._initialize(parent, obj)
    return r


cdef class GapElement_Rational(GapElement):
    r"""
    Derived class of GapElement for GAP rational numbers.

    EXAMPLES::

        sage: r = libgap(123/456)
        sage: type(r)
        <type 'sage.libs.gap.element.GapElement_Rational'>
    """
    def _rational_(self):
        r"""
        EXAMPLES::

            sage: r = libgap(-1/3)
            sage: QQ(r)  # indirect doctest
            -1/3
            sage: QQ(libgap(2**300 / 3**300)) == 2**300 / 3**300
            True
        """
        return self.sage(ring=QQ)

    def sage(self, ring=None):
        r"""
        Return the Sage equivalent of the :class:`GapElement`.

        INPUT:

        - ``ring`` -- the Sage rational ring or ``None`` (default). If
          not specified, the rational ring is used automatically.

        OUTPUT:

        A Sage rational number.

        EXAMPLES::

            sage: r = libgap(123/456);  r
            41/152
            sage: type(_)
            <type 'sage.libs.gap.element.GapElement_Rational'>
            sage: r.sage()
            41/152
            sage: type(_)
            <type 'sage.rings.rational.Rational'>
        """
        if ring is None:
            ring = ZZ
        libgap = self.parent()
        return libgap.NumeratorRat(self).sage(ring=ring) / libgap.DenominatorRat(self).sage(ring=ring)


############################################################################
### GapElement_Ring #####################################################
############################################################################

cdef GapElement_Ring make_GapElement_Ring(parent, libGAP_Obj obj):
    r"""
    Turn a Gap integer object into a :class:`GapElement_Ring` Sage
    object.

    EXAMPLES::

        sage: libgap(GF(5))
        GF(5)
        sage: type(_)
        <type 'sage.libs.gap.element.GapElement_Ring'>
    """
    cdef GapElement_Ring r = GapElement_Ring.__new__(GapElement_Ring)
    r._initialize(parent, obj)
    return r


cdef class GapElement_Ring(GapElement):
    r"""
    Derived class of GapElement for GAP rings (parents of ring elements).

    EXAMPLES::

        sage: i = libgap(ZZ)
        sage: type(i)
        <type 'sage.libs.gap.element.GapElement_Ring'>
    """

    def ring_integer(self):
        """
        Construct the Sage integers.

        EXAMPLES::

            sage: libgap.eval('Integers').ring_integer()
            Integer Ring
        """
        return ZZ


    def ring_rational(self):
        """
        Construct the Sage rationals.

        EXAMPLES::

            sage: libgap.eval('Rationals').ring_rational()
            Rational Field
        """
        return ZZ.fraction_field()


    def ring_integer_mod(self):
        """
        Construct a Sage integer mod ring.

        EXAMPLES::

            sage: libgap.eval('ZmodnZ(15)').ring_integer_mod()
            Ring of integers modulo 15
        """
        characteristic = self.Characteristic().sage()
        return ZZ.quotient_ring(characteristic)


    def ring_finite_field(self, var='a'):
        """
        Construct an integer ring.

        EXAMPLES::

            sage: libgap.GF(3,2).ring_finite_field(var='A')
            Finite Field in A of size 3^2
        """
        size = self.Size().sage()
        from sage.rings.finite_rings.finite_field_constructor import GF
        return GF(size, name=var)


    def ring_cyclotomic(self):
        """
        Construct an integer ring.

        EXAMPLES::

            sage: libgap.CyclotomicField(6).ring_cyclotomic()
            Cyclotomic Field of order 3 and degree 2
        """
        conductor = self.Conductor()
        from sage.rings.number_field.number_field import CyclotomicField
        return CyclotomicField(conductor.sage())


    def sage(self, **kwds):
        r"""
        Return the Sage equivalent of the :class:`GapElement_Ring`.

        INPUT:

        - ``**kwds`` -- keywords that are passed on to the ``ring_``
          method.

        OUTPUT:

        A Sage ring.

        EXAMPLES::

            sage: libgap.eval('Integers').sage()
            Integer Ring

            sage: libgap.eval('Rationals').sage()
            Rational Field

            sage: libgap.eval('ZmodnZ(15)').sage()
            Ring of integers modulo 15

            sage: libgap.GF(3,2).sage(var='A')
            Finite Field in A of size 3^2

            sage: libgap.CyclotomicField(6).sage()
            Cyclotomic Field of order 3 and degree 2
        """
        if self.IsField():
            if self.IsRationals():
                return self.ring_rational(**kwds)
            if self.IsCyclotomicField():
                return self.ring_cyclotomic(**kwds)
            if self.IsFinite():
                return self.ring_finite_field(**kwds)
        else:
            if self.IsIntegers():
                return self.ring_integer(**kwds)
            if self.IsFinite():
                return self.ring_integer_mod(**kwds)
        raise NotImplementedError('cannot convert GAP ring to Sage')


############################################################################
### GapElement_Boolean #####################################################
############################################################################

cdef GapElement_Boolean make_GapElement_Boolean(parent, libGAP_Obj obj):
    r"""
    Turn a Gap Boolean number (of type ``Obj``) into a Cython ``GapElement_Boolean``.

    EXAMPLES::

        sage: libgap(True)
        true
        sage: type(_)
        <type 'sage.libs.gap.element.GapElement_Boolean'>
    """
    cdef GapElement_Boolean r = GapElement_Boolean.__new__(GapElement_Boolean)
    r._initialize(parent, obj)
    return r


cdef class GapElement_Boolean(GapElement):
    r"""
    Derived class of GapElement for GAP boolean values.

    EXAMPLES::

        sage: b = libgap(True)
        sage: type(b)
        <type 'sage.libs.gap.element.GapElement_Boolean'>
    """

    def sage(self):
        r"""
        Return the Sage equivalent of the :class:`GapElement`

        OUTPUT:

        A Python boolean if the values is either true or false. GAP
        booleans can have the third value ``Fail``, in which case a
        ``ValueError`` is raised.

        EXAMPLES::

            sage: b = libgap.eval('true');  b
            true
            sage: type(_)
            <type 'sage.libs.gap.element.GapElement_Boolean'>
            sage: b.sage()
            True
            sage: type(_)
            <... 'bool'>

            sage: libgap.eval('fail')
            fail
            sage: _.sage()
            Traceback (most recent call last):
            ...
            ValueError: the GAP boolean value "fail" cannot be represented in Sage
        """
        if self.value == libGAP_True:   return True
        if self.value == libGAP_False:  return False
        raise ValueError('the GAP boolean value "fail" cannot be represented in Sage')


    def __nonzero__(self):
        """
        Check that the boolean is "true".

        This is syntactic sugar for using libgap. See the examples below.

        OUTPUT:

        Boolean.

        EXAMPLES::

            sage: gap_bool = [libgap.eval('true'), libgap.eval('false'), libgap.eval('fail')]
            sage: for x in gap_bool:
            ....:     if x:     # this calls __nonzero__
            ....:         print("{} {}".format(x, type(x)))
            true <type 'sage.libs.gap.element.GapElement_Boolean'>

            sage: for x in gap_bool:
            ....:     if not x:     # this calls __nonzero__
            ....:         print("{} {}".format( x, type(x)))
            false <type 'sage.libs.gap.element.GapElement_Boolean'>
            fail <type 'sage.libs.gap.element.GapElement_Boolean'>
       """
        return self.value == libGAP_True


############################################################################
### GapElement_String ####################################################
############################################################################

cdef GapElement_String make_GapElement_String(parent, libGAP_Obj obj):
    r"""
    Turn a Gap String (of type ``Obj``) into a Cython ``GapElement_String``.

    EXAMPLES::

        sage: libgap('this is a string')
        "this is a string"
        sage: type(_)
        <type 'sage.libs.gap.element.GapElement_String'>
    """
    cdef GapElement_String r = GapElement_String.__new__(GapElement_String)
    r._initialize(parent, obj)
    return r


cdef class GapElement_String(GapElement):
    r"""
    Derived class of GapElement for GAP strings.

    EXAMPLES::

        sage: s = libgap('string')
        sage: type(s)
        <type 'sage.libs.gap.element.GapElement_String'>
        sage: s
        "string"
        sage: print(s)
        string
    """
    def __str__(self):
        r"""
        Convert this :class:`GapElement_String` to a Python string.

        OUTPUT:

        A Python string.

        EXAMPLES::

            sage: s = libgap.eval(' "string" '); s
            "string"
            sage: type(_)
            <type 'sage.libs.gap.element.GapElement_String'>
            sage: str(s)
            'string'
            sage: s.sage()
            'string'
            sage: type(_)
            <... 'str'>
        """
        libgap_enter()
        s = libGAP_CSTR_STRING(self.value)
        libgap_exit()
        return s

    sage = __str__

############################################################################
### GapElement_Function ####################################################
############################################################################

cdef GapElement_Function make_GapElement_Function(parent, libGAP_Obj obj):
    r"""
    Turn a Gap C function object (of type ``Obj``) into a Cython ``GapElement_Function``.

    INPUT:

    - ``parent`` -- the parent of the new :class:`GapElement`

    - ``obj`` -- a GAP function object.

    OUTPUT:

    A :class:`GapElement_Function` instance.

    EXAMPLES::

        sage: libgap.CycleLength
        <Gap function "CycleLength">
        sage: type(_)
        <type 'sage.libs.gap.element.GapElement_Function'>
    """
    cdef GapElement_Function r = GapElement_Function.__new__(GapElement_Function)
    r._initialize(parent, obj)
    return r


cdef class GapElement_Function(GapElement):
    r"""
    Derived class of GapElement for GAP functions.

    EXAMPLES::

        sage: f = libgap.Cycles
        sage: type(f)
        <type 'sage.libs.gap.element.GapElement_Function'>
    """


    def __repr__(self):
        r"""
        Return a string representation

        OUTPUT:

        String.

        EXAMPLES::

            sage: libgap.Orbits
            <Gap function "Orbits">
        """
        libgap = self.parent()
        name = libgap.NameFunction(self)
        s = '<Gap function "'+name.sage()+'">'
        return s


    def __call__(self, *args):
        """
        Call syntax for functions.

        INPUT:

        - ``*args`` -- arguments. Will be converted to `GapElement` if
          they are not already of this type.

        OUTPUT:

        A :class:`GapElement` encapsulating the functions return
        value, or ``None`` if it does not return anything.

        EXAMPLES::

            sage: a = libgap.NormalSubgroups
            sage: b = libgap.SymmetricGroup(4)
            sage: libgap.collect()
            sage: a
            <Gap function "NormalSubgroups">
            sage: b
            Sym( [ 1 .. 4 ] )
            sage: a(b)
            [ Group(()),
              Group([ (1,4)(2,3), (1,3)(2,4) ]),
              Group([ (2,4,3), (1,4)(2,3), (1,3)(2,4) ]),
              Sym( [ 1 .. 4 ] ) ]

            sage: libgap.eval("a := NormalSubgroups")
            <Gap function "NormalSubgroups">
            sage: libgap.eval("b := SymmetricGroup(4)")
            Sym( [ 1 .. 4 ] )
            sage: libgap.collect()
            sage: libgap.eval('a') (libgap.eval('b'))
            [ Group(()),
              Group([ (1,4)(2,3), (1,3)(2,4) ]),
              Group([ (2,4,3), (1,4)(2,3), (1,3)(2,4) ]),
              Sym( [ 1 .. 4 ] ) ]
            sage: a = libgap.eval('a')
            sage: b = libgap.eval('b')
            sage: libgap.collect()
            sage: a(b)
            [ Group(()),
              Group([ (1,4)(2,3), (1,3)(2,4) ]),
              Group([ (2,4,3), (1,4)(2,3), (1,3)(2,4) ]),
              Sym( [ 1 .. 4 ] ) ]

        Not every ``GapElement`` is callable::

            sage: f = libgap(3)
            sage: f()
            Traceback (most recent call last):
            ...
            TypeError: 'sage.libs.gap.element.GapElement_Integer' object is not callable

        We illustrate appending to a list which returns None::

            sage: a = libgap([]); a
            [  ]
            sage: a.Add(5); a
            [ 5 ]
            sage: a.Add(10); a
            [ 5, 10 ]

        TESTS::

            sage: s = libgap.Sum
            sage: s(libgap([1,2]))
            3
            sage: s(libgap(1), libgap(2))
            Traceback (most recent call last):
            ...
            ValueError: libGAP: Error, no method found!
            Error, no 1st choice method found for `SumOp' on 2 arguments

            sage: for i in range(0,100):
            ....:     rnd = [ randint(-10,10) for i in range(0,randint(0,7)) ]
            ....:     # compute the sum in GAP
            ....:     _ = libgap.Sum(rnd)
            ....:     try:
            ....:         libgap.Sum(*rnd)
            ....:         print('This should have triggered a ValueError')
            ....:         print('because Sum needs a list as argument')
            ....:     except ValueError:
            ....:         pass

            sage: libgap_exec = libgap.eval("Exec")
            sage: libgap_exec('echo hello from the shell')
            hello from the shell
        """
        cdef libGAP_Obj result = NULL
        cdef libGAP_Obj arg_list
        cdef int i, n = len(args)

        if n > 0:
            libgap = self.parent()
            a = [x if isinstance(x,GapElement) else libgap(x) for x in args]

        try:
            libgap_enter()
            sig_on()
            if n == 0:
                result = libGAP_CALL_0ARGS(self.value)
            elif n == 1:
                result = libGAP_CALL_1ARGS(self.value,
                                           (<GapElement>a[0]).value)
            elif n == 2:
                result = libGAP_CALL_2ARGS(self.value,
                                           (<GapElement>a[0]).value,
                                           (<GapElement>a[1]).value)
            elif n == 3:
                result = libGAP_CALL_3ARGS(self.value,
                                           (<GapElement>a[0]).value,
                                           (<GapElement>a[1]).value,
                                           (<GapElement>a[2]).value)
            elif n == 4:
                result = libGAP_CALL_4ARGS(self.value,
                                           (<GapElement>a[0]).value,
                                           (<GapElement>a[1]).value,
                                           (<GapElement>a[2]).value,
                                           (<GapElement>a[3]).value)
            elif n == 5:
                result = libGAP_CALL_5ARGS(self.value,
                                           (<GapElement>a[0]).value,
                                           (<GapElement>a[1]).value,
                                           (<GapElement>a[2]).value,
                                           (<GapElement>a[3]).value,
                                           (<GapElement>a[4]).value)
            elif n == 6:
                result = libGAP_CALL_6ARGS(self.value,
                                           (<GapElement>a[0]).value,
                                           (<GapElement>a[1]).value,
                                           (<GapElement>a[2]).value,
                                           (<GapElement>a[3]).value,
                                           (<GapElement>a[4]).value,
                                           (<GapElement>a[5]).value)
            elif n >= 7:
                libgap_exit()
                arg_list = make_gap_list(args)
                libgap_enter()
                result = libGAP_CALL_XARGS(self.value, arg_list)
            sig_off()
        except RuntimeError as msg:
            raise ValueError('libGAP: ' + str(msg))
        finally:
            libgap_exit()

        if result == NULL:
            # We called a procedure that does not return anything
            return None

        return make_any_gap_element(self.parent(), result)


    def _instancedoc_(self):
        r"""
        Return the help string

        EXAMPLES::

            sage: f = libgap.CyclicGroup
            sage: 'constructs  the  cyclic  group' in f.__doc__
            True

        You would get the full help by typing ``f?`` in the command line.
        """
        libgap = self.parent()
        from sage.interfaces.gap import gap
        return gap.help(libgap.NameFunction(self).sage(), pager=False)




############################################################################
### GapElement_MethodProxy #################################################
############################################################################

cdef GapElement_MethodProxy make_GapElement_MethodProxy(parent, libGAP_Obj function, GapElement base_object):
    r"""
    Turn a Gap C rec object (of type ``Obj``) into a Cython ``GapElement_Record``.

    This class implement syntactic sugar so that you can write
    ``gapelement.f()`` instead of ``libgap.f(gapelement)`` for any GAP
    function ``f``.

    INPUT:

    - ``parent`` -- the parent of the new :class:`GapElement`

    - ``obj`` -- a GAP function object.

    - ``base_object`` -- The first argument to be inserted into the function.

    OUTPUT:

    A :class:`GapElement_MethodProxy` instance.

    EXAMPLES::

        sage: lst = libgap([])
        sage: type( lst.Add )
        <type 'sage.libs.gap.element.GapElement_MethodProxy'>
    """
    cdef GapElement_MethodProxy r = GapElement_MethodProxy.__new__(GapElement_MethodProxy)
    r._initialize(parent, function)
    r.first_argument = base_object
    return r


cdef class GapElement_MethodProxy(GapElement_Function):
    r"""
    Helper class returned by ``GapElement.__getattr__``.

    Derived class of GapElement for GAP functions. Like its parent,
    you can call instances to implement function call syntax. The only
    difference is that a fixed first argument is prepended to the
    argument list.

    EXAMPLES::

        sage: lst = libgap([])
        sage: lst.Add
        <Gap function "Add">
        sage: type(_)
        <type 'sage.libs.gap.element.GapElement_MethodProxy'>
        sage: lst.Add(1)
        sage: lst
        [ 1 ]
    """

    def __call__(self, *args):
        """
        Call syntax for methods.

        This method is analogous to
        :meth:`GapElement_Function.__call__`, except that it inserts a
        fixed :class:`GapElement` in the first slot of the function.

        INPUT:

        - ``*args`` -- arguments. Will be converted to `GapElement` if
          they are not already of this type.

        OUTPUT:

        A :class:`GapElement` encapsulating the functions return
        value, or ``None`` if it does not return anything.

        EXAMPLES::

            sage: lst = libgap.eval('[1,,3]')
            sage: lst.Add.__call__(4)
            sage: lst.Add(5)
            sage: lst
            [ 1,, 3, 4, 5 ]
        """
        if len(args) > 0:
            return GapElement_Function.__call__(self, * ([self.first_argument] + list(args)))
        else:
            return GapElement_Function.__call__(self, self.first_argument)



############################################################################
### GapElement_List ########################################################
############################################################################

cdef GapElement_List make_GapElement_List(parent, libGAP_Obj obj):
    r"""
    Turn a Gap C List object (of type ``Obj``) into a Cython ``GapElement_List``.

    EXAMPLES::

        sage: libgap([0, 2, 3])
        [ 0, 2, 3 ]
        sage: type(_)
        <type 'sage.libs.gap.element.GapElement_List'>
    """
    cdef GapElement_List r = GapElement_List.__new__(GapElement_List)
    r._initialize(parent, obj)
    return r


cdef class GapElement_List(GapElement):
    r"""
    Derived class of GapElement for GAP Lists.

    .. NOTE::

        Lists are indexed by `0..len(l)-1`, as expected from
        Python. This differs from the GAP convention where lists start
        at `1`.

    EXAMPLES::

        sage: lst = libgap.SymmetricGroup(3).List(); lst
        [ (), (1,3), (1,2,3), (2,3), (1,3,2), (1,2) ]
        sage: type(lst)
        <type 'sage.libs.gap.element.GapElement_List'>
        sage: len(lst)
        6
        sage: lst[3]
        (2,3)

    We can easily convert a Gap ``List`` object into a Python ``list``::

        sage: list(lst)
        [(), (1,3), (1,2,3), (2,3), (1,3,2), (1,2)]
        sage: type(_)
        <... 'list'>

    Range checking is performed::

        sage: lst[10]
        Traceback (most recent call last):
        ...
        IndexError: index out of range.
    """

    def __len__(self):
        r"""
        Return the length of the list.

        OUTPUT:

        Integer.

        EXAMPLES::

            sage: lst = libgap.eval('[1,,,4]')   # a sparse list
            sage: len(lst)
            4
        """
        return libGAP_LEN_LIST(self.value)

    def __getitem__(self, i):
        r"""
        Return the ``i``-th element of the list.

        As usual in Python, indexing starts at `0` and not at `1` (as
        in GAP). This can also be used with multi-indices.

        INPUT:

        - ``i`` -- integer.

        OUTPUT:

        The ``i``-th element as a :class:`GapElement`.

        EXAMPLES::

            sage: lst = libgap.eval('["first",,,"last"]')   # a sparse list
            sage: lst[0]
            "first"

            sage: l = libgap.eval('[ [0, 1], [2, 3] ]')
            sage: l[0,0]
            0
            sage: l[0,1]
            1
            sage: l[1,0]
            2
            sage: l[0,2]
            Traceback (most recent call last):
            ...
            IndexError: index out of range
            sage: l[2,0]
            Traceback (most recent call last):
            ...
            IndexError: index out of range
            sage: l[0,0,0]
            Traceback (most recent call last):
            ...
            ValueError: too many indices
        """
        cdef int j
        cdef libGAP_Obj obj = self.value

        if isinstance(i, tuple):
            for j in i:
                if not libGAP_IS_LIST(obj):
                    raise ValueError('too many indices')
                if j < 0 or j >= libGAP_LEN_LIST(obj):
                    raise IndexError('index out of range')
                obj = libGAP_ELM_LIST(obj, j+1)

        else:
            j = i
            if j < 0 or j >= libGAP_LEN_LIST(obj):
                raise IndexError('index out of range.')
            obj = libGAP_ELM_LIST(obj, j+1)

        return make_any_gap_element(self.parent(), obj)

    def __setitem__(self, i, elt):
        r"""
        Set the ``i``-th item of this list

        EXAMPLES::

            sage: l = libgap.eval('[0, 1]')
            sage: l
            [ 0, 1 ]
            sage: l[0] = 3
            sage: l
            [ 3, 1 ]

        Contrarily to Python lists, setting an element beyond the limit extends the list::

            sage: l[12] = -2
            sage: l
            [ 3, 1,,,,,,,,,,, -2 ]

        This function also handles multi-indices::

            sage: l = libgap.eval('[[[0,1],[2,3]],[[4,5], [6,7]]]')
            sage: l[0,1,0] = -18
            sage: l
            [ [ [ 0, 1 ], [ -18, 3 ] ], [ [ 4, 5 ], [ 6, 7 ] ] ]
            sage: l[0,0,0,0]
            Traceback (most recent call last):
            ...
            ValueError: too many indices

        Assignment to immutable objects gives error::

            sage: l = libgap([0,1])
            sage: u = l.deepcopy(0)
            sage: u[0] = 5
            Traceback (most recent call last):
            ...
            TypeError: immutable Gap object does not support item assignment

        TESTS::

            sage: m = libgap.eval('[[0,0],[0,0]]')
            sage: m[0,0] = 1
            sage: m[0,1] = 2
            sage: m[1,0] = 3
            sage: m[1,1] = 4
            sage: m
            [ [ 1, 2 ], [ 3, 4 ] ]
        """
        if not libGAP_IS_MUTABLE_OBJ(self.value):
            raise TypeError('immutable Gap object does not support item assignment')

        cdef int j
        cdef libGAP_Obj obj = self.value

        if isinstance(i, tuple):
            for j in i[:-1]:
                if not libGAP_IS_LIST(obj):
                    raise ValueError('too many indices')
                if j < 0 or j >= libGAP_LEN_LIST(obj):
                    raise IndexError('index out of range')
                obj = libGAP_ELM_LIST(obj, j+1)
            if not libGAP_IS_LIST(obj):
                raise ValueError('too many indices')
            j = i[-1]
        else:
            j = i

        if j < 0:
            raise IndexError('index out of range.')

        cdef GapElement celt
        if isinstance(elt, GapElement):
            celt = <GapElement> elt
        else:
            celt= self.parent()(elt)

        libGAP_ASS_LIST(obj, j+1, celt.value)

    def sage(self, **kwds):
        r"""
        Return the Sage equivalent of the :class:`GapElement`

        OUTPUT:

        A Python list.

        EXAMPLES::

            sage: libgap([ 1, 3, 4 ]).sage()
            [1, 3, 4]
            sage: all( x in ZZ for x in _ )
            True
        """
        return [ x.sage(**kwds) for x in self ]


    def matrix(self, ring=None):
        """
        Return the list as a matrix.

        GAP does not have a special matrix data type, they are just
        lists of lists. This function converts a GAP list of lists to
        a Sage matrix.

        OUTPUT:

        A Sage matrix.

        EXAMPLES::

            sage: F = libgap.GF(4)
            sage: a = F.PrimitiveElement()
            sage: m = libgap([[a,a^0],[0*a,a^2]]); m
            [ [ Z(2^2), Z(2)^0 ],
              [ 0*Z(2), Z(2^2)^2 ] ]
            sage: m.IsMatrix()
            true
            sage: matrix(m)
            [    a     1]
            [    0 a + 1]
            sage: matrix(GF(4,'B'), m)
            [    B     1]
            [    0 B + 1]

            sage: M = libgap.eval('SL(2,GF(5))').GeneratorsOfGroup()[1]
            sage: type(M)
            <type 'sage.libs.gap.element.GapElement_List'>
            sage: M[0][0]
            Z(5)^2
            sage: M.IsMatrix()
            true
            sage: M.matrix()
            [4 1]
            [4 0]
        """
        if not self.IsMatrix():
            raise ValueError('not a GAP matrix')
        entries = self.Flat()
        n = self.Length().sage()
        m = len(entries) // n
        if len(entries) % n != 0:
            raise ValueError('not a rectangular list of lists')
        from sage.matrix.matrix_space import MatrixSpace
        if ring is None:
            ring = entries.DefaultRing().sage()
        MS = MatrixSpace(ring, n, m)
        return MS([x.sage(ring=ring) for x in entries])

    _matrix_ = matrix

    def vector(self, ring=None):
        """
        Return the list as a vector.

        GAP does not have a special vetor data type, they are just
        lists. This function converts a GAP list to a Sage vector.

        OUTPUT:

        A Sage vector.

        EXAMPLES::

            sage: F = libgap.GF(4)
            sage: a = F.PrimitiveElement()
            sage: m = libgap([0*a, a, a^3, a^2]); m
            [ 0*Z(2), Z(2^2), Z(2)^0, Z(2^2)^2 ]
            sage: type(m)
            <type 'sage.libs.gap.element.GapElement_List'>
            sage: m[3]
            Z(2^2)^2
            sage: vector(m)
            (0, a, 1, a + 1)
            sage: vector(GF(4,'B'), m)
            (0, B, 1, B + 1)
        """
        if not self.IsVector():
            raise ValueError('not a GAP vector')
        from sage.modules.all import vector
        entries = self.Flat()
        n = self.Length().sage()
        if ring is None:
            ring = entries.DefaultRing().sage()
        return vector(ring, n, self.sage(ring=ring))

    _vector_ = vector



############################################################################
### GapElement_Permutation #################################################
############################################################################


cdef GapElement_Permutation make_GapElement_Permutation(parent, libGAP_Obj obj):
    r"""
    Turn a Gap C permutation object (of type ``Obj``) into a Cython ``GapElement_Permutation``.

    EXAMPLES::

        sage: libgap.eval('(1,3,2)(4,5,8)')
        (1,3,2)(4,5,8)
        sage: type(_)
        <type 'sage.libs.gap.element.GapElement_Permutation'>
    """
    cdef GapElement_Permutation r = GapElement_Permutation.__new__(GapElement_Permutation)
    r._initialize(parent, obj)
    return r


cdef class GapElement_Permutation(GapElement):
    r"""
    Derived class of GapElement for GAP permutations.

    .. NOTE::

        Permutations in GAP act on the numbers starting with 1.

    EXAMPLES::

        sage: perm = libgap.eval('(1,5,2)(4,3,8)')
        sage: type(perm)
        <type 'sage.libs.gap.element.GapElement_Permutation'>
    """

    def sage(self):
        r"""
        Return the Sage equivalent of the :class:`GapElement`

        EXAMPLES::

            sage: perm_gap = libgap.eval('(1,5,2)(4,3,8)');  perm_gap
            (1,5,2)(3,8,4)
            sage: perm_gap.sage()
            (1,5,2)(3,8,4)
            sage: type(_)
            <type 'sage.groups.perm_gps.permgroup_element.PermutationGroupElement'>
        """
        from sage.groups.perm_gps.permgroup_element import PermutationGroupElement
        libgap = self.parent()
        return PermutationGroupElement(libgap.ListPerm(self).sage())



############################################################################
### GapElement_Record ######################################################
############################################################################

cdef GapElement_Record make_GapElement_Record(parent, libGAP_Obj obj):
    r"""
    Turn a Gap C rec object (of type ``Obj``) into a Cython ``GapElement_Record``.

    EXAMPLES::

        sage: libgap.eval('rec(a:=0, b:=2, c:=3)')
        rec( a := 0, b := 2, c := 3 )
        sage: type(_)
        <type 'sage.libs.gap.element.GapElement_Record'>
    """
    cdef GapElement_Record r = GapElement_Record.__new__(GapElement_Record)
    r._initialize(parent, obj)
    return r


cdef class GapElement_Record(GapElement):
    r"""
    Derived class of GapElement for GAP records.

    EXAMPLES::

        sage: rec = libgap.eval('rec(a:=123, b:=456)')
        sage: type(rec)
        <type 'sage.libs.gap.element.GapElement_Record'>
        sage: len(rec)
        2
        sage: rec['a']
        123

    We can easily convert a Gap ``rec`` object into a Python ``dict``::

        sage: dict(rec)
        {'a': 123, 'b': 456}
        sage: type(_)
        <... 'dict'>

    Range checking is performed::

        sage: rec['no_such_element']
        Traceback (most recent call last):
        ...
        IndexError: libGAP: Error, Record: '<rec>.no_such_element' must have an assigned value
    """

    def __len__(self):
        r"""
        Return the length of the record.

        OUTPUT:

        Integer. The number of entries in the record.

        EXAMPLES::

            sage: rec = libgap.eval('rec(a:=123, b:=456, S3:=SymmetricGroup(3))')
            sage: len(rec)
            3
        """
        return libGAP_LEN_PREC(self.value)


    def __iter__(self):
        r"""
        Iterate over the elements of the record.

        OUTPUT:

        A :class:`GapElement_RecordIterator`.

        EXAMPLES::

            sage: rec = libgap.eval('rec(a:=123, b:=456)')
            sage: iter = rec.__iter__()
            sage: type(iter)
            <type 'sage.libs.gap.element.GapElement_RecordIterator'>
            sage: list(rec)
            [('a', 123), ('b', 456)]
        """
        return GapElement_RecordIterator(self)


    cpdef libGAP_UInt record_name_to_index(self, bytes py_name):
        r"""
        Convert string to GAP record index.

        INPUT:

        - ``py_name`` -- a python string.

        OUTPUT:

        A ``UInt``, which is a GAP hash of the string. If this is the
        first time the string is encountered, a new integer is
        returned(!)

        EXAMPLES::

            sage: rec = libgap.eval('rec(first:=123, second:=456)')
            sage: rec.record_name_to_index('first')   # random output
            1812L
            sage: rec.record_name_to_index('no_such_name') # random output
            3776L
        """
        cdef char* c_name = py_name
        try:
            libgap_enter()
            return libGAP_RNamName(c_name)
        finally:
            libgap_exit()

    def __getitem__(self, name):
        r"""
        Return the ``name``-th element of the GAP record.

        INPUT:

        - ``name`` -- string.

        OUTPUT:

        The record element labelled by ``name`` as a :class:`GapElement`.

        EXAMPLES::

            sage: rec = libgap.eval('rec(first:=123, second:=456)')
            sage: rec['first']
            123
        """
        cdef libGAP_UInt i = self.record_name_to_index(name)
        cdef libGAP_Obj result
        try:
            sig_on()
            result = libGAP_ELM_REC(self.value, i)
            sig_off()
        except RuntimeError as msg:
            raise IndexError('libGAP: ' + str(msg))
        return make_any_gap_element(self.parent(), result)


    def sage(self):
        r"""
        Return the Sage equivalent of the :class:`GapElement`

        EXAMPLES::

            sage: libgap.eval('rec(a:=1, b:=2)').sage()
            {'a': 1, 'b': 2}
            sage: all( isinstance(key,str) and val in ZZ for key,val in _.items() )
            True

            sage: rec = libgap.eval('rec(a:=123, b:=456, Sym3:=SymmetricGroup(3))')
            sage: rec.sage()
            {'Sym3': NotImplementedError('cannot construct equivalent Sage object',),
             'a': 123,
             'b': 456}
        """
        result = dict()
        for key, val in self:
            try:
                val = val.sage()
            except Exception as ex:
                val = ex
            result[key] = val
        return result


cdef class GapElement_RecordIterator(object):
    r"""
    Iterator for :class:`GapElement_Record`

    Since Cython does not support generators yet, we implement the
    older iterator specification with this auxiliary class.

    INPUT:

    - ``rec`` -- the :class:`GapElement_Record` to iterate over.

    EXAMPLES::

        sage: rec = libgap.eval('rec(a:=123, b:=456)')
        sage: list(rec)
        [('a', 123), ('b', 456)]
        sage: dict(rec)
        {'a': 123, 'b': 456}
    """

    def __cinit__(self, rec):
        r"""
        The Cython constructor.

        INPUT:

        - ``rec`` -- the :class:`GapElement_Record` to iterate over.

        EXAMPLES::

            sage: libgap.eval('rec(a:=123, b:=456)')
            rec( a := 123, b := 456 )
        """
        self.rec = rec
        self.i = 1


    def __next__(self):
        r"""
        Return the next element in the record.

        OUTPUT:

        A tuple ``(key, value)`` where ``key`` is a string and
        ``value`` is the corresponding :class:`GapElement`.

        EXAMPLES::

            sage: rec = libgap.eval('rec(a:=123, b:=456)')
            sage: iter = rec.__iter__()
            sage: iter.__next__()
            ('a', 123)
            sage: next(iter)
            ('b', 456)
        """
        cdef libGAP_UInt i = self.i
        if i>len(self.rec):
            raise StopIteration
        # note the abs: negative values mean the rec keys are not sorted
        libgap_enter()
        key_index = abs(libGAP_GET_RNAM_PREC(self.rec.value, i))
        key = libGAP_NAME_RNAM(key_index)
        cdef libGAP_Obj result = libGAP_GET_ELM_PREC(self.rec.value,i)
        libgap_exit()
        val = make_any_gap_element(self.rec.parent(), result)
        self.i += 1
        return (key, val)


# Add support for _instancedoc_
from sage.docs.instancedoc import instancedoc
instancedoc(GapElement_Function)
instancedoc(GapElement_MethodProxy)<|MERGE_RESOLUTION|>--- conflicted
+++ resolved
@@ -466,8 +466,6 @@
         """
         return self.deepcopy(0)
 
-<<<<<<< HEAD
-=======
     def __contains__(self, other):
         r"""
         TESTS::
@@ -491,7 +489,6 @@
         GAP_IN = libgap.eval(r'\in')
         return GAP_IN(other, self).sage()
 
->>>>>>> a2e82e15
     cpdef _type_number(self):
         """
         Return the GAP internal type number.
