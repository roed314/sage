--- conflicted
+++ resolved
@@ -687,11 +687,7 @@
             sage: macaulay2.ring('QQ', '[a_0..a_2,b..<d,f]').vars()     # optional - macaulay2
             | a_0 a_1 a_2 b c f |
         """
-<<<<<<< HEAD
         return self.new(self._macaulay2_input_ring(base_ring, vars, order))
-=======
-        return self.new(_macaulay2_input_ring(base_ring, vars, order))
->>>>>>> 3f4f6f57
 
     def help(self, s):
         """
@@ -816,40 +812,6 @@
         varstr = "symbol " + r.sub("symbol ", varstr)
         return '%s[%s, MonomialSize=>16, MonomialOrder=>%s]' % (base_ring, varstr,
                                                                 order)
-
-
-def _macaulay2_input_ring(base_ring, vars, order='GRevLex'):
-    """
-    Build a string representation of a polynomial ring which can be used as
-    Macaulay2 input.
-
-    TESTS::
-
-        sage: R = GF(101)['x']
-        sage: from sage.interfaces.macaulay2 import _macaulay2_input_ring
-        sage: _macaulay2_input_ring(R.base_ring(), R.gens(), 'Lex')
-        'ZZ/101[symbol x, MonomialSize=>16, MonomialOrder=>Lex]'
-    """
-    if not isinstance(base_ring, string_types):
-        from sage.rings.integer_ring import is_IntegerRing
-        if base_ring.is_prime_field():
-            if base_ring.characteristic() == 0:
-                base_ring = "QQ"
-            else:
-                # Note that we explicitly use ZZ/p, since computations are
-                # faster than with GF p in Macaulay2 (2019).
-                base_ring = "ZZ/" + str(base_ring.characteristic())
-        elif is_IntegerRing(base_ring):
-            base_ring = "ZZ"
-        else:
-            raise TypeError("no conversion of %s to a Macaulay2 ring defined"
-                            % base_ring)
-
-    varstr = str(vars)[1:-1].rstrip(',')
-    r = re.compile(r"(?<=,)|(?<=\.\.<)|(?<=\.\.)(?!<)")
-    varstr = "symbol " + r.sub("symbol ", varstr)
-    return '%s[%s, MonomialSize=>16, MonomialOrder=>%s]' % (base_ring, varstr,
-                                                            order)
 
 
 @instancedoc
@@ -1595,15 +1557,8 @@
             m2_parent = self.cls()
             parent = m2_parent._sage_()
 
-<<<<<<< HEAD
-            if cls_cls_str == "PolynomialRing":
+            if cls_cls_str in ("PolynomialRing", "QuotientRing"):
                 return parent(self.external_string())
-=======
-            if cls_cls_str in ("PolynomialRing", "QuotientRing"):
-                from sage.misc.sage_eval import sage_eval
-                gens_dict = parent.gens_dict()
-                return sage_eval(self.external_string(), gens_dict)
->>>>>>> 3f4f6f57
             elif cls_cls_str == "Module":
                 entries = self.entries()._sage_()
                 return parent._element_constructor_(entries)
