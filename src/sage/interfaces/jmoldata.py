r"""
Interface for extracting data and generating images from Jmol readable files.

JmolData is a no GUI version of Jmol useful for extracting data from files Jmol
reads and for generating image files.

AUTHORS:

- Jonathan Gutow (2012-06-14): complete doctest coverage
- Jonathan Gutow (2012-03-21): initial version
"""

#*******************************************************************************
#       Copyright (C) 2012 Jonathan Gutow (gutow@uwosh.edu)
#
#  Distributed under the terms of the GNU General Public License (GPL)
#  as published by the Free Software Foundation; either version 2 of
#  the License, or (at your option) any later version.
#                  http://www.gnu.org/licenses/
#*******************************************************************************
from __future__ import print_function

from sage.structure.sage_object import SageObject

from sage.env import SAGE_LOCAL
from sage.misc.temporary_file import tmp_filename
from sage.cpython.string import bytes_to_str

import os
import re
import subprocess
<<<<<<< HEAD
=======
import sys
>>>>>>> f96bbd40

class JmolData(SageObject):
    r"""
    .. todo::

       Create an animated image file (GIF) if spin is on and put data
       extracted from a file into a variable/string/structure to return
    """
    def __init__(self):
        """
        EXAMPLES:

        Create a JmolData object::

            sage: from sage.interfaces.jmoldata import JmolData
            sage: JData = JmolData()
        """
        pass

    def is_jvm_available(self):
        """
        Returns True if the Java Virtual Machine is available and False if not.

        EXAMPLES:

        Check that it returns a boolean::

            sage: from sage.interfaces.jmoldata import JmolData
            sage: JData = JmolData()
            sage: type(JData.is_jvm_available())
            <... 'bool'>
        """
        try:
            version = bytes_to_str(subprocess.check_output(['java', '-version'], stderr=subprocess.STDOUT))
        except (subprocess.CalledProcessError, OSError):
            return False

        java_version = re.search('version.*([1][.][789]|"\d+")', version)
        return java_version is not None

    def export_image(self,
        targetfile,
        datafile, #name (path) of data file Jmol can read or script file telling it what to read or load
        datafile_cmd='script', #"script" or "load"
        image_type ='PNG', #PNG, JPG, GIF
        figsize=5,
        **kwds):
        r"""
        This executes JmolData.jar to make an image file.

        INPUT:

        - targetfile -- the full path to the file where the image
          should be written.

        - datafile -- full path to the data file Jmol can read or
          text of a script telling Jmol what to read or load.
          If it is a script and the platform is cygwin, the filenames in
          the script should be in native windows format.

        - datafile_cmd -- (default ``'script'``)  ``'load'`` or ``'script'``
          should be ``"load"`` for a data file.

        - image_type -- (default ``"PNG"``) ``'PNG'`` ``'JPG'`` or ``'GIF'``

        - figsize -- number (default 5) equal to (pixels/side)/100

        OUTPUT:

        Image file, .png, .gif or .jpg (default .png)

        .. note::

            Examples will generate an error message if a functional Java Virtual Machine (JVM)
            is not installed on the machine the Sage instance is running on.

        .. warning::

            Programmers using this module should check that the JVM is
            available before making calls to avoid the user getting
            error messages.  Check for the JVM using the function
            :meth:`is_jvm_available`, which returns True if a JVM is available.

        EXAMPLES:

        Use Jmol to load a pdb file containing some DNA from a web data
        base and make an image of the DNA. If you execute this in the
        notebook, the image will appear in the output cell::

            sage: from sage.interfaces.jmoldata import JmolData
            sage: JData = JmolData()
            sage: script = "load =1lcd;display DNA;moveto 0.0 { -473 -713 -518 59.94} 100.0 0.0 0.0 {21.17 26.72 27.295} 27.544636 {0.0 0.0 0.0} -25.287832 64.8414 0.0;"
            sage: testfile = tmp_filename(ext="DNA.png")
            sage: JData.export_image(targetfile=testfile,datafile=script,image_type="PNG")  # optional -- java internet
            sage: print(os.path.exists(testfile)) # optional -- java internet
            True

        Use Jmol to save an image of a 3-D object created in Sage.
        This method is used internally by plot3d to generate static images.
        This example doesn't have correct scaling::

            sage: from sage.interfaces.jmoldata import JmolData
            sage: JData = JmolData()
            sage: D = dodecahedron()
            sage: from sage.misc.misc import SAGE_TMP
            sage: archive_name = os.path.join(SAGE_TMP, "archive.jmol.zip")
            sage: D.export_jmol(archive_name)  #not scaled properly...need some more steps.
            sage: archive_native = archive_name
            sage: import sys
            sage: if sys.platform == 'cygwin':
            ....:     import cygwin
            ....:     archive_native = cygwin.cygpath(archive_native, 'w')
            sage: script = 'set defaultdirectory "{0}"\n script SCRIPT\n'.format(archive_native)
            sage: testfile = os.path.join(SAGE_TMP, "testimage.png")
            sage: JData.export_image(targetfile=testfile, datafile=script, image_type="PNG") # optional -- java
            sage: print(os.path.exists(testfile)) # optional -- java
            True
        """
        # Set up paths, file names and scripts
        jmolpath = os.path.join(SAGE_LOCAL, "share", "jmol", "JmolData.jar")
        target_native = targetfile

        if sys.platform == 'cygwin':
            import cygwin
            jmolpath = cygwin.cygpath(jmolpath, 'w')
            target_native = cygwin.cygpath(target_native, 'w')
            if datafile_cmd != 'script':
                datafile = cygwin.cygpath(datafile, 'w')

        launchscript = ""
        if (datafile_cmd!='script'):
            launchscript = "load "
        launchscript = launchscript + datafile

        imagescript = 'write {} {!r}\n'.format(image_type, target_native)
        size_arg = "%sx%s" %(figsize*100,figsize*100)
        # Scratch file for Jmol errors
        scratchout = tmp_filename(ext=".txt")
        with open(scratchout, 'w') as jout:
            # Now call the java application and write the file.
            env = dict(os.environ)
            env['LC_ALL'] = 'C'
            env['LANG'] = 'C'
            subprocess.call(["java", "-Xmx512m", "-Djava.awt.headless=true",
                "-jar", jmolpath, "-iox", "-g", size_arg,
                "-J", launchscript, "-j", imagescript],
                stdout=jout, stderr=jout, env=env)
        if not os.path.isfile(targetfile):
            raise RuntimeError("Jmol failed to create file %s, see %s for details"%(repr(targetfile), repr(scratchout)))
        os.unlink(scratchout)<|MERGE_RESOLUTION|>--- conflicted
+++ resolved
@@ -29,10 +29,7 @@
 import os
 import re
 import subprocess
-<<<<<<< HEAD
-=======
 import sys
->>>>>>> f96bbd40
 
 class JmolData(SageObject):
     r"""
