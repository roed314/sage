r"""
Finite simplicial complexes

AUTHORS:

- John H. Palmieri (2009-04)

- D. Benjamin Antieau (2009-06): added is_connected, generated_subcomplex,
  remove_facet, and is_flag_complex methods;
  cached the output of the graph() method.

- Travis Scrimshaw (2012-08-17): Made :class:`SimplicialComplex` have an
  immutable option, and added ``__hash__()`` function which checks to make
  sure it is immutable. Made :meth:`SimplicialComplex.remove_face()` into a
  mutator. Deprecated the ``vertex_set`` parameter.

- Christian Stump (2011-06): implementation of is_cohen_macaulay

- Travis Scrimshaw (2013-02-16): Allowed :class:`SimplicialComplex` to make
  mutable copies.

- Simon King (2014-05-02): Let simplicial complexes be objects of the
  category of simplicial complexes.

This module implements the basic structure of finite simplicial
complexes. Given a set `V` of "vertices", a simplicial complex on `V`
is a collection `K` of subsets of `V` satisfying the condition that if
`S` is one of the subsets in `K`, then so is every subset of `S`.  The
subsets `S` are called the 'simplices' of `K`.

A simplicial complex `K` can be viewed as a purely combinatorial
object, as described above, but it also gives rise to a topological
space `|K|` (its *geometric realization*) as follows: first, the
points of `V` should be in general position in euclidean space.  Next,
if `\{v\}` is in `K`, then the vertex `v` is in `|K|`.  If `\{v, w\}`
is in `K`, then the line segment from `v` to `w` is in `|K|`. If `\{u,
v, w\}` is in `K`, then the triangle with vertices `u`, `v`, and `w`
is in `|K|`.  In general, `|K|` is the union of the convex hulls of
simplices of `K`.  Frequently, one abuses notation and uses `K` to
denote both the simplicial complex and the associated topological
space.

.. image:: ../../media/simplices.png

For any simplicial complex `K` and any commutative ring `R` there is
an associated chain complex, with differential of degree `-1`.  The
`n^{th}` term is the free `R`-module with basis given by the
`n`-simplices of `K`.  The differential is determined by its value on
any simplex: on the `n`-simplex with vertices `(v_0, v_1, ..., v_n)`,
the differential is the alternating sum with `i^{th}` summand `(-1)^i`
multiplied by the `(n-1)`-simplex obtained by omitting vertex `v_i`.

In the implementation here, the vertex set must be finite. To define a
simplicial complex, specify its vertex set: this should be a list,
tuple, or set, or it can be a non-negative integer `n`, in which case
the vertex set is `(0, ..., n)`.  Also specify the facets: the maximal
faces.

.. NOTE::

   The elements of the vertex set are not automatically contained in
   the simplicial complex: each one is only included if and only if it
   is a vertex of at least one of the specified facets.

.. NOTE::

   This class derives from
   :class:`~sage.homology.cell_complex.GenericCellComplex`, and so
   inherits its methods.  Some of those methods are not listed here;
   see the :mod:`Generic Cell Complex <sage.homology.cell_complex>`
   page instead.

EXAMPLES::

    sage: SimplicialComplex([[1], [3, 7]])
    Simplicial complex with vertex set (1, 3, 7) and facets {(3, 7), (1,)}
    sage: SimplicialComplex()   # the empty simplicial complex
    Simplicial complex with vertex set () and facets {()}
    sage: X = SimplicialComplex([[0,1], [1,2], [2,3], [3,0]])
    sage: X
    Simplicial complex with vertex set (0, 1, 2, 3) and facets {(1, 2), (2, 3), (0, 3), (0, 1)}
    sage: X.stanley_reisner_ring()
    Quotient of Multivariate Polynomial Ring in x0, x1, x2, x3 over Integer Ring by the ideal (x1*x3, x0*x2)
    sage: X.is_pure()
    True

Sage can perform a number of operations on simplicial complexes, such
as the join and the product, and it can also compute homology::

    sage: S = SimplicialComplex([[0,1], [1,2], [0,2]]) # circle
    sage: T = S.product(S)  # torus
    sage: T
    Simplicial complex with 9 vertices and 18 facets
    sage: T.homology()   # this computes reduced homology
    {0: 0, 1: Z x Z, 2: Z}
    sage: T.euler_characteristic()
    0

Sage knows about some basic combinatorial data associated to a
simplicial complex::

    sage: X = SimplicialComplex([[0,1], [1,2], [2,3], [0,3]])
    sage: X.f_vector()
    [1, 4, 4]
    sage: X.face_poset()
    Finite poset containing 8 elements
    sage: X.stanley_reisner_ring()
    Quotient of Multivariate Polynomial Ring in x0, x1, x2, x3 over Integer Ring by the ideal (x1*x3, x0*x2)

Mutability (see :trac:`12587`)::

    sage: S = SimplicialComplex([[1,4], [2,4]])
    sage: S.add_face([1,3])
    sage: S.remove_face([1,3]); S
    Simplicial complex with vertex set (1, 2, 3, 4) and facets {(2, 4), (1, 4), (3,)}
    sage: hash(S)
    Traceback (most recent call last):
    ...
    ValueError: This simplicial complex must be immutable. Call set_immutable().
    sage: S = SimplicialComplex([[1,4], [2,4]])
    sage: S.set_immutable()
    sage: S.add_face([1,3])
    Traceback (most recent call last):
    ...
    ValueError: This simplicial complex is not mutable
    sage: S.remove_face([1,3])
    Traceback (most recent call last):
    ...
    ValueError: This simplicial complex is not mutable
    sage: hash(S) == hash(S)
    True

    sage: S2 = SimplicialComplex([[1,4], [2,4]], is_mutable=False)
    sage: hash(S2) == hash(S)
    True

We can also make mutable copies of an immutable simplicial complex
(see :trac:`14142`)::

    sage: S = SimplicialComplex([[1,4], [2,4]])
    sage: S.set_immutable()
    sage: T = copy(S)
    sage: T.is_mutable()
    True
    sage: S == T
    True
"""

# possible future directions for SimplicialComplex:
#
#  make compatible with GAP (see http://linalg.org/gap.html)
#  compare to and make compatible with polymake
#  see Macaulay: http://www.math.uiuc.edu/Macaulay2/doc/Macaulay2-1.1/share/doc/Macaulay2/SimplicialComplexes/html/___Simplicial__Complex.html; compare performance and make compatible
#  should + have any meaning?
#  cohomology: compute cup products (and Massey products?)

from copy import copy
from sage.misc.lazy_import import lazy_import
from sage.homology.cell_complex import GenericCellComplex
from sage.structure.sage_object import SageObject
from sage.structure.category_object import CategoryObject
from sage.rings.integer import Integer
from sage.rings.polynomial.polynomial_ring_constructor import PolynomialRing
from sage.sets.set import Set
from sage.rings.integer_ring import ZZ
from sage.structure.parent_gens import normalize_names
from sage.misc.latex import latex
from sage.matrix.constructor import matrix
from sage.homology.chain_complex import ChainComplex
from sage.graphs.graph import Graph
from functools import reduce
lazy_import('sage.categories.category_types', 'SimplicialComplexes')

def lattice_paths(t1, t2, length=None):
    """
    Given lists (or tuples or ...) ``t1`` and ``t2``, think of them as
    labelings for vertices: ``t1`` labeling points on the x-axis,
    ``t2`` labeling points on the y-axis, both increasing.  Return the
    list of rectilinear paths along the grid defined by these points
    in the plane, starting from ``(t1[0], t2[0])``, ending at
    ``(t1[last], t2[last])``, and at each grid point, going either
    right or up.  See the examples.

    :param t1: labeling for vertices
    :param t2: labeling for vertices
    :param length: if not ``None``, then an integer, the length of the desired
        path.
    :type length: integer or ``None``; optional, default ``None``
    :type t1: tuple, list, other iterable
    :type t2: tuple, list, other iterable
    :return: list of lists of vertices making up the paths as described above
    :rtype: list of lists

    This is used when triangulating the product of simplices.  The
    optional argument ``length`` is used for `\Delta`-complexes, to
    specify all simplices in a product: in the triangulation of a
    product of two simplices, there is a `d`-simplex for every path of
    length `d+1` in the lattice.  The path must start at the bottom
    left and end at the upper right, and it must use at least one
    point in each row and in each column, so if ``length`` is too
    small, there will be no paths.

    EXAMPLES::

        sage: from sage.homology.simplicial_complex import lattice_paths
        sage: lattice_paths([0,1,2], [0,1,2])
        [[(0, 0), (0, 1), (0, 2), (1, 2), (2, 2)],
         [(0, 0), (0, 1), (1, 1), (1, 2), (2, 2)],
         [(0, 0), (1, 0), (1, 1), (1, 2), (2, 2)],
         [(0, 0), (0, 1), (1, 1), (2, 1), (2, 2)],
         [(0, 0), (1, 0), (1, 1), (2, 1), (2, 2)],
         [(0, 0), (1, 0), (2, 0), (2, 1), (2, 2)]]
        sage: lattice_paths(('a', 'b', 'c'), (0, 3, 5))
        [[('a', 0), ('a', 3), ('a', 5), ('b', 5), ('c', 5)],
         [('a', 0), ('a', 3), ('b', 3), ('b', 5), ('c', 5)],
         [('a', 0), ('b', 0), ('b', 3), ('b', 5), ('c', 5)],
         [('a', 0), ('a', 3), ('b', 3), ('c', 3), ('c', 5)],
         [('a', 0), ('b', 0), ('b', 3), ('c', 3), ('c', 5)],
         [('a', 0), ('b', 0), ('c', 0), ('c', 3), ('c', 5)]]
        sage: lattice_paths(range(3), range(3), length=2)
        []
        sage: lattice_paths(range(3), range(3), length=3)
        [[(0, 0), (1, 1), (2, 2)]]
        sage: lattice_paths(range(3), range(3), length=4)
        [[(0, 0), (1, 1), (1, 2), (2, 2)],
         [(0, 0), (0, 1), (1, 2), (2, 2)],
         [(0, 0), (1, 1), (2, 1), (2, 2)],
         [(0, 0), (1, 0), (2, 1), (2, 2)],
         [(0, 0), (0, 1), (1, 1), (2, 2)],
         [(0, 0), (1, 0), (1, 1), (2, 2)]]
    """
    if length is None:
        # 0 x n (or k x 0) rectangle:
        if len(t1) == 0 or len(t2) == 0:
            return [[]]
        # 1 x n (or k x 1) rectangle:
        elif len(t1) == 1:
            return [[(t1[0], w) for w in t2]]
        elif len(t2) == 1:
            return [[(v, t2[0]) for v in t1]]
        else:
            # recursive: paths in rectangle with either one fewer row
            # or column, plus the upper right corner
            return ([path + [(t1[-1], t2[-1])] for path
                     in lattice_paths(t1[:-1], t2)] +
                    [path + [(t1[-1], t2[-1])] for path
                     in lattice_paths(t1, t2[:-1])])
    else:
        if length > len(t1) + len(t2) - 1:
            return []
        # as above, except make sure that lengths are correct.  if
        # not, return an empty list.
        #
        # 0 x n (or k x 0) rectangle:
        elif len(t1) == 0 or len(t2) == 0:
            if length == 0:
                return [[]]
            else:
                return []
        # 1 x n (or k x 1) rectangle:
        elif len(t1) == 1:
            if length == len(t2):
                return [[(t1[0], w) for w in t2]]
            else:
                return []
        elif len(t2) == 1:
            if length == len(t1):
                return [[(v, t2[0]) for v in t1]]
            else:
                return []
        else:
            # recursive: paths of length one fewer in rectangle with
            # either one fewer row, one fewer column, or one fewer of
            # each, and then plus the upper right corner
            return ([path + [(t1[-1], t2[-1])] for path
                     in lattice_paths(t1[:-1], t2, length=length-1)] +
                    [path + [(t1[-1], t2[-1])] for path
                     in lattice_paths(t1, t2[:-1], length=length-1)] +
                    [path + [(t1[-1], t2[-1])] for path
                     in lattice_paths(t1[:-1], t2[:-1], length=length-1)])

def rename_vertex(n, keep, left = True):
    """
    Rename a vertex: the vertices from the list ``keep`` get
    relabeled 0, 1, 2, ..., in order.  Any other vertex (e.g. 4) gets
    renamed to by prepending an 'L' or an 'R' (thus to either 'L4' or
    'R4'), depending on whether the argument left is ``True`` or ``False``.

    :param n: a 'vertex': either an integer or a string
    :param keep: a list of three vertices
    :param left: if ``True``, rename for use in left factor
    :type left: boolean; optional, default ``True``

    This is used by the :meth:`~SimplicialComplex.connected_sum` method for
    simplicial complexes.

    EXAMPLES::

        sage: from sage.homology.simplicial_complex import rename_vertex
        sage: rename_vertex(6, [5, 6, 7])
        1
        sage: rename_vertex(3, [5, 6, 7, 8, 9])
        'L3'
        sage: rename_vertex(3, [5, 6, 7], left=False)
        'R3'
    """
    lookup = dict(zip(keep, range(len(keep))))
    try:
        return lookup[n]
    except KeyError:
        if left:
            return "L" + str(n)
        else:
            return "R" + str(n)

class Simplex(SageObject):
    """
    Define a simplex.

    Topologically, a simplex is the convex hull of a collection of
    vertices in general position.  Combinatorially, it is defined just
    by specifying a set of vertices.  It is represented in Sage by the
    tuple of the vertices.

    :param X: set of vertices
    :type X: integer or list, tuple, or other iterable
    :return: simplex with those vertices

    ``X`` may be a non-negative integer `n`, in which case the
    simplicial complex will have `n+1` vertices `(0, 1, ..., n)`, or
    it may be anything which may be converted to a tuple, in which
    case the vertices will be that tuple.  In the second case, each
    vertex must be hashable, so it should be a number, a string, or a
    tuple, for instance, but not a list.

    .. WARNING::

       The vertices should be distinct, and no error checking is done
       to make sure this is the case.

    EXAMPLES::

        sage: Simplex(4)
        (0, 1, 2, 3, 4)
        sage: Simplex([3, 4, 1])
        (3, 4, 1)
        sage: X = Simplex((3, 'a', 'vertex')); X
        (3, 'a', 'vertex')
        sage: X == loads(dumps(X))
        True

    Vertices may be tuples but not lists::

        sage: Simplex([(1,2), (3,4)])
        ((1, 2), (3, 4))
        sage: Simplex([[1,2], [3,4]])
        Traceback (most recent call last):
        ...
        TypeError: unhashable type: 'list'
    """

    def __init__(self, X):
        """
        Define a simplex.  See :class:`Simplex` for full documentation.

        EXAMPLES::

            sage: Simplex(2)
            (0, 1, 2)
            sage: Simplex(('a', 'b', 'c'))
            ('a', 'b', 'c')
        """
        try:
            N = int(X) + 1
            self.__tuple = tuple(range(N))
        except TypeError:
            self.__tuple = tuple(X)
        self.__set = frozenset(self.__tuple)

    def tuple(self):
        """
        The tuple attached to this simplex.

        EXAMPLES::

            sage: Simplex(3).tuple()
            (0, 1, 2, 3)

        Although simplices are printed as if they were tuples, they
        are not the same type::

            sage: type(Simplex(3).tuple())
            <type 'tuple'>
            sage: type(Simplex(3))
            <class 'sage.homology.simplicial_complex.Simplex'>
        """
        return self.__tuple

    def set(self):
        """
        The frozenset attached to this simplex.

        EXAMPLES::

            sage: Simplex(3).set()
            frozenset({0, 1, 2, 3})
        """
        return self.__set

    def is_face(self, other):
        """
        Return ``True`` iff this simplex is a face of other.

        EXAMPLES::

            sage: Simplex(3).is_face(Simplex(5))
            True
            sage: Simplex(5).is_face(Simplex(2))
            False
            sage: Simplex(['a', 'b', 'c']).is_face(Simplex(8))
            False
        """
        return self.__set.issubset(other.__set)

    def __contains__(self, x):
        """
        Return ``True`` iff ``x`` is a vertex of this simplex.

        EXAMPLES::

            sage: 3 in Simplex(5)
            True
            sage: 3 in Simplex(2)
            False
        """
        return self.__set.__contains__(x)

    def __getitem__(self, n):
        """
        Return the `n`-th vertex in this simplex.

        EXAMPLES::

            sage: Simplex(5)[2]
            2
            sage: Simplex(['a', 'b', 'c'])[1]
            'b'
        """
        return self.__tuple.__getitem__(n)

    def __iter__(self):
        """
        Iterator for the vertices of this simplex.

        EXAMPLES::

            sage: [v**2 for v in Simplex(3)]
            [0, 1, 4, 9]
        """
        return self.__tuple.__iter__()

    def __add__(self, other):
        """
        Simplex obtained by concatenating the underlying tuples of the
        two arguments.

        :param other: another simplex

        EXAMPLES::

            sage: Simplex((1,2,3)) + Simplex((5,6))
            (1, 2, 3, 5, 6)
        """
        return Simplex(self.__tuple.__add__(other.__tuple))

    def face(self, n):
        """
        The `n`-th face of this simplex.

        :param n: an integer between 0 and the dimension of this simplex
        :type n: integer
        :return: the simplex obtained by removing the `n`-th vertex from this
            simplex

        EXAMPLES::

            sage: S = Simplex(4)
            sage: S.face(0)
            (1, 2, 3, 4)
            sage: S.face(3)
            (0, 1, 2, 4)
        """
        if n >= 0 and n <= self.dimension():
            return Simplex(self.__tuple[:n] + self.__tuple[n+1:])
        else:
            raise IndexError("{} does not have an nth face for n={}.".format(self, n))

    def faces(self):
        """
        The list of faces (of codimension 1) of this simplex.

        EXAMPLES::

            sage: S = Simplex(4)
            sage: S.faces()
            [(1, 2, 3, 4), (0, 2, 3, 4), (0, 1, 3, 4), (0, 1, 2, 4), (0, 1, 2, 3)]
            sage: len(Simplex(10).faces())
            11
        """
        return [self.face(i) for i in range(self.dimension()+1)]

    def dimension(self):
        """
        The dimension of this simplex.

        The dimension of a simplex is the number of vertices minus 1.

        EXAMPLES::

            sage: Simplex(5).dimension() == 5
            True
            sage: Simplex(5).face(1).dimension()
            4
        """
        return len(self.__tuple) - 1

    def is_empty(self):
        """
        Return ``True`` iff this simplex is the empty simplex.

        EXAMPLES::

            sage: [Simplex(n).is_empty() for n in range(-1,4)]
            [True, False, False, False, False]
        """
        return self.dimension() < 0

    def join(self, right, rename_vertices=True):
        """
        The join of this simplex with another one.

        The join of two simplices `[v_0, ..., v_k]` and `[w_0, ...,
        w_n]` is the simplex `[v_0, ..., v_k, w_0, ..., w_n]`.

        :param right: the other simplex (the right-hand factor)

        :param rename_vertices: If this is ``True``, the vertices in the
            join will be renamed by this formula: vertex "v" in the
            left-hand factor --> vertex "Lv" in the join, vertex "w"
            in the right-hand factor --> vertex "Rw" in the join.  If
            this is false, this tries to construct the join without
            renaming the vertices; this may cause problems if the two
            factors have any vertices with names in common.

        :type rename_vertices: boolean; optional, default ``True``

        EXAMPLES::

            sage: Simplex(2).join(Simplex(3))
            ('L0', 'L1', 'L2', 'R0', 'R1', 'R2', 'R3')
            sage: Simplex(['a', 'b']).join(Simplex(['x', 'y', 'z']))
            ('La', 'Lb', 'Rx', 'Ry', 'Rz')
            sage: Simplex(['a', 'b']).join(Simplex(['x', 'y', 'z']), rename_vertices=False)
            ('a', 'b', 'x', 'y', 'z')
        """
        if rename_vertices:
            vertex_set = (["L" + str(v) for v in self]
                          + ["R" + str(w) for w in right])
        else:
            vertex_set = self.__tuple + right.__tuple
        return Simplex(vertex_set)

    def product(self, other, rename_vertices=True):
        r"""
        The product of this simplex with another one, as a list of simplices.

        :param other: the other simplex

        :param rename_vertices: If this is ``False``, then the vertices in
            the product are the set of ordered pairs `(v,w)` where `v`
            is a vertex in the left-hand factor (``self``) and `w` is
            a vertex in the right-hand factor (``other``). If this is
            ``True``, then the vertices are renamed as "LvRw" (e.g., the
            vertex (1,2) would become "L1R2").  This is useful if you
            want to define the Stanley-Reisner ring of the complex:
            vertex names like (0,1) are not suitable for that, while
            vertex names like "L0R1" are.

        :type rename_vertices: boolean; optional, default ``True``

        Algorithm: see Hatcher, p. 277-278 [Hat]_ (who in turn refers to
        Eilenberg-Steenrod, p. 68): given ``S = Simplex(m)`` and
        ``T = Simplex(n)``, then `S \times T` can be
        triangulated as follows: for each path `f` from `(0,0)` to
        `(m,n)` along the integer grid in the plane, going up or right
        at each lattice point, associate an `(m+n)`-simplex with
        vertices `v_0`, `v_1`, ..., where `v_k` is the `k^{th}` vertex
        in the path `f`.

        Note that there are `m+n` choose `n` such paths.  Note also
        that each vertex in the product is a pair of vertices `(v,w)`
        where `v` is a vertex in the left-hand factor and `w`
        is a vertex in the right-hand factor.

        .. NOTE::

           This produces a list of simplices -- not a :class:`Simplex`, not
           a :class:`SimplicialComplex`.

        EXAMPLES::

            sage: len(Simplex(2).product(Simplex(2)))
            6
            sage: Simplex(1).product(Simplex(1))
            [('L0R0', 'L0R1', 'L1R1'), ('L0R0', 'L1R0', 'L1R1')]
            sage: Simplex(1).product(Simplex(1), rename_vertices=False)
            [((0, 0), (0, 1), (1, 1)), ((0, 0), (1, 0), (1, 1))]
        """
        if not rename_vertices:
            return [Simplex(x) for x in lattice_paths(self.tuple(), other.tuple())]

        answer = []
        for x in lattice_paths(self.tuple(), other.tuple()):
            new = tuple(["L" + str(v) + "R" + str(w) for (v,w) in x])
            answer.append(Simplex(new))
        return answer

    def __cmp__(self, other):
        """
        Return ``True`` iff this simplex is the same as ``other``: that
        is, if the vertices of the two are the same, even with a
        different ordering

        :param other: the other simplex

        EXAMPLES::

            sage: Simplex([0,1,2]) == Simplex([0,2,1])
            True
            sage: Simplex([0,1,2]) == Simplex(['a','b','c'])
            False
            sage: Simplex([1]) < Simplex([2])
            True
            sage: Simplex([1]) > Simplex([2])
            False
        """
        if not isinstance(other, Simplex):
            return -1
        if self.__set == other.__set:
            return 0
        return cmp(sorted(tuple(self.__set)), sorted(tuple(other.__set)))

    def __hash__(self):
        """
        Hash value for this simplex.  This computes the hash value of
        the Python frozenset of the underlying tuple, since this is
        what's important when testing equality.

        EXAMPLES::

            sage: Simplex([1,2,0]).__hash__() == Simplex(2).__hash__()
            True
            sage: Simplex([1,2,0,1,1,2]).__hash__() == Simplex(2).__hash__()
            True
        """
        return hash(self.__set)

    def _repr_(self):
        """
        Print representation.

        EXAMPLES::

            sage: S = Simplex(5)
            sage: S._repr_()
            '(0, 1, 2, 3, 4, 5)'
        """
        return self.__tuple.__repr__()

    def _latex_(self):
        r"""
        LaTeX representation.

        EXAMPLES::

            sage: Simplex(3)._latex_()
            \left(0,
            1,
            2,
            3\right)
        """
        return latex(self.__tuple)

class SimplicialComplex(CategoryObject, GenericCellComplex):
    r"""
    Define a simplicial complex.

    :param maximal_faces: set of maximal faces
    :param from_characteristic_function: see below
    :param maximality_check: see below
    :type maximality_check: boolean; optional, default ``True``
    :param sort_facets: see below
    :type sort_facets: boolean; optional, default ``True``
    :param name_check: see below
    :type name_check: boolean; optional, default ``False``
    :param is_mutable: Set to ``False`` to make this immutable
    :type is_mutable: boolean; optional, default ``True``
    :return: a simplicial complex

    ``maximal_faces`` should be a list or tuple or set (indeed,
    anything which may be converted to a set) whose elements are lists
    (or tuples, etc.) of vertices.  Maximal faces are also known as
    'facets'.

    Alternatively, the maximal faces can be defined from a monotome boolean
    function on the subsets of a set `X`. While defining ``maximal_faces=None``,
    you can thus set ``from_characteristic_function=(f,X)`` where ``X`` is the
    set of points and ``f`` a boolean monotone hereditary function that accepts
    a list of elements from ``X`` as input (see
    :func:`~sage.combinat.subsets_hereditary.subsets_with_hereditary_property`
    for more information).

    If ``maximality_check`` is ``True``, check that each maximal face is,
    in fact, maximal. In this case, when producing the internal
    representation of the simplicial complex, omit those that are not.
    It is highly recommended that this be ``True``; various methods for
    this class may fail if faces which are claimed to be maximal are
    in fact not.

    If ``sort_facets`` is ``True``, sort the vertices in each facet.  If
    the vertices in different facets are not ordered compatibly (e.g.,
    if you have facets ``(1, 3, 5)`` and ``(5, 3, 8)``), then homology
    calculations may have unpredictable results.

    If ``name_check`` is ``True``, check the names of the vertices to see
    if they can be easily converted to generators of a polynomial ring
    -- use this if you plan to use the Stanley-Reisner ring for the
    simplicial complex.

    EXAMPLES::

        sage: SimplicialComplex([[1,2], [1,4]])
        Simplicial complex with vertex set (1, 2, 4) and facets {(1, 2), (1, 4)}
        sage: SimplicialComplex([[0,2], [0,3], [0]])
        Simplicial complex with vertex set (0, 2, 3) and facets {(0, 2), (0, 3)}
        sage: SimplicialComplex([[0,2], [0,3], [0]], maximality_check=False)
        Simplicial complex with vertex set (0, 2, 3) and facets {(0, 2), (0, 3), (0,)}
        sage: S = SimplicialComplex((('a', 'b'), ['a', 'c'], ('b', 'c')))
        sage: S
        Simplicial complex with vertex set ('a', 'b', 'c') and facets {('b', 'c'), ('a', 'c'), ('a', 'b')}

    Finally, if there is only one argument and it is a
    simplicial complex, return that complex.  If it is an object with
    a built-in conversion to simplicial complexes (via a
    ``_simplicial_`` method), then the resulting simplicial complex is
    returned::

        sage: S = SimplicialComplex([[0,2], [0,3], [0,6]])
        sage: SimplicialComplex(S) == S
        True
        sage: Tc = cubical_complexes.Torus(); Tc
        Cubical complex with 16 vertices and 64 cubes
        sage: Ts = SimplicialComplex(Tc); Ts
        Simplicial complex with 16 vertices and 32 facets
        sage: Ts.homology()
        {0: 0, 1: Z x Z, 2: Z}

    From a characteristic monotone boolean function, e.g. the simplicial complex
    of all subsets `S\subseteq \{0,1,2,3,4\}` such that `sum(S)\leq 4`::

        sage: SimplicialComplex(from_characteristic_function=(lambda x:sum(x)<=4,range(5)))
        Simplicial complex with vertex set (0, 1, 2, 3, 4) and facets {(0, 4), (0, 1, 2), (0, 1, 3)}

    or e.g. the simplicial complex of all 168 hyperovals of the projective plane of order 4::
<<<<<<< HEAD
    
        sage: l=map(Set, designs.ProjectiveGeometryDesign(2,1,GF(4,name='a')).blocks()) # long time
        sage: SimplicialComplex(from_characteristic_function=(lambda S: \
        ....: not any(Set(S).intersection(x).cardinality()>2 for x in l), range(21))) # long time
=======

        sage: l=designs.ProjectiveGeometryDesign(2,1,GF(4,name='a'))
        sage: f = lambda S: not any(len(set(S).intersection(x))>2 for x in l)
        sage: SimplicialComplex(from_characteristic_function=(f, range(21)))
>>>>>>> 9876879b
        Simplicial complex with 21 vertices and 168 facets

    TESTS:

    Check that we can make mutable copies (see :trac:`14142`)::

        sage: S = SimplicialComplex([[0,2], [0,3]], is_mutable=False)
        sage: S.is_mutable()
        False
        sage: C = copy(S)
        sage: C.is_mutable()
        True
        sage: SimplicialComplex(S, is_mutable=True).is_mutable()
        True
        sage: SimplicialComplex(S, is_immutable=False).is_mutable()
        True
        """

    def __init__(self,
                 maximal_faces=None,
                 from_characteristic_function=None,
                 maximality_check=True,
                 sort_facets=True,
                 name_check=False,
                 is_mutable=True,
                 is_immutable=False):
        """
        Define a simplicial complex.  See ``SimplicialComplex`` for more
        documentation.

        EXAMPLES::

            sage: SimplicialComplex([[0,2], [0,3], [0]])
            Simplicial complex with vertex set (0, 2, 3) and facets {(0, 2), (0, 3)}
            sage: SimplicialComplex((('a', 'b'), ('a', 'c'), ('b', 'c')))
            Simplicial complex with vertex set ('a', 'b', 'c') and facets {('b', 'c'), ('a', 'c'), ('a', 'b')}

        TESTS::

            sage: S = SimplicialComplex([[1,4], [2,4]])
            sage: S2 = SimplicialComplex([[1,4], [2,4]], is_mutable=False)
            sage: S == S2
            True
            sage: S3 = SimplicialComplex(maximal_faces=[[1,4], [2,4]])
            sage: S == S3
            True

            sage: S = SimplicialComplex((('a', 'b'), ('a', 'c'), ('b', 'c')))
            sage: S == loads(dumps(S))
            True

            sage: TestSuite(S).run()
            sage: TestSuite(S3).run()
        """
<<<<<<< HEAD
        assert (maximal_faces is None) or (from_characteristic_function is None)
=======
        if (maximal_faces is not None and
            from_characteristic_function is not None):
            raise ValueError("maximal_faces and from_characteristic_function cannot be both defined")
>>>>>>> 9876879b
        CategoryObject.__init__(self, category=SimplicialComplexes())
        from sage.misc.misc import union

        C = None
        vertex_set = []
        if from_characteristic_function is not None:
            from sage.combinat.subsets_hereditary import subsets_with_hereditary_property
            f,X = from_characteristic_function
            maximal_faces = subsets_with_hereditary_property(f,X)

        if maximal_faces is None:
            maximal_faces = []
        elif isinstance(maximal_faces, SimplicialComplex):
            C = maximal_faces
        else:
            try:
                C = maximal_faces._simplicial_()
            except AttributeError:
                if not isinstance(maximal_faces, (list, tuple, Simplex)):
                    # Convert it into a list (in case it is an iterable)
                    maximal_faces = list(maximal_faces)
                if len(maximal_faces) != 0:
                    vertex_set = reduce(union, maximal_faces)
        if C is not None:
            self._vertex_set = copy(C.vertices())
            self._facets = list(C.facets())
            self._faces = copy(C._faces)
            self._gen_dict = copy(C._gen_dict)
            self._complex = copy(C._complex)
            self.__contractible = copy(C.__contractible)
            self.__enlarged = copy(C.__enlarged)
            self._graph = copy(C._graph)
            self._is_mutable = True
            return

        if sort_facets:
            try:  # vertex_set is an iterable
                vertices = Simplex(sorted(vertex_set))
            except TypeError:  # vertex_set is an integer
                vertices = Simplex(vertex_set)
        else:
            vertices = Simplex(vertex_set)
        gen_dict = {}
        for v in vertices:
            if name_check:
                try:
                    if int(v) < 0:
                        raise ValueError("The vertex %s does not have an appropriate name."%v)
                except ValueError:  # v is not an integer
                    try:
                        normalize_names(1, v)
                    except ValueError:
                        raise ValueError("The vertex %s does not have an appropriate name."%v)
            # build dictionary of generator names
            try:
                gen_dict[v] = 'x%s'%int(v)
            except Exception:
                gen_dict[v] = v
        # build set of facets
        good_faces = []
        maximal_simplices = [Simplex(f) for f in maximal_faces]

        if maximality_check: # Sorting is useful to filter maximal faces
            maximal_simplices.sort(key=lambda x:x.dimension(),reverse=True)
        for face in maximal_simplices:
            # check whether each given face is actually maximal
            if (maximality_check and
                any(face.is_face(other) for other in good_faces)):
                continue
            if sort_facets:
                face = Simplex(sorted(face.tuple()))
            good_faces.append(face)

        # if no maximal faces, add the empty face as a facet
        if len(maximal_simplices) == 0:
            good_faces.append(Simplex(-1))
        # now record the attributes for self
        # self._vertex_set: the Simplex formed by the vertices
        self._vertex_set = vertices
        # self._facets: list of facets
        self._facets = good_faces
        # self._sorted: True if the vertex set should be sorted. This
        # gets used by the add_faces method.
        self._sorted = sort_facets
        # self._faces: dictionary of dictionaries of faces.  The main
        # dictionary is keyed by subcomplexes, and each value is a
        # dictionary keyed by dimension.  This should be empty until
        # needed -- that is, until the faces method is called
        self._faces = {}
        # self._gen_dict: dictionary of names for the polynomial
        # generators of the Stanley-Reisner ring
        self._gen_dict = gen_dict
        # self._complex: dictionary indexed by dimension d, subcomplex,
        # etc.: differential from dim d to dim d-1 in the associated
        # chain complex.  thus to get the differential in the cochain
        # complex from dim d-1 to dim d, take the transpose of this
        # one.
        self._complex = {}
        # self.__contractible: if not None, a contractible subcomplex
        # of self, as found by the _contractible_subcomplex method.
        self.__contractible = None
        # self.__enlarged: dictionary of enlarged subcomplexes,
        # indexed by subcomplexes.  For use in the _enlarge_subcomplex
        # method.
        self.__enlarged = {}
        # initialize self._graph to None.
        self._graph = None

        # Handle mutability keywords
        self._is_mutable = True
        if not is_mutable or is_immutable:
            self.set_immutable()

    def __hash__(self):
        """
        Compute the hash value of ``self``.

        If this simplicial complex is immutable, it computes the hash value
        based upon the facets. Otherwise it raises a ``ValueError``.

        EXAMPLES::

            sage: S = SimplicialComplex([[1,4], [2,4]])
            sage: hash(S)
            Traceback (most recent call last):
            ...
            ValueError: This simplicial complex must be immutable. Call set_immutable().
            sage: S.set_immutable()
            sage: hash(S) == hash(S)
            True
            sage: S2 = SimplicialComplex([[1,4], [2,4]], is_mutable=False)
            sage: S == S2
            True
            sage: hash(S) == hash(S2)
            True
        """
        if self._is_mutable:
            raise ValueError("This simplicial complex must be immutable. Call set_immutable().")
        return hash(self._facets)

    def __cmp__(self,right):
        """
        Two simplicial complexes are equal iff their vertex sets are
        equal and their sets of facets are equal.

        EXAMPLES::

            sage: SimplicialComplex([[1,2], [2,3], [4]]) == SimplicialComplex([[4], [2,3], [3], [2,1]])
            True
            sage: X = SimplicialComplex()
            sage: X.add_face([1,3])
            sage: X == SimplicialComplex([[1,3]])
            True
        """
        if set(self._facets) == set(right._facets):
            return 0
        else:
            return -1

    def __copy__(self):
        """
        Return a mutable copy of ``self``.

        EXAMPLES::

            sage: S = SimplicialComplex([[0,2], [0,3]], is_mutable=False)
            sage: S.is_mutable()
            False
            sage: C = copy(S)
            sage: C.is_mutable()
            True
            sage: C == S
            True
            sage: S.is_mutable()
            False
            sage: T = copy(C)
            sage: T == C
            True
        """
        return SimplicialComplex(self, is_mutable=True)

    def vertices(self):
        """
        The vertex set of this simplicial complex.

        EXAMPLES::

            sage: S = SimplicialComplex([[i] for i in range(16)] + [[0,1], [1,2]])
            sage: S
            Simplicial complex with 16 vertices and 15 facets
            sage: S.vertices()
            (0, 1, 2, 3, 4, 5, 6, 7, 8, 9, 10, 11, 12, 13, 14, 15)

        Note that this actually returns a simplex::

            sage: type(S.vertices())
            <class 'sage.homology.simplicial_complex.Simplex'>
        """
        return self._vertex_set

    def maximal_faces(self):
        """
        The maximal faces (a.k.a. facets) of this simplicial complex.

        This just returns the set of facets used in defining the
        simplicial complex, so if the simplicial complex was defined
        with no maximality checking, none is done here, either.

        EXAMPLES::

            sage: Y = SimplicialComplex([[0,2], [1,4]])
            sage: Y.maximal_faces()
            {(1, 4), (0, 2)}

        ``facets`` is a synonym for ``maximal_faces``::

            sage: S = SimplicialComplex([[0,1], [0,1,2]])
            sage: S.facets()
            {(0, 1, 2)}
        """
        return Set(self._facets)

    facets = maximal_faces

    def faces(self, subcomplex=None):
        """
        The faces of this simplicial complex, in the form of a
        dictionary of sets keyed by dimension.  If the optional
        argument ``subcomplex`` is present, then return only the
        faces which are *not* in the subcomplex.

        :param subcomplex: a subcomplex of this simplicial complex.
            Return faces which are not in this subcomplex.

        :type subcomplex: optional, default ``None``

        EXAMPLES::

            sage: Y = SimplicialComplex([[1,2], [1,4]])
            sage: Y.faces()
            {-1: {()}, 0: {(1,), (2,), (4,)}, 1: {(1, 2), (1, 4)}}
            sage: L = SimplicialComplex([[1,2]])
            sage: Y.faces(subcomplex=L)
            {-1: set(), 0: {(4,)}, 1: {(1, 4)}}
        """
        # Make the subcomplex immutable if it is not
        if subcomplex is not None and subcomplex._is_mutable:
            subcomplex = SimplicialComplex(subcomplex._facets, maximality_check=False,
                                           sort_facets=False, is_mutable=False)

        if subcomplex not in self._faces:
            # Faces is the dictionary of faces in self but not in
            # subcomplex, indexed by dimension
            Faces = {}
            # sub_facets is the dictionary of facets in the subcomplex
            sub_facets = {}
            dimension = max([face.dimension() for face in self._facets])
            for i in range(-1,dimension+1):
                Faces[i] = set([])
                sub_facets[i] = set([])
            for f in self._facets:
                dim = f.dimension()
                Faces[dim].add(f)
            if subcomplex is not None:
                for g in subcomplex._facets:
                    dim = g.dimension()
                    Faces[dim].discard(g)
                    sub_facets[dim].add(g)
            # bad_faces is the set of faces in the subcomplex in the
            # current dimension
            bad_faces = sub_facets[dimension]
            for dim in range(dimension, -1, -1):
                # bad_bdries = boundaries of bad_faces: things to be
                # discarded in dim-1
                bad_bdries = sub_facets[dim-1]
                for f in bad_faces:
                    bad_bdries.update(f.faces())
                for f in Faces[dim]:
                    Faces[dim-1].update(set(f.faces()).difference(bad_bdries))
                bad_faces = bad_bdries
            self._faces[subcomplex] = Faces
        return self._faces[subcomplex]

    def face_iterator(self, increasing=True):
        """
        An iterator for the faces in this simplicial complex.

        INPUTS:

        - ``increasing`` -- (optional, default ``True``) if ``True``, return
          faces in increasing order of dimension, thus starting with
          the empty face. Otherwise it returns faces in decreasing order of
          dimension.

        EXAMPLES::

            sage: S1 = simplicial_complexes.Sphere(1)
            sage: [f for f in S1.face_iterator()]
            [(), (2,), (0,), (1,), (1, 2), (0, 2), (0, 1)]
        """
        Fs = self.faces()
        dim_index = xrange(-1,self.dimension()+1)
        if not increasing:
            dim_index = reversed(dim_index)
        for i in dim_index:
            for F in Fs[i]:
                yield F

    cells = faces

    def n_faces(self, n, subcomplex=None):
        """
        The set of simplices of dimension ``n`` of this simplicial complex.
        If the optional argument ``subcomplex`` is present, then
        return the ``n``-dimensional faces which are *not* in the
        subcomplex.

        :param n: non-negative integer
        :param subcomplex: a subcomplex of this simplicial complex.
           Return ``n``-dimensional faces which are not in this
           subcomplex.
        :type subcomplex: optional, default ``None``

        EXAMPLES::

            sage: S = Set(range(1,5))
            sage: Z = SimplicialComplex(S.subsets())
            sage: Z
            Simplicial complex with vertex set (1, 2, 3, 4) and facets {(1, 2, 3, 4)}
            sage: Z.n_faces(2)
            {(1, 2, 3), (1, 2, 4), (1, 3, 4), (2, 3, 4)}
            sage: K = SimplicialComplex([[1,2,3], [2,3,4]])
            sage: Z.n_faces(2, subcomplex=K)
            {(1, 2, 4), (1, 3, 4)}
        """
        if n in self.faces(subcomplex):
            return self.faces(subcomplex)[n]
        else:
            return set([])

    def is_pure(self):
        """
        Return ``True`` iff this simplicial complex is pure.

        A simplicial complex is pure if and only if all of its maximal faces
        have the same dimension.

        .. WARNING::

           This may give the wrong answer if the simplicial complex
           was constructed with ``maximality_check`` set to ``False``.

        EXAMPLES::

            sage: U = SimplicialComplex([[1,2], [1, 3, 4]])
            sage: U.is_pure()
            False
            sage: X = SimplicialComplex([[0,1], [0,2], [1,2]])
            sage: X.is_pure()
            True

        Demonstration of the warning::

            sage: S = SimplicialComplex([[0,1], [0]], maximality_check=False)
            sage: S.is_pure()
            False
        """
        dims = [face.dimension() for face in self._facets]
        return max(dims) == min(dims)

    def h_vector(self):
        r"""
        The `h`-vector of this simplicial complex.

        If the complex has dimension `d` and `(f_{-1}, f_0, f_1, ...,
        f_d)` is its `f`-vector (with `f_{-1} = 1`, representing the
        empy simplex), then the `h`-vector `(h_0, h_1, ..., h_d,
        h_{d+1})` is defined by

        .. MATH::

           \sum_{i=0}^{d+1} h_i x^{d+1-i} = \sum_{i=0}^{d+1} f_{i-1} (x-1)^{d+1-i}.

        Alternatively,

        .. MATH::

           h_j = \sum_{i=-1}^{j-1} (-1)^{j-i-1} \binom{d-i}{j-i-1} f_i.

        EXAMPLES:

        The `f`- and `h`-vectors of the boundary of an octahedron are
        computed in Wikipedia's page on simplicial complexes,
        http://en.wikipedia.org/wiki/Simplicial_complex::

            sage: square = SimplicialComplex([[0,1], [1,2], [2,3], [0,3]])
            sage: S0 = SimplicialComplex([[0], [1]])
            sage: octa = square.join(S0) # boundary of an octahedron
            sage: octa.f_vector()
            [1, 6, 12, 8]
            sage: octa.h_vector()
            [1, 3, 3, 1]
        """
        from sage.rings.arith import binomial
        d = self.dimension()
        f = self.f_vector()  # indexed starting at 0, since it's a Python list
        h = []
        for j in range(0, d+2):
            s = 0
            for i in range(-1, j):
                s += (-1)**(j-i-1) * binomial(d-i, j-i-1) * f[i+1]
            h.append(s)
        return h

    def g_vector(self):
        r"""
        The `g`-vector of this simplicial complex.

        If the `h`-vector of the complex is `(h_0, h_1, ..., h_d,
        h_{d+1})` -- see :meth:`h_vector` -- then its `g`-vector
        `(g_0, g_1, ..., g_{[(d+1)/2]})` is defined by `g_0 = 1` and
        `g_i = h_i - h_{i-1}` for `i > 0`.

        EXAMPLES::

            sage: S3 = simplicial_complexes.Sphere(3).barycentric_subdivision()
            sage: S3.f_vector()
            [1, 30, 150, 240, 120]
            sage: S3.h_vector()
            [1, 26, 66, 26, 1]
            sage: S3.g_vector()
            [1, 25, 40]
        """
        from sage.functions.other import floor
        d = self.dimension()
        h = self.h_vector()
        g = [1]
        for i in range(1, floor((d+1)/2) + 1):
            g.append(h[i] - h[i-1])
        return g

    def flip_graph(self):
        """
        If ``self`` is pure, then it returns the the flip graph of ``self``,
        otherwise, it returns ``None``.

        The flip graph of a pure simplicial complex is the (undirected) graph
        with vertices being the facets, such that two facets are joined by
        an edge if they meet in a codimension `1` face.

        The flip graph is used to detect if ``self`` is a pseudomanifold.

        EXAMPLES::

            sage: S0 = simplicial_complexes.Sphere(0)
            sage: G = S0.flip_graph()
            sage: G.vertices(); G.edges(labels=False)
            [(0,), (1,)]
            [((0,), (1,))]

            sage: G = (S0.wedge(S0)).flip_graph()
            sage: G.vertices(); G.edges(labels=False)
            [(0,), ('L1',), ('R1',)]
            [((0,), ('L1',)), ((0,), ('R1',)), (('L1',), ('R1',))]

            sage: S1 = simplicial_complexes.Sphere(1)
            sage: S2 = simplicial_complexes.Sphere(2)
            sage: G = (S1.wedge(S1)).flip_graph()
            sage: G.vertices(); G.edges(labels=False)
            [(0, 'L1'), (0, 'L2'), (0, 'R1'), (0, 'R2'), ('L1', 'L2'), ('R1', 'R2')]
            [((0, 'L1'), (0, 'L2')),
             ((0, 'L1'), (0, 'R1')),
             ((0, 'L1'), (0, 'R2')),
             ((0, 'L1'), ('L1', 'L2')),
             ((0, 'L2'), (0, 'R1')),
             ((0, 'L2'), (0, 'R2')),
             ((0, 'L2'), ('L1', 'L2')),
             ((0, 'R1'), (0, 'R2')),
             ((0, 'R1'), ('R1', 'R2')),
             ((0, 'R2'), ('R1', 'R2'))]

            sage: (S1.wedge(S2)).flip_graph() is None
            True

            sage: G = S2.flip_graph()
            sage: G.vertices(); G.edges(labels=False)
            [(0, 1, 2), (0, 1, 3), (0, 2, 3), (1, 2, 3)]
            [((0, 1, 2), (0, 1, 3)),
             ((0, 1, 2), (0, 2, 3)),
             ((0, 1, 2), (1, 2, 3)),
             ((0, 1, 3), (0, 2, 3)),
             ((0, 1, 3), (1, 2, 3)),
             ((0, 2, 3), (1, 2, 3))]

            sage: T = simplicial_complexes.Torus()
            sage: G = T.suspension(4).flip_graph()
            sage: len(G.vertices()); len(G.edges(labels=False))
            46
            161
        """
        from collections import defaultdict
        if not self.is_pure():
            return None
        d = self.dimension()
        Fs = self.facets()
        flipG = Graph()
        flipG.add_vertices(Fs)
        edges = defaultdict(list)
        # go through all codim 1 faces to build the edge
        for F in Fs:
            F_tuple = sorted(F._Simplex__set)
            for i in range(d+1):
                coF = tuple(F_tuple[:i]+F_tuple[i+1:])
                if coF in edges:
                    for G in edges[coF]:
                        flipG.add_edge((F,G))
                edges[coF].append(F)
        return flipG

    def is_pseudomanifold(self):
        """
        Return True if self is a pseudomanifold.

        A pseudomanifold is a simplicial complex with the following properties:

        - it is pure of some dimension `d` (all of its facets are `d`-dimensional)
        - every `(d-1)`-dimensional simplex is the face of exactly two facets
        - for every two facets `S` and `T`, there is a sequence of
          facets

          .. math::

            S = f_0, f_1, ..., f_n = T

          such that for each `i`, `f_i` and `f_{i-1}` intersect in a
          `(d-1)`-simplex.

        By convention, `S^0` is the only 0-dimensional pseudomanifold.

        EXAMPLES::

            sage: S0 = simplicial_complexes.Sphere(0)
            sage: S0.is_pseudomanifold()
            True
            sage: (S0.wedge(S0)).is_pseudomanifold()
            False
            sage: S1 = simplicial_complexes.Sphere(1)
            sage: S2 = simplicial_complexes.Sphere(2)
            sage: (S1.wedge(S1)).is_pseudomanifold()
            False
            sage: (S1.wedge(S2)).is_pseudomanifold()
            False
            sage: S2.is_pseudomanifold()
            True
            sage: T = simplicial_complexes.Torus()
            sage: T.suspension(4).is_pseudomanifold()
            True
        """
        if not self.is_pure():
            return False
        d = self.dimension()
        if d == 0:
            return len(self.facets()) == 2
        F = self.facets()
        X = self.n_faces(d-1)
        # is each (d-1)-simplex is the face of exactly two facets?
        for s in X:
            if len([a for a in [s.is_face(f) for f in F] if a]) != 2:
                return False
        # construct a graph with one vertex for each facet, one edge
        # when two facets intersect in a (d-1)-simplex, and see
        # whether that graph is connected.
        V = [f.set() for f in self.facets()]
        E = (lambda a,b: len(a.intersection(b)) == d)
        g = Graph([V,E])
        return g.is_connected()

    def product(self, right, rename_vertices=True, is_mutable=True):
        """
        The product of this simplicial complex with another one.

        :param right: the other simplicial complex (the right-hand
           factor)

        :param rename_vertices: If this is False, then the vertices in
           the product are the set of ordered pairs `(v,w)` where `v`
           is a vertex in ``self`` and `w` is a vertex in
           ``right``. If this is ``True``, then the vertices are renamed
           as "LvRw" (e.g., the vertex (1,2) would become "L1R2").
           This is useful if you want to define the Stanley-Reisner
           ring of the complex: vertex names like (0,1) are not
           suitable for that, while vertex names like "L0R1" are.

        :type rename_vertices: boolean; optional, default ``True``

        :param is_mutable: Determines if the output is mutable
        :type is_mutable: boolean; optional, default ``True``

        The vertices in the product will be the set of ordered pairs
        `(v,w)` where `v` is a vertex in self and `w` is a vertex in
        right.

        .. WARNING::

           If ``X`` and ``Y`` are simplicial complexes, then ``X*Y``
           returns their join, not their product.

        EXAMPLES::

            sage: S = SimplicialComplex([[0,1], [1,2], [0,2]]) # circle
            sage: K = SimplicialComplex([[0,1]])   # edge
            sage: S.product(K).vertices()  # cylinder
            ('L0R0', 'L0R1', 'L1R0', 'L1R1', 'L2R0', 'L2R1')
            sage: S.product(K, rename_vertices=False).vertices()
            ((0, 0), (0, 1), (1, 0), (1, 1), (2, 0), (2, 1))
            sage: T = S.product(S)  # torus
            sage: T
            Simplicial complex with 9 vertices and 18 facets
            sage: T.homology()
            {0: 0, 1: Z x Z, 2: Z}

        These can get large pretty quickly::

            sage: T = simplicial_complexes.Torus(); T
            Simplicial complex with vertex set (0, 1, 2, 3, 4, 5, 6) and 14 facets
            sage: K = simplicial_complexes.KleinBottle(); K
            Simplicial complex with vertex set (0, 1, 2, 3, 4, 5, 6, 7) and 16 facets
            sage: T.product(K)      # long time: 5 or 6 seconds
            Simplicial complex with 56 vertices and 1344 facets
        """
        facets = []
        for f in self._facets:
            for g in right._facets:
                facets.extend(f.product(g, rename_vertices))
        return SimplicialComplex(facets, is_mutable=is_mutable)

    def join(self, right, rename_vertices=True, is_mutable=True):
        """
        The join of this simplicial complex with another one.

        The join of two simplicial complexes `S` and `T` is the
        simplicial complex `S*T` with simplices of the form `[v_0,
        ..., v_k, w_0, ..., w_n]` for all simplices `[v_0, ..., v_k]` in
        `S` and `[w_0, ..., w_n]` in `T`.

        :param right: the other simplicial complex (the right-hand factor)

        :param rename_vertices: If this is True, the vertices in the
           join will be renamed by the formula: vertex "v" in the
           left-hand factor --> vertex "Lv" in the join, vertex "w" in
           the right-hand factor --> vertex "Rw" in the join.  If this
           is false, this tries to construct the join without renaming
           the vertices; this will cause problems if the two factors
           have any vertices with names in common.

        :type rename_vertices: boolean; optional, default ``True``

        :param is_mutable: Determines if the output is mutable
        :type is_mutable: boolean; optional, default ``True``

        EXAMPLES::

            sage: S = SimplicialComplex([[0], [1]])
            sage: T = SimplicialComplex([[2], [3]])
            sage: S.join(T)
            Simplicial complex with vertex set ('L0', 'L1', 'R2', 'R3') and 4 facets
            sage: S.join(T, rename_vertices=False)
            Simplicial complex with vertex set (0, 1, 2, 3) and facets {(1, 3), (1, 2), (0, 2), (0, 3)}

        The notation '*' may be used, as well::

            sage: S * S
            Simplicial complex with vertex set ('L0', 'L1', 'R0', 'R1') and 4 facets
            sage: S * S * S * S * S * S * S * S
            Simplicial complex with 16 vertices and 256 facets
        """
        facets = []
        for f in self._facets:
            for g in right._facets:
                facets.append(f.join(g, rename_vertices))
        return SimplicialComplex(facets, is_mutable=is_mutable)

    # Use * to mean 'join':
    __mul__ = join

    def cone(self, is_mutable=True):
        """
        The cone on this simplicial complex.

        :param is_mutable: Determines if the output is mutable
        :type is_mutable: boolean; optional, default ``True``

        The cone is the simplicial complex formed by adding a new
        vertex `C` and simplices of the form `[C, v_0, ..., v_k]` for
        every simplex `[v_0, ..., v_k]` in the original simplicial
        complex.  That is, the cone is the join of the original
        complex with a one-point simplicial complex.

        EXAMPLES::

            sage: S = SimplicialComplex([[0], [1]])
            sage: S.cone()
            Simplicial complex with vertex set ('L0', 'L1', 'R0') and facets {('L0', 'R0'), ('L1', 'R0')}
        """
        return self.join(SimplicialComplex([["0"]], is_mutable=is_mutable),
                         rename_vertices = True)

    def suspension(self, n=1, is_mutable=True):
        r"""
        The suspension of this simplicial complex.

        :param n: positive integer -- suspend this many times.

        :type n: optional, default 1

        :param is_mutable: Determines if the output is mutable
        :type is_mutable: boolean; optional, default ``True``

        The suspension is the simplicial complex formed by adding two
        new vertices `S_0` and `S_1` and simplices of the form `[S_0,
        v_0, ..., v_k]` and `[S_1, v_0, ..., v_k]` for every simplex
        `[v_0, ..., v_k]` in the original simplicial complex.  That
        is, the suspension is the join of the original complex with a
        two-point simplicial complex.

        If the simplicial complex `M` happens to be a pseudomanifold
        (see :meth:`is_pseudomanifold`), then this instead constructs
        Datta's one-point suspension (see p. 434 in the cited
        article): choose a vertex `u` in `M` and choose a new vertex
        `w` to add.  Denote the join of simplices by "`*`".  The
        facets in the one-point suspension are of the two forms

        - `u * \alpha` where `\alpha` is a facet of `M` not containing
          `u`

        - `w * \beta` where `\beta` is any facet of `M`.

        REFERENCES:

        - Basudeb Datta, "Minimal triangulations of manifolds",
          J. Indian Inst. Sci. 87 (2007), no. 4, 429-449.

        EXAMPLES::

            sage: S0 = SimplicialComplex([[0], [1]])
            sage: S0.suspension() == simplicial_complexes.Sphere(1)
            True
            sage: S3 = S0.suspension(3)  # the 3-sphere
            sage: S3.homology()
            {0: 0, 1: 0, 2: 0, 3: Z}

        For pseudomanifolds, the complex constructed here will be
        smaller than that obtained by taking the join with the
        0-sphere: the join adds two vertices, while this construction
        only adds one. ::

            sage: T = simplicial_complexes.Torus()
            sage: T.join(S0).vertices()      # 9 vertices
            ('L0', 'L1', 'L2', 'L3', 'L4', 'L5', 'L6', 'R0', 'R1')
            sage: T.suspension().vertices()  # 8 vertices
            (0, 1, 2, 3, 4, 5, 6, 7)
        """
        if n<0:
            raise ValueError("n must be non-negative.")
        if n==0:
            return self
        if n==1:
            if self.is_pseudomanifold():
                # Use one-point compactification of Datta. The
                # construction is a bit slower, but the resulting
                # complex is smaller.
                V = self.vertices()
                u = V[0]
                w = 0
                while w in V:
                    w += 1
                w = Simplex([w])
                new_facets = []
                for f in self.facets():
                    if u not in f:
                        new_facets.append(f.join(Simplex([u]), rename_vertices=False))
                    new_facets.append(f.join(w, rename_vertices=False))
                return SimplicialComplex(new_facets)
            else:
                return self.join(SimplicialComplex([["0"], ["1"]], is_mutable=is_mutable),
                                 rename_vertices = True)
        return self.suspension(1, is_mutable).suspension(int(n-1), is_mutable)

    def disjoint_union(self, right, rename_vertices=True, is_mutable=True):
        """
        The disjoint union of this simplicial complex with another one.

        :param right: the other simplicial complex (the right-hand factor)

        :param rename_vertices: If this is True, the vertices in the
           disjoint union will be renamed by the formula: vertex "v"
           in the left-hand factor --> vertex "Lv" in the disjoint
           union, vertex "w" in the right-hand factor --> vertex "Rw"
           in the disjoint union.  If this is false, this tries to
           construct the disjoint union without renaming the vertices;
           this will cause problems if the two factors have any
           vertices with names in common.

        :type rename_vertices: boolean; optional, default True

        EXAMPLES::

            sage: S1 = simplicial_complexes.Sphere(1)
            sage: S2 = simplicial_complexes.Sphere(2)
            sage: S1.disjoint_union(S2).homology()
            {0: Z, 1: Z, 2: Z}
        """
        facets = []
        for f in self._facets:
            facets.append(tuple(["L" + str(v) for v in f]))
        for f in right._facets:
            facets.append(tuple(["R" + str(v) for v in f]))
        return SimplicialComplex(facets, is_mutable=is_mutable)

    def wedge(self, right, rename_vertices=True, is_mutable=True):
        """
        The wedge (one-point union) of this simplicial complex with
        another one.

        :param right: the other simplicial complex (the right-hand factor)

        :param rename_vertices: If this is ``True``, the vertices in the
           wedge will be renamed by the formula: first vertex in each
           are glued together and called "0".  Otherwise, each vertex
           "v" in the left-hand factor --> vertex "Lv" in the wedge,
           vertex "w" in the right-hand factor --> vertex "Rw" in the
           wedge.  If this is ``False``, this tries to construct the wedge
           without renaming the vertices; this will cause problems if
           the two factors have any vertices with names in common.

        :type rename_vertices: boolean; optional, default ``True``

        :param is_mutable: Determines if the output is mutable
        :type is_mutable: boolean; optional, default ``True``

        .. NOTE::

            This operation is not well-defined if ``self`` or
            ``other`` is not path-connected.

        EXAMPLES::

            sage: S1 = simplicial_complexes.Sphere(1)
            sage: S2 = simplicial_complexes.Sphere(2)
            sage: S1.wedge(S2).homology()
            {0: 0, 1: Z, 2: Z}
        """
        left_vertices = list(self.vertices())
        left_0 = left_vertices.pop(0)
        right_vertices = list(right.vertices())
        right_0 = right_vertices.pop(0)
        left_dict = {left_0: 0}
        right_dict = {right_0: 0}
        if rename_vertices:
            facets = []
            for v in left_vertices:
                left_dict[v] = "L" + str(v)
            for v in right_vertices:
                right_dict[v] = "R" + str(v)

            for f in self._facets:
                facets.append(tuple([left_dict[v] for v in f]))
            for f in right._facets:
                facets.append(tuple([right_dict[v] for v in f]))
        else:
            facets = self._facets + right._facets
        return SimplicialComplex(facets, is_mutable=is_mutable)

    def chain_complex(self, **kwds):
        """
        The chain complex associated to this simplicial complex.

        :param dimensions: if ``None``, compute the chain complex in all
           dimensions.  If a list or tuple of integers, compute the
           chain complex in those dimensions, setting the chain groups
           in all other dimensions to zero.
        :param base_ring: commutative ring
        :type base_ring: optional, default ``ZZ``
        :param subcomplex: a subcomplex of this simplicial complex.
           Compute the chain complex relative to this subcomplex.
        :type subcomplex: optional, default empty
        :param augmented: If ``True``, return the augmented chain complex
           (that is, include a class in dimension `-1` corresponding
           to the empty cell).  This is ignored if ``dimensions`` is
           specified.
        :type augmented: boolean; optional, default ``False``
        :param cochain: If ``True``, return the cochain complex (that is,
           the dual of the chain complex).
        :type cochain: boolean; optional, default ``False``
        :param verbose: If ``True``, print some messages as the chain
           complex is computed.
        :type verbose: boolean; optional, default ``False``
        :param check_diffs: If ``True``, make sure that the chain complex
           is actually a chain complex: the differentials are
           composable and their product is zero.
        :type check_diffs: boolean; optional, default ``False``

        .. NOTE::

           If subcomplex is nonempty, then the argument ``augmented``
           has no effect: the chain complex relative to a nonempty
           subcomplex is zero in dimension `-1`.

        EXAMPLES::

            sage: circle = SimplicialComplex([[0,1], [1,2], [0, 2]])
            sage: circle.chain_complex()
            Chain complex with at most 2 nonzero terms over Integer Ring
            sage: circle.chain_complex()._latex_()
            '\\Bold{Z}^{3} \\xrightarrow{d_{1}} \\Bold{Z}^{3}'
            sage: circle.chain_complex(base_ring=QQ, augmented=True)
            Chain complex with at most 3 nonzero terms over Rational Field
        """
        augmented = kwds.get('augmented', False)
        cochain = kwds.get('cochain', False)
        verbose = kwds.get('verbose', False)
        check_diffs = kwds.get('check_diffs', False)
        base_ring = kwds.get('base_ring', ZZ)
        dimensions = kwds.get('dimensions', None)
        subcomplex = kwds.get('subcomplex', None)

        # initialize subcomplex
        if subcomplex is None:
            subcomplex = SimplicialComplex(is_mutable=False)
        else:
            # subcomplex is not empty, so don't augment the chain complex
            augmented = False
            # Use an immutable copy of the subcomplex
            if not subcomplex._is_mutable:
                subcomplex = SimplicialComplex(subcomplex._facets, maximality_check=False,
                                               sort_facets=False, is_mutable=False)
        # now construct the range of dimensions in which to compute
        if dimensions is None:
            dimensions = range(0, self.dimension()+1)
            first = 0
        else:
            augmented = False
            first = dimensions[0]
        differentials = {}
        # in the chain complex, compute the first dimension by hand,
        # and don't cache it: it may be differ from situation to
        # situation because of boundary effects.
        current = None
        current_dim = None
        if augmented:  # then first == 0
            current = list(self.n_faces(0, subcomplex=subcomplex))
            current_dim = 0
            if cochain:
                differentials[-1] = matrix(base_ring, len(current), 1,
                                           [1]*len(current))
            else:
                differentials[0] = matrix(base_ring, 1, len(current),
                                          [1]*len(current))
        elif first == 0 and not augmented:
            current = list(self.n_faces(0, subcomplex=subcomplex))
            current_dim = 0
            if not cochain:
                differentials[0] = matrix(base_ring, 0, len(current))
        else:  # first > 0
            current = list(self.n_faces(first, subcomplex=subcomplex))
            current_dim = first
            if not cochain:
                differentials[first] = matrix(base_ring, 0, len(current))
        for n in dimensions[1:]:
            if verbose:
                print "  starting dimension %s" % n
            if (n, subcomplex) in self._complex:
                if cochain:
                    differentials[n-1] = self._complex[(n, subcomplex)].transpose().change_ring(base_ring)
                    mat = differentials[n-1]
                else:
                    differentials[n] = self._complex[(n, subcomplex)].change_ring(base_ring)
                    mat = differentials[n]
                if verbose:
                    print "    boundary matrix (cached): it's %s by %s." % (mat.nrows(), mat.ncols())
            else:
                # 'current' is the list of faces in dimension n
                #
                # 'old' is a dictionary, with keys the faces in the
                # previous dimension (dim n-1 for the chain complex,
                # n+1 for the cochain complex), values the integers 0,
                # 1, 2, ... (the index of the face).  finding an entry
                # in a dictionary seems to be faster than finding the
                # index of an entry in a list.
                if current_dim == n-1:
                    old = dict(zip(current, range(len(current))))
                else:
                    set_of_faces = list(self.n_faces(n-1, subcomplex=subcomplex))
                    old = dict(zip(set_of_faces, range(len(set_of_faces))))
                current = list(self.n_faces(n, subcomplex=subcomplex))
                current_dim = n
                # construct matrix.  it is easiest to construct it as
                # a sparse matrix, specifying which entries are
                # nonzero via a dictionary.
                matrix_data = {}
                col = 0
                if len(old) and len(current):
                    for simplex in current:
                        for i in range(n+1):
                            face_i = simplex.face(i)
                            try:
                                matrix_data[(old[face_i], col)] = (-1)**i
                            except KeyError:
                                pass
                        col += 1
                mat = matrix(ZZ, len(old), len(current), matrix_data)
                if cochain:
                    self._complex[(n, subcomplex)] = mat
                    differentials[n-1] = mat.transpose().change_ring(base_ring)
                else:
                    self._complex[(n, subcomplex)] = mat
                    differentials[n] = mat.change_ring(base_ring)
                if verbose:
                    print "    boundary matrix computed: it's %s by %s." % (mat.nrows(), mat.ncols())
        # now for the cochain complex, compute the last dimension by
        # hand, and don't cache it.
        if cochain:
            n = dimensions[-1] + 1
            if current_dim != n-1:
                current = list(self.n_faces(n-1, subcomplex=subcomplex))
            differentials[n-1] = matrix(base_ring, 0, len(current))
        # finally, return the chain complex
        if cochain:
            return ChainComplex(data=differentials, degree=1, **kwds)
        else:
            return ChainComplex(data=differentials, degree=-1, **kwds)

    def _homology_(self, dim=None, **kwds):
        """
        The reduced homology of this simplicial complex.

        :param dim: If ``None``, then return the homology in every
           dimension.  If ``dim`` is an integer or list, return the
           homology in the given dimensions.  (Actually, if ``dim`` is
           a list, return the homology in the range from ``min(dim)``
           to ``max(dim)``.)

        :type dim: integer or list of integers or ``None``; optional,
                   default ``None``

        :param base_ring: commutative ring. Must be ``ZZ`` or a field.

        :type base_ring: optional, default ``ZZ``

        :param subcomplex: a subcomplex of this simplicial complex.
           Compute homology relative to this subcomplex.

        :type subcomplex: optional, default ``None``

        :param cohomology: If ``True``, compute cohomology rather than
           homology.

        :type cohomology: boolean; optional, default ``False``

        :param enlarge: If ``True``, find a new subcomplex homotopy
           equivalent to, and probably larger than, the given one.

        :type enlarge: boolean; optional, default ``True``

        :param algorithm: The options are ``'auto'``, ``'dhsw'``,
           ``'pari'`` or  ``'no_chomp'``.  If ``'auto'``, first try CHomP,
           then use the Dumas, Heckenbach, Saunders, and Welker elimination
           algorithm for large matrices, Pari for small ones.  If
           ``'no_chomp'``, then don't try CHomP, but behave the same
           otherwise.  If ``'pari'``, then compute elementary divisors
           using Pari.  If ``'dhsw'``, then use the DHSW algorithm to
           compute elementary divisors.  (As of this writing, CHomP is
           by far the fastest option, followed by the ``'auto'`` or
           ``'no_chomp'`` setting of using DHSW for large matrices and
           Pari for small ones.)

        :type algorithm: string; optional, default ``'auto'``

        :param verbose: If ``True``, print some messages as the homology
           is computed.

        :type verbose: boolean; optional, default ``False``

        Algorithm: if ``subcomplex`` is ``None``, replace it with a facet
        -- a contractible subcomplex of the original complex.  Then no
        matter what ``subcomplex`` is, replace it with a subcomplex
        `L` which is homotopy equivalent and as large as possible.
        Compute the homology of the original complex relative to `L`:
        if `L` is large, then the relative chain complex will be small
        enough to speed up computations considerably.

        EXAMPLES::

            sage: circle = SimplicialComplex([[0,1], [1,2], [0, 2]])
            sage: circle._homology_()
            {0: 0, 1: Z}
            sage: sphere = SimplicialComplex([[0,1,2,3]])
            sage: sphere.remove_face([0,1,2,3])
            sage: sphere
            Simplicial complex with vertex set (0, 1, 2, 3) and facets {(0, 2, 3), (0, 1, 2), (1, 2, 3), (0, 1, 3)}
            sage: sphere._homology_()
            {0: 0, 1: 0, 2: Z}

        Another way to get a two-sphere: take a two-point space and take its
        three-fold join with itself::

            sage: S = SimplicialComplex([[0], [1]])
            sage: (S*S*S)._homology_(dim=2, cohomology=True)
            Z

        Relative homology::

            sage: T = SimplicialComplex([[0,1,2]])
            sage: U = SimplicialComplex([[0,1], [1,2], [0,2]])
            sage: T._homology_(subcomplex=U)
            {0: 0, 1: 0, 2: Z}
        """
        from sage.homology.homology_group import HomologyGroup

        base_ring = kwds.get('base_ring', ZZ)
        cohomology = kwds.get('cohomology', False)
        enlarge = kwds.get('enlarge', True)
        verbose = kwds.get('verbose', False)
        subcomplex = kwds.get('subcomplex', None)

        if dim is not None:
            if isinstance(dim, (list, tuple)):
                low = min(dim) - 1
                high = max(dim) + 2
            else:
                low = dim - 1
                high = dim + 2
            dims = range(low, high)
        else:
            dims = None

        if verbose:
            print "starting calculation of the homology of this",
            print "%s-dimensional simplicial complex" % self.dimension()
        if subcomplex is None:
            if enlarge:
                if verbose:
                    print "Constructing contractible subcomplex..."
                L = self._contractible_subcomplex(verbose=verbose)
                if verbose:
                    print "Done finding contractible subcomplex."
                    vec = [len(self.n_faces(n-1, subcomplex=L)) for n in range(self.dimension()+2)]
                    print "The difference between the f-vectors is:"
                    print "  %s" % vec
            else:
                L = SimplicialComplex([[self.vertices().tuple()[0]]])
        else:
            if enlarge:
                if verbose:
                    print "Enlarging subcomplex..."
                L = self._enlarge_subcomplex(subcomplex, verbose=verbose)
                if verbose:
                    print "Done enlarging subcomplex:"
            else:
                L = subcomplex
        L.set_immutable()

        if verbose:
            print "Computing the chain complex..."
        kwds['subcomplex']=L
        C = self.chain_complex(dimensions=dims, augmented=True,
                               cochain=cohomology, **kwds)
        if verbose:
            print " Done computing the chain complex. "
            print "Now computing homology..."
        if 'subcomplex' in kwds:
            del kwds['subcomplex']
        answer = C.homology(**kwds)

        if dim is None:
            dim = range(self.dimension()+1)
        zero = HomologyGroup(0, base_ring)
        if isinstance(dim, (list, tuple)):
            return dict([d, answer.get(d, zero)] for d in dim)
        return answer.get(dim, zero)

    def add_face(self, face):
        """
        Add a face to this simplicial complex

        :param face: a subset of the vertex set

        This *changes* the simplicial complex, adding a new face and all
        of its subfaces.

        EXAMPLES::

            sage: X = SimplicialComplex([[0,1], [0,2]])
            sage: X.add_face([0,1,2,]); X
            Simplicial complex with vertex set (0, 1, 2) and facets {(0, 1, 2)}
            sage: Y = SimplicialComplex(); Y
            Simplicial complex with vertex set () and facets {()}
            sage: Y.add_face([0,1])
            sage: Y.add_face([1,2,3])
            sage: Y
            Simplicial complex with vertex set (0, 1, 2, 3) and facets {(1, 2, 3), (0, 1)}

        If you add a face which is already present, there is no effect::

            sage: Y.add_face([1,3]); Y
            Simplicial complex with vertex set (0, 1, 2, 3) and facets {(1, 2, 3), (0, 1)}

        Check that the bug reported at :trac:`14354` has been fixed::

            sage: T = SimplicialComplex([range(1,5)]).n_skeleton(1)
            sage: T.homology()
            {0: 0, 1: Z x Z x Z}
            sage: T.add_face([1,2,3])
            sage: T.homology()
            {0: 0, 1: Z x Z, 2: 0}

        Check we've fixed the bug reported at :trac:`14578`::

            sage: t0 = SimplicialComplex()
            sage: t0.add_face(('a', 'b'))
            sage: t0.add_face(('c', 'd', 'e'))
            sage: t0.add_face(('e', 'f', 'c'))
            sage: t0.homology()
            {0: Z, 1: 0, 2: 0}
        """
        if not self._is_mutable:
            raise ValueError("This simplicial complex is not mutable")

        if self._sorted:
            new_face = Simplex(sorted(face))
        else:
            new_face = Simplex(face)

        face_is_maximal = True
        for other in self._facets:
            if face_is_maximal:
                face_is_maximal = not new_face.is_face(other)
        if face_is_maximal:
            # remove any old facets which are no longer maximal
            Facets = list(self._facets)
            for old_face in self._facets:
                if old_face.is_face(new_face):
                    Facets.remove(old_face)
            # add new_face to facet list
            Facets.append(new_face)
            self._facets = Facets

            # Update the vertex set
            from sage.misc.misc import union

            if self._sorted:
                self._vertex_set = Simplex(sorted(reduce(union, [self._vertex_set, new_face])))
            else:
                self._vertex_set = Simplex(reduce(union, [self._vertex_set, new_face]))

            # update self._faces if necessary
            if None in self._faces:
                all_new_faces = SimplicialComplex([new_face]).faces()
                for dim in range(0, new_face.dimension()+1):
                    if dim in self._faces[None]:
                        self._faces[None][dim] = self._faces[None][dim].union(all_new_faces[dim])
                    else:
                        self._faces[None][dim] = all_new_faces[dim]
            # update self._graph if necessary
            if self._graph is not None:
                d = new_face.dimension()+1
                for i in range(d):
                    for j in range(i+1,d):
                        self._graph.add_edge(new_face[i],new_face[j])
            self._complex = {}
            self.__contractible = None
            self.__enlarged = {}

    def remove_face(self, face):
        """
        Remove a face from this simplicial complex and return the
        resulting simplicial complex.

        :param face: a face of the simplicial complex

        This *changes* the simplicial complex.

        ALGORITHM:

        The facets of the new simplicial complex are
        the facets of the original complex not containing ``face``,
        together with those of ``link(face)*boundary(face)``.

        EXAMPLES::

            sage: S = range(1,5)
            sage: Z = SimplicialComplex([S]); Z
            Simplicial complex with vertex set (1, 2, 3, 4) and facets {(1, 2, 3, 4)}
            sage: Z.remove_face([1,2])
            sage: Z
            Simplicial complex with vertex set (1, 2, 3, 4) and facets {(1, 3, 4), (2, 3, 4)}

            sage: S = SimplicialComplex([[0,1,2],[2,3]])
            sage: S
            Simplicial complex with vertex set (0, 1, 2, 3) and facets {(0, 1, 2), (2, 3)}
            sage: S.remove_face([0,1,2])
            sage: S
            Simplicial complex with vertex set (0, 1, 2, 3) and facets {(1, 2), (2, 3), (0, 2), (0, 1)}
        """
        if not self._is_mutable:
            raise ValueError("This simplicial complex is not mutable")

        simplex = Simplex(face)
        facets = self.facets()
        if all([not simplex.is_face(F) for F in facets]):
            # face is not in self: nothing to remove
            return self
        link = self.link(simplex)
        join_facets = []
        for f in simplex.faces():
            for g in link.facets():
                join_facets.append(f.join(g, rename_vertices=False))
        # join_facets is the list of facets in the join bdry(face) * link(face)
        remaining = join_facets + [elem for elem in facets if not simplex.is_face(elem)]

        # Check to see if there are any non-maximial faces
        # build set of facets
        self._facets = []
        for f in remaining:
            face = Simplex(f)
            face_is_maximal = True
            faces_to_be_removed = []
            for other in self._facets:
                if other.is_face(face):
                    faces_to_be_removed.append(other)
                elif face_is_maximal:
                    face_is_maximal = not face.is_face(other)
            for x in faces_to_be_removed:
                self._facets.remove(x)
            face = Simplex(sorted(face.tuple()))
            if face_is_maximal:
                self._facets.append(face)
        # if no maximal faces, add the empty face as a facet
        if len(remaining) == 0:
            self._facets.append(Simplex(-1))

        # Recreate the vertex set
        from sage.misc.misc import union
        if self._sorted:
            self._vertex_set = Simplex(sorted(reduce(union, self._facets)))
        else:
            self._vertex_set = Simplex(reduce(union, self._facets))

        # Update self._faces and self._graph if necessary
        if None in self._faces:
            self._faces = {}
            self.faces()
        if self._graph is not None:
            # Only if removing a 1 or 2 dim face will the graph be affected
            if len(face) == 1:
                self._graph.delete_vertex(face[0])
                self._graph.add_vertex(face[0])
            elif len(face) == 2:
                self._graph.delete_edge(face[0], face[1])
        self._complex = {}
        self.__contractible = None
        self.__enlarged = {}

    def connected_sum(self, other, is_mutable=True):
        """
        The connected sum of this simplicial complex with another one.

        :param other: another simplicial complex
        :param is_mutable: Determines if the output is mutable
        :type is_mutable: boolean; optional, default ``True``
        :return: the connected sum ``self # other``

        .. WARNING::

           This does not check that ``self`` and ``other`` are manifolds,
           only that their facets all have the same dimension.  Since a
           (more or less) random facet is chosen from each complex and
           then glued together, this method may return random
           results if applied to non-manifolds, depending on which
           facet is chosen.

        Algorithm: a facet is chosen from each surface, and removed.
        The vertices of these two facets are relabeled to
        ``(0,1,...,dim)``.  Of the remaining vertices, the ones from
        the left-hand factor are renamed by prepending an "L", and
        similarly the remaining vertices in the right-hand factor are
        renamed by prepending an "R".

        EXAMPLES::

            sage: S1 = simplicial_complexes.Sphere(1)
            sage: S1.connected_sum(S1.connected_sum(S1)).homology()
            {0: 0, 1: Z}
            sage: P = simplicial_complexes.RealProjectivePlane(); P
            Simplicial complex with vertex set (0, 1, 2, 3, 4, 5) and 10 facets
            sage: P.connected_sum(P)    # the Klein bottle
            Simplicial complex with 9 vertices and 18 facets

        The notation '+' may be used for connected sum, also::

            sage: P + P    # the Klein bottle
            Simplicial complex with 9 vertices and 18 facets
            sage: (P + P).homology()[1]
            Z x C2
        """
        if not (self.is_pure() and other.is_pure() and
                self.dimension() == other.dimension()):
            raise ValueError("Complexes are not pure of the same dimension.")
        # first find a top-dimensional simplex to remove from each surface
        keep_left = self._facets[0]
        keep_right = other._facets[0]
        # construct the set of vertices:
        left = set(self.vertices()).difference(set(keep_left))
        right = set(other.vertices()).difference(set(keep_right))
        # construct the set of facets:
        left = set(self._facets).difference(set([keep_left]))
        right = set(other._facets).difference(set([keep_right]))
        facet_set = ([[rename_vertex(v, keep=list(keep_left))
                       for v in face] for face in left]
                     + [[rename_vertex(v, keep=list(keep_right), left=False)
                         for v in face] for face in right])
        # return the new surface
        return SimplicialComplex(facet_set, is_mutable=is_mutable)

    __add__ = connected_sum

    def link(self, simplex, is_mutable=True):
        """
        The link of a simplex in this simplicial complex.

        The link of a simplex `F` is the simplicial complex formed by
        all simplices `G` which are disjoint from `F` but for which `F
        \cup G` is a simplex.

        :param simplex: a simplex in this simplicial complex.
        :param is_mutable: Determines if the output is mutable
        :type is_mutable: boolean; optional, default ``True``

        EXAMPLES::

            sage: X = SimplicialComplex([[0,1,2], [1,2,3]])
            sage: X.link(Simplex([0]))
            Simplicial complex with vertex set (1, 2) and facets {(1, 2)}
            sage: X.link([1,2])
            Simplicial complex with vertex set (0, 3) and facets {(3,), (0,)}
            sage: Y = SimplicialComplex([[0,1,2,3]])
            sage: Y.link([1])
            Simplicial complex with vertex set (0, 2, 3) and facets {(0, 2, 3)}
        """
        faces = []
        s = Simplex(simplex)
        for f in self._facets:
            if s.is_face(f):
                faces.append(Simplex(list(f.set().difference(s.set()))))
        return SimplicialComplex(faces, is_mutable=is_mutable)

    def is_cohen_macaulay(self, ncpus=0):
        r"""
        Returns True if ``self`` is Cohen-Macaulay, i.e., if
        `\tilde{H}_i(\operatorname{lk}_\Delta(F);\ZZ) = 0` for all
        `F \in \Delta` and `i < \operatorname{dim}\operatorname{lk}_\Delta(F)`.
        Here, `\Delta` is ``self``, and `\operatorname{lk}` denotes the
        link operator on ``self``.

        INPUT:

        - ``ncpus`` -- (default: 0) number of cpus used for the
          computation. If this is 0, determine the number of cpus
          automatically based on the hardware being used.

        For finite simplicial complexes, this is equivalent to the
        statement that the Stanley-Reisner ring of ``self`` is
        Cohen-Macaulay.

        EXAMPLES:

        Spheres are Cohen-Macaulay::

            sage: S = SimplicialComplex([[1,2],[2,3],[3,1]])
            sage: S.is_cohen_macaulay(ncpus=3)
            True

        The following example is taken from Bruns, Herzog - Cohen-Macaulay
        rings, Figure 5.3::

            sage: S = SimplicialComplex([[1,2,3],[1,4,5]])
            sage: S.is_cohen_macaulay(ncpus=3)
            ...
            False
        """
        from sage.parallel.decorate import parallel
        from sage.rings.rational_field import QQ

        if ncpus == 0:
            import os
            try:
                ncpus = int(os.environ['SAGE_NUM_THREADS'])
            except KeyError:
                ncpus = 1

        facs = [ x for x in self.face_iterator() ]
        n = len(facs)
        facs_divided = [ [] for i in range(ncpus) ]
        for i in range(n):
            facs_divided[i%ncpus].append(facs[i])

        def all_homologies_vanish(F):
            S = self.link(F)
            H = S.homology(base_ring=QQ)
            return all( H[j].dimension() == 0 for j in xrange(S.dimension()) )

        @parallel(ncpus=ncpus)
        def all_homologies_in_list_vanish(Fs):
            return all( all_homologies_vanish(F) for F in Fs )

        return all( answer[1] for answer in all_homologies_in_list_vanish(facs_divided) )

    def generated_subcomplex(self,sub_vertex_set, is_mutable=True):
        """
        Returns the largest sub-simplicial complex of ``self`` containing
        exactly ``sub_vertex_set`` as vertices.

        :param sub_vertex_set: The sub-vertex set.
        :param is_mutable: Determines if the output is mutable
        :type is_mutable: boolean; optional, default ``True``

        EXAMPLES::

            sage: S = simplicial_complexes.Sphere(2)
            sage: S
            Simplicial complex with vertex set (0, 1, 2, 3) and facets {(0, 2, 3), (0, 1, 2), (1, 2, 3), (0, 1, 3)}
            sage: S.generated_subcomplex([0,1,2])
            Simplicial complex with vertex set (0, 1, 2) and facets {(0, 1, 2)}

        """
        if not self.vertices().set().issuperset(sub_vertex_set):
            raise ValueError("input must be a subset of the vertex set.")
        faces = []
        for i in range(self.dimension()+1):
            for j in self.faces()[i]:
                if j.set().issubset(sub_vertex_set):
                    faces.append(j)
        return SimplicialComplex(faces, maximality_check=True,
                                 is_mutable=is_mutable)

    def _complement(self, simplex):
        """
        Return the complement of a simplex in the vertex set of this
        simplicial complex.

        :param simplex: a simplex (need not be in the simplicial complex)

        OUTPUT: its complement: the simplex formed by the vertices not
        contained in ``simplex``.

        Note that this only depends on the vertex set of the
        simplicial complex, not on its simplices.

        EXAMPLES::

            sage: X = SimplicialComplex([[0,1,2,3,4,5]])
            sage: X._complement([1,2,3])
            (0, 4, 5)
            sage: X._complement([0,1,3,4])
            (2, 5)
            sage: X._complement([0,4,1,3])
            (2, 5)
        """
        return Simplex(set(self.vertices()).difference(simplex))

    def _transpose_simplices(self, *simplices):
        """
        Given tuple ``L`` of simplices, returns new list, where each
        simplex is formed by taking a vertex from each simplex from
        ``L``.

        :param simplices: a bunch of simplices

        If ``simplices`` consists of `(f_0, f_1, f_2, ...)`, then the
        output consists of all possible simplices of the form `(v_0,
        v_1, v_2, ...)`, where `v_i` is a vertex of `f_i`.  If a
        vertex appears more than once in such a simplex, remove all
        but one of its appearances.  If such a simplex contains others
        already produced, then ignore that larger simplex -- the
        output should be a list of minimal simplices constructed in
        this way.

        This is used in computing the minimal nonfaces and hence the
        Stanley-Reisner ring.

        Note that this only depends on the vertex set of the
        simplicial complex, not on its simplices.

        I don't know if there is a standard name for this, but it
        looked sort of like the transpose of a matrix; hence the name
        for this method.

        EXAMPLES::

            sage: X = SimplicialComplex()
            sage: X._transpose_simplices([1,2])
            [(1,), (2,)]
            sage: X._transpose_simplices([1,2], [3,4])
            [(1, 3), (1, 4), (2, 3), (2, 4)]

        In the following example, one can construct the simplices
        ``(1,2)`` and ``(1,3)``, but you can also construct ``(1,1) = (1,)``,
        which is a face of both of the others.  So the answer omits
        ``(1,2)`` and ``(1,3)``::

            sage: X._transpose_simplices([1,2], [1,3])
            [(1,), (2, 3)]
        """
        answer = []
        if len(simplices) == 1:
            answer = [Simplex((v,)) for v in simplices[0]]
        elif len(simplices) > 1:
            face = simplices[0]
            rest = simplices[1:]
            for v in face:
                for partial in self._transpose_simplices(*rest):
                    if v not in partial:
                        L = sorted([v] + list(partial))
                        simplex = Simplex(L)
                    else:
                        simplex = partial
                    add_simplex = True
                    simplices_to_delete = []
                    for already in answer:
                        if add_simplex:
                            if already.is_face(simplex):
                                add_simplex = False
                            if add_simplex and simplex.is_face(already):
                                simplices_to_delete.append(already)
                    if add_simplex:
                        answer.append(simplex)
                    for x in simplices_to_delete:
                        answer.remove(x)
        return answer

    def minimal_nonfaces(self):
        """
        Set consisting of the minimal subsets of the vertex set of
        this simplicial complex which do not form faces.

        Algorithm: first take the complement (within the vertex set)
        of each facet, obtaining a set `(f_1, f_2, ...)` of simplices.
        Now form the set of all simplices of the form `(v_1, v_2,
        ...)` where vertex `v_i` is in face `f_i`.  This set will
        contain the minimal nonfaces and may contain some non-minimal
        nonfaces also, so loop through the set to find the minimal
        ones.  (The last two steps are taken care of by the
        ``_transpose_simplices`` routine.)

        This is used in computing the
        :meth:`Stanley-Reisner ring<stanley_reisner_ring>` and the
        :meth:`Alexander dual<alexander_dual>`.

        EXAMPLES::

            sage: X = SimplicialComplex([[1,3],[1,2]])
            sage: X.minimal_nonfaces()
            {(2, 3)}
            sage: Y = SimplicialComplex([[0,1], [1,2], [2,3], [3,0]])
            sage: Y.minimal_nonfaces()
            {(1, 3), (0, 2)}
        """
        complements = [self._complement(facet) for facet in self._facets]
        return Set(self._transpose_simplices(*complements))

    def _stanley_reisner_base_ring(self, base_ring=ZZ):
        """
        The polynomial algebra of which the Stanley-Reisner ring is a
        quotient.

        :param base_ring: a commutative ring
        :type base_ring: optional, default ``ZZ``
        :return: a polynomial algebra with coefficients in base_ring,
          with one generator for each vertex in the simplicial complex.

        See the documentation for :meth:`stanley_reisner_ring` for a
        warning about the names of the vertices.

        EXAMPLES::

            sage: X = SimplicialComplex([[1,2], [0], [3]])
            sage: X._stanley_reisner_base_ring()
            Multivariate Polynomial Ring in x0, x1, x2, x3 over Integer Ring
            sage: Y = SimplicialComplex([['a', 'b', 'c']])
            sage: Y._stanley_reisner_base_ring(base_ring=QQ)
            Multivariate Polynomial Ring in a, c, b over Rational Field
        """
        return PolynomialRing(base_ring, self._gen_dict.values())

    def stanley_reisner_ring(self, base_ring=ZZ):
        """
        The Stanley-Reisner ring of this simplicial complex.

        :param base_ring: a commutative ring
        :type base_ring: optional, default ``ZZ``
        :return: a quotient of a polynomial algebra with coefficients
           in ``base_ring``, with one generator for each vertex in the
           simplicial complex, by the ideal generated by the products
           of those vertices which do not form faces in it.

        Thus the ideal is generated by the products corresponding to
        the minimal nonfaces of the simplicial complex.

        .. WARNING::

           This may be quite slow!

           Also, this may behave badly if the vertices have the
           'wrong' names. To avoid this, define the simplicial complex
           at the start with the flag ``name_check`` set to ``True``.

           More precisely, this is a quotient of a polynomial ring
           with one generator for each vertex.  If the name of a
           vertex is a non-negative integer, then the corresponding
           polynomial generator is named ``'x'`` followed by that integer
           (e.g., ``'x2'``, ``'x3'``, ``'x5'``, ...).  Otherwise, the
           polynomial generators are given the same names as the vertices.
           Thus if the vertex set is ``(2, 'x2')``, there will be problems.

        EXAMPLES::

            sage: X = SimplicialComplex([[0,1], [1,2], [2,3], [0,3]])
            sage: X.stanley_reisner_ring()
            Quotient of Multivariate Polynomial Ring in x0, x1, x2, x3 over Integer Ring by the ideal (x1*x3, x0*x2)
            sage: Y = SimplicialComplex([[0,1,2,3,4]]); Y
            Simplicial complex with vertex set (0, 1, 2, 3, 4) and facets {(0, 1, 2, 3, 4)}
            sage: Y.add_face([0,1,2,3,4])
            sage: Y.stanley_reisner_ring(base_ring=QQ)
            Multivariate Polynomial Ring in x0, x1, x2, x3, x4 over Rational Field
        """
        R = self._stanley_reisner_base_ring(base_ring)
        products = []
        for f in self.minimal_nonfaces():
            prod = 1
            for v in f:
                prod *= R(self._gen_dict[v])
            products.append(prod)
        return R.quotient(products)

    def alexander_dual(self, is_mutable=True):
        """
        The Alexander dual of this simplicial complex: according to
        the Macaulay2 documentation, this is the simplicial complex
        whose faces are the complements of its nonfaces.

        Thus find the minimal nonfaces and take their complements to
        find the facets in the Alexander dual.

        :param is_mutable: Determines if the output is mutable
        :type is_mutable: boolean; optional, default ``True``

        EXAMPLES::

            sage: Y = SimplicialComplex([[i] for i in range(5)]); Y
            Simplicial complex with vertex set (0, 1, 2, 3, 4) and facets {(4,), (2,), (3,), (0,), (1,)}
            sage: Y.alexander_dual()
            Simplicial complex with vertex set (0, 1, 2, 3, 4) and 10 facets
            sage: X = SimplicialComplex([[0,1], [1,2], [2,3], [3,0]])
            sage: X.alexander_dual()
            Simplicial complex with vertex set (0, 1, 2, 3) and facets {(1, 3), (0, 2)}
        """
        nonfaces = self.minimal_nonfaces()
        return SimplicialComplex([self._complement(f) for f in nonfaces], is_mutable=is_mutable)

    def barycentric_subdivision(self):
        """
        The barycentric subdivision of this simplicial complex.

        See http://en.wikipedia.org/wiki/Barycentric_subdivision for a
        definition.

        EXAMPLES::

            sage: triangle = SimplicialComplex([[0,1], [1,2], [0, 2]])
            sage: hexagon = triangle.barycentric_subdivision()
            sage: hexagon
            Simplicial complex with 6 vertices and 6 facets
            sage: hexagon.homology(1) == triangle.homology(1)
            True

        Barycentric subdivisions can get quite large, since each
        `n`-dimensional facet in the original complex produces
        `(n+1)!` facets in the subdivision::

            sage: S4 = simplicial_complexes.Sphere(4)
            sage: S4
            Simplicial complex with vertex set (0, 1, 2, 3, 4, 5) and 6 facets
            sage: S4.barycentric_subdivision()
            Simplicial complex with 62 vertices and 720 facets
        """
        return self.face_poset().order_complex()

    def graph(self):
        """
        The 1-skeleton of this simplicial complex, as a graph.

        .. WARNING::

           This may give the wrong answer if the simplicial complex
           was constructed with ``maximality_check`` set to ``False``.

        EXAMPLES::

            sage: S = SimplicialComplex([[0,1,2,3]])
            sage: G = S.graph(); G
            Graph on 4 vertices
            sage: G.edges()
            [(0, 1, None), (0, 2, None), (0, 3, None), (1, 2, None), (1, 3, None), (2, 3, None)]
        """
        if self._graph is None:
            edges = self.n_faces(1)
            vertices = [min(f) for f in self._facets if f.dimension() == 0]
            used_vertices = []  # vertices which are in an edge
            d = {}
            for e in edges:
                v = min(e)
                if v in d:
                    d[v].append(max(e))
                else:
                    d[v] = [max(e)]
                used_vertices.extend(list(e))
            for v in vertices:
                if v not in used_vertices:
                    d[v] = []
            self._graph = Graph(d)
        return self._graph

    def delta_complex(self, sort_simplices=False):
        r"""
        Returns ``self`` as a `\Delta`-complex.  The `\Delta`-complex
        is essentially identical to the simplicial complex: it has
        same simplices with the same boundaries.

        :param sort_simplices: if ``True``, sort the list of simplices in
          each dimension
        :type sort_simplices: boolean; optional, default ``False``

        EXAMPLES::

            sage: T = simplicial_complexes.Torus()
            sage: Td = T.delta_complex()
            sage: Td
            Delta complex with 7 vertices and 43 simplices
            sage: T.homology() == Td.homology()
            True
        """
        from delta_complex import DeltaComplex
        data = {}
        dim = self.dimension()
        n_cells = self.n_cells(dim)
        if sort_simplices:
            n_cells.sort()
        for n in range(dim, -1, -1):
            bdries = self.n_cells(n-1)
            if sort_simplices:
                bdries.sort()
            data[n] = []
            for f in n_cells:
                data[n].append([bdries.index(f.face(i)) for i in range(n+1)])
            n_cells = bdries
        return DeltaComplex(data)

    def is_flag_complex(self):
        """
        Returns ``True`` if and only if ``self`` is a flag complex.

        A flag complex is a simplicial complex that is the largest simplicial
        complex on its 1-skeleton. Thus a flag complex is the clique complex
        of its graph.

        EXAMPLES::

            sage: h = Graph({0:[1,2,3,4],1:[2,3,4],2:[3]})
            sage: x = h.clique_complex()
            sage: x
            Simplicial complex with vertex set (0, 1, 2, 3, 4) and facets {(0, 1, 4), (0, 1, 2, 3)}
            sage: x.is_flag_complex()
            True

            sage: X = simplicial_complexes.ChessboardComplex(3,3)
            sage: X.is_flag_complex()
            True
        """
        return self == self.graph().clique_complex()

    def is_connected(self):
        """
        Returns ``True`` if and only if ``self`` is connected.

        .. WARNING::

           This may give the wrong answer if the simplicial complex
           was constructed with ``maximality_check`` set to ``False``.

        EXAMPLES::

            sage: V = SimplicialComplex([[0,1,2],[3]])
            sage: V
            Simplicial complex with vertex set (0, 1, 2, 3) and facets {(0, 1, 2), (3,)}
            sage: V.is_connected()
            False

            sage: X = SimplicialComplex([[0,1,2]])
            sage: X.is_connected()
            True

            sage: U = simplicial_complexes.ChessboardComplex(3,3)
            sage: U.is_connected()
            True

            sage: W = simplicial_complexes.Sphere(3)
            sage: W.is_connected()
            True

            sage: S = SimplicialComplex([[0,1],[2,3]])
            sage: S.is_connected()
            False
        """
        return self.graph().is_connected()

    def n_skeleton(self, n):
        """
        The `n`-skeleton of this simplicial complex.

        The `n`-skeleton of a simplicial complex is obtained by discarding
        all of the simplices in dimensions larger than `n`.

        :param n: non-negative integer

        EXAMPLES::

            sage: X = SimplicialComplex([[0,1], [1,2,3], [0,2,3]])
            sage: X.n_skeleton(1)
            Simplicial complex with vertex set (0, 1, 2, 3) and facets {(2, 3), (0, 2), (1, 3), (1, 2), (0, 3), (0, 1)}
            sage: X.set_immutable()
            sage: X.n_skeleton(2)
            Simplicial complex with vertex set (0, 1, 2, 3) and facets {(0, 2, 3), (1, 2, 3), (0, 1)}
        """
        # make sure it's a list (it will be a tuple if immutable)
        facets = [f for f in self._facets if f.dimension() < n]
        facets.extend(self.n_faces(n))
        return SimplicialComplex(facets, is_mutable=self._is_mutable)

    def _contractible_subcomplex(self, verbose=False):
        """
        Find a contractible subcomplex `L` of this simplicial complex,
        preferably one which is as large as possible.

        :param verbose: If ``True``, print some messages as the simplicial
           complex is computed.
        :type verbose: boolean; optional, default ``False``

        Motivation: if `K` is the original complex and if `L` is
        contractible, then the relative homology `H_*(K,L)` is
        isomorphic to the reduced homology of `K`.  If `L` is large,
        then the relative chain complex will be a good deal smaller
        than the augmented chain complex for `K`, and this leads to a
        speed improvement for computing the homology of `K`.

        This just passes an immutable subcomplex consisting of a facet to the
        method ``_enlarge_subcomplex``.

        .. NOTE::

           Thus when the simplicial complex is empty, so is the
           resulting 'contractible subcomplex', which is therefore not
           technically contractible.  In this case, that doesn't
           matter because the homology is computed correctly anyway.

        EXAMPLES::

            sage: sphere = SimplicialComplex([[0,1,2,3]])
            sage: sphere.remove_face([0,1,2,3])
            sage: sphere
            Simplicial complex with vertex set (0, 1, 2, 3) and facets {(0, 2, 3), (0, 1, 2), (1, 2, 3), (0, 1, 3)}
            sage: L = sphere._contractible_subcomplex(); L
            Simplicial complex with vertex set (0, 1, 2, 3) and facets {(0, 2, 3), (1, 2, 3), (0, 1, 3)}
            sage: L.homology()
            {0: 0, 1: 0, 2: 0}
        """
        facets = [self._facets[0]]
        return self._enlarge_subcomplex(SimplicialComplex(facets, is_mutable=False), verbose=verbose)

    def _enlarge_subcomplex(self, subcomplex, verbose=False):
        """
        Given a subcomplex `S` of this simplicial complex `K`, find a
        subcomplex `L`, as large as possible, containing `S` which is
        homotopy equivalent to `S` (so that `H_{*}(K,S)` is isomorphic
        to `H_{*}(K,L)`).  This way, the chain complex for computing
        `H_{*}(K,L)` will be smaller than that for computing
        `H_{*}(K,S)`, so the computations should be faster.

        :param subcomplex: a subcomplex of this simplicial complex
        :param verbose: If ``True``, print some messages as the simplicial
           complex is computed.
        :type verbose: boolean; optional, default ``False``
        :return: a complex `L` containing ``subcomplex`` and contained
           in ``self``, homotopy equivalent to ``subcomplex``.

        Algorithm: start with the subcomplex `S` and loop through the
        facets of `K` which are not in `S`.  For each one, see whether
        its intersection with `S` is contractible, and if so, add it.
        This is recursive: testing for contractibility calls this
        routine again, via ``_contractible_subcomplex``.

        EXAMPLES::

            sage: T = simplicial_complexes.Torus(); T
            Simplicial complex with vertex set (0, 1, 2, 3, 4, 5, 6) and 14 facets

        Inside the torus, define a subcomplex consisting of a loop::

            sage: S = SimplicialComplex([[0,1], [1,2], [0,2]], is_mutable=False)
            sage: S.homology()
            {0: 0, 1: Z}
            sage: L = T._enlarge_subcomplex(S)
            sage: L
            Simplicial complex with vertex set (0, 1, 2, 3, 4, 5, 6) and 8 facets
            sage: L.facets()
            {(0, 1, 5), (1, 3, 6), (1, 2), (1, 2, 4), (1, 3, 4), (0, 2), (1, 5, 6), (0, 1)}
            sage: L.homology()[1]
            Z
        """
        # Make the subcomplex immutable if not
        if subcomplex is not None and subcomplex._is_mutable:
            subcomplex = SimplicialComplex(subcomplex._facets,
                                           maximality_check=False,
                                           sort_facets=False,
                                           is_mutable=False)

        if subcomplex in self.__enlarged:
            return self.__enlarged[subcomplex]
        faces = [x for x in list(self._facets) if x not in subcomplex._facets]
        done = False
        new_facets = list(subcomplex._facets)
        while not done:
            done = True
            remove_these = []
            if verbose:
                print "  looping through %s facets" % len(faces)
            for f in faces:
                f_set = f.set()
                int_facets = set( a.set().intersection(f_set) for a in new_facets )
                intersection = SimplicialComplex(int_facets)
                if not intersection._facets[0].is_empty():
                    if (len(intersection._facets) == 1 or
                        intersection == intersection._contractible_subcomplex()):
                        new_facets.append(f)
                        remove_these.append(f)
                        done = False
            if verbose and not done:
                print "    added %s facets" % len(remove_these)
            for f in remove_these:
                faces.remove(f)
        if verbose:
            print "  now constructing a simplicial complex with %s vertices and %s facets" % (self.vertices().dimension()+1, len(new_facets))
        L = SimplicialComplex(new_facets, maximality_check=False,
                              sort_facets=False, is_mutable=self._is_mutable)
        self.__enlarged[subcomplex] = L
        return L

    def _cubical_(self):
        r"""
        Cubical complex constructed from ``self``.

        ALGORITHM:

        The algorithm comes from a paper by Shtan'ko and Shtogrin, as
        reported by Bukhshtaber and Panov.  Let `I^m` denote the unit
        `m`-cube, viewed as a cubical complex.  Let `[m] = \{1, 2,
        ..., m\}`; then each face of `I^m` has the following form, for
        subsets `I \subset J \subset [m]`:

        .. MATH::

            F_{I \subset J} = \{ (y_1,...,y_m) \in I^m \,:\, y_i =0 \text{
            for } i \in I, y_j = 1 \text{ for } j \not \in J\}.

        If `K` is a simplicial complex on vertex set `[m]` and if `I
        \subset [m]`, write `I \in K` if `I` is a simplex of `K`.
        Then we associate to `K` the cubical subcomplex of `I^m` with
        faces

        .. MATH::

            \{F_{I \subset J} \,:\, J \in K, I \neq \emptyset \}

        The geometric realization of this cubical complex is
        homeomorphic to the geometric realization of the original
        simplicial complex.

        REFERENCES:

        .. [BP2000] V. M. Bukhshtaber and T. E. Panov, "Moment-angle complexes
           and combinatorics of simplicial manifolds," *Uspekhi
           Mat. Nauk* 55 (2000), 171--172.

        .. [SS1992] M. A. Shtan'ko and and M. I. Shtogrin, "Embedding cubic
           manifolds and complexes into a cubic lattice", *Uspekhi
           Mat. Nauk* 47 (1992), 219-220.

        EXAMPLES::

            sage: T = simplicial_complexes.Torus()
            sage: T.homology()
            {0: 0, 1: Z x Z, 2: Z}
            sage: Tc = T._cubical_()
            sage: Tc
            Cubical complex with 42 vertices and 168 cubes
            sage: Tc.homology()
            {0: 0, 1: Z x Z, 2: Z}
        """
        from sage.homology.cubical_complex import CubicalComplex
        V = self.vertices()
        embed = V.dimension() + 1
        # dictionary to translate vertices to the numbers 1, ..., embed
        vd = dict(zip(V, range(1, embed + 1)))
        cubes = []
        for JJ in self.facets():
            J = [vd[i] for i in JJ]
            for i in J:
                # loop over indices from 1 to embed.  if equal to i,
                # set to 0. if not in J, set to 1.  Otherwise, range
                # from 0 to 1
                cube = []
                for n in range(1, embed+1):
                    if n == i:
                        cube.append([0,])
                    elif n not in J:
                        cube.append([1,])
                    else:
                        cube.append([0,1])
                cubes.append(cube)
        return CubicalComplex(cubes)

    def connected_component(self, simplex=None):
        """
        Return the connected component of this simplicial complex
        containing ``simplex``. If ``simplex`` is omitted, then return
        the connected component containing the zeroth vertex in the
        vertex list. (If the simplicial complex is empty, raise an
        error.)

        EXAMPLES::

            sage: S1 = simplicial_complexes.Sphere(1)
            sage: S1 == S1.connected_component()
            True
            sage: X = S1.disjoint_union(S1)
            sage: X == X.connected_component()
            False
            sage: v0 = X.vertices()[0]
            sage: v1 = X.vertices()[-1]
            sage: X.connected_component(Simplex([v0])) == X.connected_component(Simplex([v1]))
            False

            sage: S0 = simplicial_complexes.Sphere(0)
            sage: S0.vertices()
            (0, 1)
            sage: S0.connected_component()
            Simplicial complex with vertex set (0,) and facets {(0,)}
            sage: S0.connected_component(Simplex((1,)))
            Simplicial complex with vertex set (1,) and facets {(1,)}

            sage: SimplicialComplex([[]]).connected_component()
            Traceback (most recent call last):
            ...
            ValueError: the empty simplicial complex has no connected components.
        """
        if self.dimension() == -1:
            raise ValueError("the empty simplicial complex has no connected components.")
        if simplex is None:
            v = self.vertices()[0]
        else:
            v = simplex[0]
        vertices = self.graph().connected_component_containing_vertex(v)
        facets = [f for f in self.facets() if f.is_face(Simplex(vertices))]
        return SimplicialComplex(facets)

    def fundamental_group(self, base_point=None, simplify=True):
        r"""
        Return the fundamental group of this simplicial complex.

        INPUT:

        - ``base_point`` (optional, default None) -- if this complex is
          not path-connected, then specify a vertex; the fundamental
          group is computed with that vertex as a base point. If the
          complex is path-connected, then you may specify a vertex or
          leave this as its default setting of ``None``. (If this
          complex is path-connected, then this argument is ignored.)

        - ``simplify`` (bool, optional True) -- if False, then return a
          presentation of the group in terms of generators and
          relations. If True, the default, simplify as much as GAP is
          able to.

        Algorithm: we compute the edge-path group -- see
        :wikipedia:`Fundamental_group`. Choose a spanning tree for the
        1-skeleton, and then the group's generators are given by the
        edges in the 1-skeleton; there are two types of relations:
        `e=1` if `e` is in the spanning tree, and for every 2-simplex,
        if its edges are `e_0`, `e_1`, and `e_2`, then we impose the
        relation `e_0 e_1^{-1} e_2 = 1`.

        EXAMPLES::

            sage: S1 = simplicial_complexes.Sphere(1)
            sage: S1.fundamental_group()
            Finitely presented group < e |  >

        If we pass the argument ``simplify=False``, we get generators and
        relations in a form which is not usually very helpful. Here is the
        cyclic group of order 2, for instance::

            sage: RP2 = simplicial_complexes.RealProjectiveSpace(2)
            sage: C2 = RP2.fundamental_group(simplify=False)
            sage: C2
            Finitely presented group < e0, e1, e2, e3, e4, e5, e6, e7, e8, e9 | e6, e5, e3, e9, e4*e7^-1*e6, e9*e7^-1*e0, e0*e1^-1*e2, e5*e1^-1*e8, e4*e3^-1*e8, e2 >
            sage: C2.simplified()
            Finitely presented group < e0 | e0^2 >

        This is the same answer given if the argument ``simplify`` is True
        (the default)::

            sage: RP2.fundamental_group()
            Finitely presented group < e0 | e0^2 >

        You must specify a base point to compute the fundamental group
        of a non-connected complex::

            sage: K = S1.disjoint_union(RP2)
            sage: K.fundamental_group()
            Traceback (most recent call last):
            ...
            ValueError: this complex is not connected, so you must specify a base point.
            sage: v0 = list(K.vertices())[0]
            sage: K.fundamental_group(base_point=v0)
            Finitely presented group < e |  >
            sage: v1 = list(K.vertices())[-1]
            sage: K.fundamental_group(base_point=v1)
            Finitely presented group < e0 | e0^2 >

        Some other examples::

            sage: S1.wedge(S1).fundamental_group()
            Finitely presented group < e0, e1 | >
            sage: simplicial_complexes.Torus().fundamental_group()
            Finitely presented group < e0, e3 | e0*e3^-1*e0^-1*e3 >
            sage: simplicial_complexes.MooreSpace(5).fundamental_group()
            Finitely presented group < e1 | e1^5 >
        """
        if not self.is_connected():
            if base_point is None:
                raise ValueError("this complex is not connected, so you must specify a base point.")
            return self.connected_component(Simplex([base_point])).fundamental_group(simplify=simplify)

        from sage.groups.free_group import FreeGroup
        from sage.interfaces.gap import gap
        spanning_tree = [e[:2] for e in self.graph().min_spanning_tree()]
        gens = [tuple(e) for e in self.n_cells(1) if tuple(e) not in spanning_tree]

        if len(gens) == 0:
            return gap.TrivialGroup()

        gens_dict = dict(zip(gens, range(len(gens))))
        FG = FreeGroup(len(gens), 'e')
        rels = []
        for f in self.n_cells(2):
            bdry = [tuple(e) for e in f.faces()]
            z = dict()
            for i in range(3):
                if bdry[i] in spanning_tree:
                    z[i] = FG.one()
                else:
                    z[i] = FG.gen(gens_dict[bdry[i]])
            rels.append(z[0]*z[1].inverse()*z[2])
        if simplify:
            return FG.quotient(rels).simplified()
        else:
            return FG.quotient(rels)

    def is_isomorphic(self, other, certify=False):
        r"""
        Check whether two simplicial complexes are isomorphic.

        INPUT:

        - ``certify`` -- if ``True``, then output is ``(a,b)``, where ``a``
          is a boolean and ``b`` is either a map or ``None``.

        This is done by creating two graphs and checking whether they
        are isomorphic.

        EXAMPLES::

            sage: Z1 = SimplicialComplex([[0,1],[1,2],[2,3,4],[4,5]])
            sage: Z2 = SimplicialComplex([['a','b'],['b','c'],['c','d','e'],['e','f']])
            sage: Z3 = SimplicialComplex([[1,2,3]])
            sage: Z1.is_isomorphic(Z2)
            True
            sage: Z1.is_isomorphic(Z2, certify=True)
            (True, {0: 'a', 1: 'b', 2: 'c', 3: 'd', 4: 'e', 5: 'f'})
            sage: Z3.is_isomorphic(Z2)
            False
        """
        g1 = Graph()
        g2 = Graph()
        g1.add_edges((v, f) for f in self.facets() for v in f)
        g2.add_edges((v, f) for f in other.facets() for v in f)
        g1.add_edges(("fake_vertex", v, "special_edge")
                     for v in self.vertices())
        g2.add_edges(("fake_vertex", v, "special_edge")
                     for v in other.vertices())
        if not certify:
            return g1.is_isomorphic(g2)
        isisom, tr = g1.is_isomorphic(g2, certify = True)

        if isisom:
            for f in self.facets():
                tr.pop(f)
            tr.pop("fake_vertex")

        return isisom, tr

    def automorphism_group(self):
        r"""
        Return the automorphism group of the simplicial complex.

        This is done by creating a bipartite graph, whose vertices are
        vertices and facets of the simplicial complex, and computing
        its automorphism group.

        .. WARNING::

            Since :trac:`14319` the domain of the automorphism group is equal to
            the graph's vertex set, and the ``translation`` argument has become
            useless.

        EXAMPLES::

            sage: S = simplicial_complexes.Simplex(3)
            sage: S.automorphism_group().is_isomorphic(SymmetricGroup(4))
            True

            sage: P = simplicial_complexes.RealProjectivePlane()
            sage: P.automorphism_group().is_isomorphic(AlternatingGroup(5))
            True

            sage: Z = SimplicialComplex([['1','2'],['2','3','a']])
            sage: Z.automorphism_group().is_isomorphic(CyclicPermutationGroup(2))
            True
            sage: group = Z.automorphism_group()
            sage: group.domain()
            {'1', '2', '3', 'a'}

        Check that :trac:`17032` is fixed::

            sage: s = SimplicialComplex([[(0,1),(2,3)]])
            sage: s.automorphism_group().cardinality()
            2
        """
        from sage.groups.perm_gps.permgroup import PermutationGroup

        G = Graph()
        G.add_vertices(self.vertices())
        G.add_edges((f.tuple(), v) for f in self.facets() for v in f)
        group = G.automorphism_group(partition=[list(self.vertices()),
                                                [f.tuple()
                                                 for f in self.facets()]])

        gens = [[tuple(c) for c in g.cycle_tuples()
                 if c[0] in self.vertices()]
                for g in group.gens()]

        return PermutationGroup(gens=gens, domain=self.vertices())

    def fixed_complex(self, G):
        r"""
        Return the fixed simplicial complex `Fix(G)` for a subgroup `G`.

        INPUT:

        - ``G`` -- a subgroup of the automorphism group of the simplicial
          complex or a list of elements of the automorphism group

        OUTPUT:

        - a simplicial complex `Fix(G)`

        Vertices in `Fix(G)` are the orbits of `G` (acting on vertices
        of ``self``) that form a simplex in ``self``. More generally,
        simplices in `Fix(G)` correspond to simplices in ``self`` that
        are union of such orbits.

        A basic example::

            sage: S4 = simplicial_complexes.Sphere(4)
            sage: S3 = simplicial_complexes.Sphere(3)
            sage: fix = S4.fixed_complex([S4.automorphism_group()([(0,1)])])
            sage: fix
            Simplicial complex with vertex set (0, 2, 3, 4, 5) and 5 facets
            sage: fix.is_isomorphic(S3)
            True

        Another simple example::

            sage: T = SimplicialComplex([[1,2,3],[2,3,4]])
            sage: G = T.automorphism_group()
            sage: T.fixed_complex([G([(1,4)])])
            Simplicial complex with vertex set (2, 3) and facets {(2, 3)}

        A more sophisticated example::

            sage: RP2 = simplicial_complexes.ProjectivePlane()
            sage: CP2 = simplicial_complexes.ComplexProjectivePlane()
            sage: G = CP2.automorphism_group()
            sage: H = G.subgroup([G([(2,3),(5,6),(8,9)])])
            sage: CP2.fixed_complex(H).is_isomorphic(RP2)
            True
        """
        from sage.categories.groups import Groups
        if G in Groups():
            gens = G.gens()
        else:
            gens = G
            G = self.automorphism_group().subgroup(gens)

        invariant_f = [list(u) for u in self.face_iterator()
                       if all(sorted([sigma(j) for j in u]) == sorted(list(u))
                              for sigma in gens)]
        new_verts = [min(o) for o in G.orbits() if o in invariant_f]
        return SimplicialComplex([[s for s in f if s in new_verts]
                                  for f in invariant_f])

    def _Hom_(self, other, category=None):
        """
        Return the set of simplicial maps between simplicial complexes
        ``self`` and ``other``.

        EXAMPLES::

            sage: S = simplicial_complexes.Sphere(1)
            sage: T = simplicial_complexes.Sphere(2)
            sage: H = Hom(S,T)  # indirect doctest
            sage: H
            Set of Morphisms from Simplicial complex with vertex set (0, 1, 2) and facets {(1, 2), (0, 2), (0, 1)} to Simplicial complex with vertex set (0, 1, 2, 3) and facets {(0, 2, 3), (0, 1, 2), (1, 2, 3), (0, 1, 3)} in Category of simplicial complexes
            sage: f = {0:0,1:1,2:3}
            sage: x = H(f)
            sage: x
            Simplicial complex morphism {0: 0, 1: 1, 2: 3} from Simplicial complex with vertex set (0, 1, 2) and facets {(1, 2), (0, 2), (0, 1)} to Simplicial complex with vertex set (0, 1, 2, 3) and facets {(0, 2, 3), (0, 1, 2), (1, 2, 3), (0, 1, 3)}

            sage: S._Hom_(T, Objects())
            Traceback (most recent call last):
            ...
            TypeError: Category of objects is not a subcategory of SimplicialComplexes()
            sage: type(Hom(S, T, Objects()))
            <class 'sage.categories.homset.Homset_with_category'>
        """
        if not category.is_subcategory(SimplicialComplexes()):
            raise TypeError("{} is not a subcategory of SimplicialComplexes()".format(category))
        from sage.homology.simplicial_complex_homset import SimplicialComplexHomset
        return SimplicialComplexHomset(self, other)

    # @cached_method    when we switch to immutable SimplicialComplex
    def _is_numeric(self):
        """
        Test whether all vertices are labeled by integers

        OUTPUT:

        Boolean. Whether all vertices are labeled by (not necessarily
        consecutive) integers.

        EXAMPLES::

            sage: s = SimplicialComplex()
            sage: s._is_numeric()
            True
            sage: s.add_face(['a', 'b', 123])
            sage: s._is_numeric()
            False
        """
        return all([isinstance(v, (int, Integer, long)) for v in self._vertex_set])

    # @cached_method    when we switch to immutable SimplicialComplex
    def _translation_to_numeric(self):
        """
        Return a dictionary enumerating the vertices

        See also :meth:`_translation_from_numeric`, which returns the
        inverse map.

        OUTPUT:

        A dictionary. The keys are the vertices, and the associated
        values are integers from 0 to number of vertices - 1.

        EXAMPLES::

            sage: s = SimplicialComplex()
            sage: s._translation_to_numeric()
            {}
            sage: s.add_face(['a', 'b', 123])
            sage: s._translation_to_numeric()   # random output
            {'a': 1, 123: 0, 'b': 2}
            sage: set(s._translation_to_numeric().keys()) == set(['a', 'b', 123])
            True
            sage: sorted(s._translation_to_numeric().values())
            [0, 1, 2]
        """
        return dict((vertex, i) for i, vertex in enumerate(self._vertex_set))

    # @cached_method    when we switch to immutable SimplicialComplex
    def _translation_from_numeric(self):
        """
        Return a dictionary mapping vertex indices to vertices

        See also :meth:`_translation_to_numeric`, which returns the
        inverse map.

        OUTPUT:

        A dictionary. The keys are integers from 0 to the number of
        vertices - 1. The associated values are the vertices.

        EXAMPLES::

            sage: s = SimplicialComplex()
            sage: s._translation_from_numeric()
            {}
            sage: s.add_face(['a', 'b', 123])
            sage: s._translation_from_numeric()   # random output
            {0: 123, 1: 'a', 2: 'b'}
            sage: sorted(s._translation_from_numeric().keys())
            [0, 1, 2]
            sage: set(s._translation_from_numeric().values()) == set(['a', 'b', 123])
            True
        """
        return dict(enumerate(self._vertex_set))

    def _chomp_repr_(self):
        r"""
        String representation of ``self`` suitable for use by the CHomP
        program.  This lists each facet on its own line, and makes
        sure vertices are listed as numbers.

        EXAMPLES::

            sage: S = SimplicialComplex([(0,1,2), (2,3,5)])
            sage: print S._chomp_repr_()
            (2, 3, 5)
            (0, 1, 2)

        A simplicial complex whose vertices are tuples, not integers::

            sage: S = SimplicialComplex([[(0,1), (1,2), (3,4)]])
            sage: S._chomp_repr_()
            '(0, 1, 2)\n'
        """
        s = ""
        numeric = self._is_numeric()
        if not numeric:
            d = self._translation_to_numeric()
        for f in self.facets():
            if numeric:
                s += str(f)
            else:
                s += '(' + ', '.join(str(d[a]) for a in f) + ')'
            s += '\n'
        return s

    # this function overrides the standard one for GenericCellComplex,
    # because it lists the maximal faces, not the total number of faces.
    def _repr_(self):
        """
        Print representation.

        If there are only a few vertices or faces, they are listed. If
        there are lots, the number is given.

        EXAMPLES::

            sage: X = SimplicialComplex([[0,1], [1,2]])
            sage: X._repr_()
            'Simplicial complex with vertex set (0, 1, 2) and facets {(1, 2), (0, 1)}'
            sage: SimplicialComplex([[i for i in range(16)]])
            Simplicial complex with 16 vertices and 1 facets
        """
        vertex_limit = 45
        facet_limit = 55
        vertices = self.vertices()
        facets = Set(self._facets)
        vertex_string = "with vertex set %s" % vertices
        if len(vertex_string) > vertex_limit:
            vertex_string = "with %s vertices" % str(1+vertices.dimension())
        facet_string = "facets %s" % facets
        if len(facet_string) > facet_limit:
            facet_string = "%s facets" % len(facets)
        return "Simplicial complex " + vertex_string + " and " + facet_string

    def set_immutable(self):
        """
        Make this simplicial complex immutable.

        EXAMPLES::

            sage: S = SimplicialComplex([[1,4], [2,4]])
            sage: S.is_mutable()
            True
            sage: S.set_immutable()
            sage: S.is_mutable()
            False
        """
        self._is_mutable = False
        self._facets = tuple(self._facets)

    def is_mutable(self):
        """
        Return ``True`` if mutable.

        EXAMPLES::

            sage: S = SimplicialComplex([[1,4], [2,4]])
            sage: S.is_mutable()
            True
            sage: S.set_immutable()
            sage: S.is_mutable()
            False
            sage: S2 = SimplicialComplex([[1,4], [2,4]], is_mutable=False)
            sage: S2.is_mutable()
            False
            sage: S3 = SimplicialComplex([[1,4], [2,4]], is_mutable=False)
            sage: S3.is_mutable()
            False
        """
        return self._is_mutable

    def is_immutable(self):
        """
        Return ``True`` if immutable.

        EXAMPLES::

            sage: S = SimplicialComplex([[1,4], [2,4]])
            sage: S.is_immutable()
            False
            sage: S.set_immutable()
            sage: S.is_immutable()
            True
        """
        return not self._is_mutable
<|MERGE_RESOLUTION|>--- conflicted
+++ resolved
@@ -772,17 +772,10 @@
         Simplicial complex with vertex set (0, 1, 2, 3, 4) and facets {(0, 4), (0, 1, 2), (0, 1, 3)}
 
     or e.g. the simplicial complex of all 168 hyperovals of the projective plane of order 4::
-<<<<<<< HEAD
-    
-        sage: l=map(Set, designs.ProjectiveGeometryDesign(2,1,GF(4,name='a')).blocks()) # long time
-        sage: SimplicialComplex(from_characteristic_function=(lambda S: \
-        ....: not any(Set(S).intersection(x).cardinality()>2 for x in l), range(21))) # long time
-=======
 
         sage: l=designs.ProjectiveGeometryDesign(2,1,GF(4,name='a'))
         sage: f = lambda S: not any(len(set(S).intersection(x))>2 for x in l)
         sage: SimplicialComplex(from_characteristic_function=(f, range(21)))
->>>>>>> 9876879b
         Simplicial complex with 21 vertices and 168 facets
 
     TESTS:
@@ -837,13 +830,9 @@
             sage: TestSuite(S).run()
             sage: TestSuite(S3).run()
         """
-<<<<<<< HEAD
-        assert (maximal_faces is None) or (from_characteristic_function is None)
-=======
         if (maximal_faces is not None and
             from_characteristic_function is not None):
             raise ValueError("maximal_faces and from_characteristic_function cannot be both defined")
->>>>>>> 9876879b
         CategoryObject.__init__(self, category=SimplicialComplexes())
         from sage.misc.misc import union
 
