r"""
Finite simplicial complexes

AUTHORS:

- John H. Palmieri (2009-04)

- D. Benjamin Antieau (2009-06): added is_connected, generated_subcomplex,
  remove_facet, and is_flag_complex methods;
  cached the output of the graph() method.

- Travis Scrimshaw (2012-08-17): Made :class:`SimplicialComplex` have an
  immutable option, and added ``__hash__()`` function which checks to make
  sure it is immutable. Made :meth:`SimplicialComplex.remove_face()` into a
  mutator. Deprecated the ``vertex_set`` parameter.

- Christian Stump (2011-06): implementation of is_cohen_macaulay

- Travis Scrimshaw (2013-02-16): Allowed :class:`SimplicialComplex` to make
  mutable copies.

- Simon King (2014-05-02): Let simplicial complexes be objects of the
  category of simplicial complexes.

This module implements the basic structure of finite simplicial
complexes. Given a set `V` of "vertices", a simplicial complex on `V`
is a collection `K` of subsets of `V` satisfying the condition that if
`S` is one of the subsets in `K`, then so is every subset of `S`.  The
subsets `S` are called the 'simplices' of `K`.

A simplicial complex `K` can be viewed as a purely combinatorial
object, as described above, but it also gives rise to a topological
space `|K|` (its *geometric realization*) as follows: first, the
points of `V` should be in general position in euclidean space.  Next,
if `\{v\}` is in `K`, then the vertex `v` is in `|K|`.  If `\{v, w\}`
is in `K`, then the line segment from `v` to `w` is in `|K|`. If `\{u,
v, w\}` is in `K`, then the triangle with vertices `u`, `v`, and `w`
is in `|K|`.  In general, `|K|` is the union of the convex hulls of
simplices of `K`.  Frequently, one abuses notation and uses `K` to
denote both the simplicial complex and the associated topological
space.

.. image:: ../../media/simplices.png

For any simplicial complex `K` and any commutative ring `R` there is
an associated chain complex, with differential of degree `-1`.  The
`n^{th}` term is the free `R`-module with basis given by the
`n`-simplices of `K`.  The differential is determined by its value on
any simplex: on the `n`-simplex with vertices `(v_0, v_1, ..., v_n)`,
the differential is the alternating sum with `i^{th}` summand `(-1)^i`
multiplied by the `(n-1)`-simplex obtained by omitting vertex `v_i`.

In the implementation here, the vertex set must be finite. To define a
simplicial complex, specify its vertex set: this should be a list,
tuple, or set, or it can be a non-negative integer `n`, in which case
the vertex set is `(0, ..., n)`.  Also specify the facets: the maximal
faces.

.. NOTE::

   The elements of the vertex set are not automatically contained in
   the simplicial complex: each one is only included if and only if it
   is a vertex of at least one of the specified facets.

.. NOTE::

   This class derives from
   :class:`~sage.homology.cell_complex.GenericCellComplex`, and so
   inherits its methods.  Some of those methods are not listed here;
   see the :mod:`Generic Cell Complex <sage.homology.cell_complex>`
   page instead.

EXAMPLES::

    sage: SimplicialComplex([[1], [3, 7]])
    Simplicial complex with vertex set (1, 3, 7) and facets {(3, 7), (1,)}
    sage: SimplicialComplex()   # the empty simplicial complex
    Simplicial complex with vertex set () and facets {()}
    sage: X = SimplicialComplex([[0,1], [1,2], [2,3], [3,0]])
    sage: X
    Simplicial complex with vertex set (0, 1, 2, 3) and facets {(1, 2), (2, 3), (0, 3), (0, 1)}
    sage: X.stanley_reisner_ring()
    Quotient of Multivariate Polynomial Ring in x0, x1, x2, x3 over Integer Ring by the ideal (x1*x3, x0*x2)
    sage: X.is_pure()
    True

Sage can perform a number of operations on simplicial complexes, such
as the join and the product, and it can also compute homology::

    sage: S = SimplicialComplex([[0,1], [1,2], [0,2]]) # circle
    sage: T = S.product(S)  # torus
    sage: T
    Simplicial complex with 9 vertices and 18 facets
    sage: T.homology()   # this computes reduced homology
    {0: 0, 1: Z x Z, 2: Z}
    sage: T.euler_characteristic()
    0

Sage knows about some basic combinatorial data associated to a
simplicial complex::

    sage: X = SimplicialComplex([[0,1], [1,2], [2,3], [0,3]])
    sage: X.f_vector()
    [1, 4, 4]
    sage: X.face_poset()
    Finite poset containing 8 elements
    sage: X.stanley_reisner_ring()
    Quotient of Multivariate Polynomial Ring in x0, x1, x2, x3 over Integer Ring by the ideal (x1*x3, x0*x2)

Mutability (see :trac:`12587`)::

    sage: S = SimplicialComplex([[1,4], [2,4]])
    sage: S.add_face([1,3])
    sage: S.remove_face([1,3]); S
    Simplicial complex with vertex set (1, 2, 3, 4) and facets {(2, 4), (1, 4), (3,)}
    sage: hash(S)
    Traceback (most recent call last):
    ...
    ValueError: This simplicial complex must be immutable. Call set_immutable().
    sage: S = SimplicialComplex([[1,4], [2,4]])
    sage: S.set_immutable()
    sage: S.add_face([1,3])
    Traceback (most recent call last):
    ...
    ValueError: This simplicial complex is not mutable
    sage: S.remove_face([1,3])
    Traceback (most recent call last):
    ...
    ValueError: This simplicial complex is not mutable
    sage: hash(S) == hash(S)
    True

    sage: S2 = SimplicialComplex([[1,4], [2,4]], is_mutable=False)
    sage: hash(S2) == hash(S)
    True

We can also make mutable copies of an immutable simplicial complex
(see :trac:`14142`)::

    sage: S = SimplicialComplex([[1,4], [2,4]])
    sage: S.set_immutable()
    sage: T = copy(S)
    sage: T.is_mutable()
    True
    sage: S == T
    True
"""

# possible future directions for SimplicialComplex:
#
#  make compatible with GAP (see http://linalg.org/gap.html)
#  compare to and make compatible with polymake
#  see Macaulay: http://www.math.uiuc.edu/Macaulay2/doc/Macaulay2-1.1/share/doc/Macaulay2/SimplicialComplexes/html/___Simplicial__Complex.html; compare performance and make compatible
#  should + have any meaning?
#  cohomology: compute cup products (and Massey products?)

from copy import copy
from sage.misc.lazy_import import lazy_import
from sage.homology.cell_complex import GenericCellComplex
from sage.structure.sage_object import SageObject
from sage.structure.category_object import CategoryObject
from sage.rings.integer import Integer
from sage.rings.polynomial.polynomial_ring_constructor import PolynomialRing
from sage.sets.set import Set
from sage.rings.integer_ring import ZZ
from sage.structure.parent_gens import normalize_names
from sage.misc.latex import latex
from sage.matrix.constructor import matrix
from sage.homology.chain_complex import ChainComplex
from sage.graphs.graph import Graph
lazy_import('sage.categories.category_types', 'SimplicialComplexes')

def lattice_paths(t1, t2, length=None):
    """
    Given lists (or tuples or ...) ``t1`` and ``t2``, think of them as
    labelings for vertices: ``t1`` labeling points on the x-axis,
    ``t2`` labeling points on the y-axis, both increasing.  Return the
    list of rectilinear paths along the grid defined by these points
    in the plane, starting from ``(t1[0], t2[0])``, ending at
    ``(t1[last], t2[last])``, and at each grid point, going either
    right or up.  See the examples.

    :param t1: labeling for vertices
    :param t2: labeling for vertices
    :param length: if not ``None``, then an integer, the length of the desired
        path.
    :type length: integer or ``None``; optional, default ``None``
    :type t1: tuple, list, other iterable
    :type t2: tuple, list, other iterable
    :return: list of lists of vertices making up the paths as described above
    :rtype: list of lists

    This is used when triangulating the product of simplices.  The
    optional argument ``length`` is used for `\Delta`-complexes, to
    specify all simplices in a product: in the triangulation of a
    product of two simplices, there is a `d`-simplex for every path of
    length `d+1` in the lattice.  The path must start at the bottom
    left and end at the upper right, and it must use at least one
    point in each row and in each column, so if ``length`` is too
    small, there will be no paths.

    EXAMPLES::

        sage: from sage.homology.simplicial_complex import lattice_paths
        sage: lattice_paths([0,1,2], [0,1,2])
        [[(0, 0), (0, 1), (0, 2), (1, 2), (2, 2)],
         [(0, 0), (0, 1), (1, 1), (1, 2), (2, 2)],
         [(0, 0), (1, 0), (1, 1), (1, 2), (2, 2)],
         [(0, 0), (0, 1), (1, 1), (2, 1), (2, 2)],
         [(0, 0), (1, 0), (1, 1), (2, 1), (2, 2)],
         [(0, 0), (1, 0), (2, 0), (2, 1), (2, 2)]]
        sage: lattice_paths(('a', 'b', 'c'), (0, 3, 5))
        [[('a', 0), ('a', 3), ('a', 5), ('b', 5), ('c', 5)],
         [('a', 0), ('a', 3), ('b', 3), ('b', 5), ('c', 5)],
         [('a', 0), ('b', 0), ('b', 3), ('b', 5), ('c', 5)],
         [('a', 0), ('a', 3), ('b', 3), ('c', 3), ('c', 5)],
         [('a', 0), ('b', 0), ('b', 3), ('c', 3), ('c', 5)],
         [('a', 0), ('b', 0), ('c', 0), ('c', 3), ('c', 5)]]
        sage: lattice_paths(range(3), range(3), length=2)
        []
        sage: lattice_paths(range(3), range(3), length=3)
        [[(0, 0), (1, 1), (2, 2)]]
        sage: lattice_paths(range(3), range(3), length=4)
        [[(0, 0), (1, 1), (1, 2), (2, 2)],
         [(0, 0), (0, 1), (1, 2), (2, 2)],
         [(0, 0), (1, 1), (2, 1), (2, 2)],
         [(0, 0), (1, 0), (2, 1), (2, 2)],
         [(0, 0), (0, 1), (1, 1), (2, 2)],
         [(0, 0), (1, 0), (1, 1), (2, 2)]]
    """
    if length is None:
        # 0 x n (or k x 0) rectangle:
        if len(t1) == 0 or len(t2) == 0:
            return [[]]
        # 1 x n (or k x 1) rectangle:
        elif len(t1) == 1:
            return [[(t1[0], w) for w in t2]]
        elif len(t2) == 1:
            return [[(v, t2[0]) for v in t1]]
        else:
            # recursive: paths in rectangle with either one fewer row
            # or column, plus the upper right corner
            return ([path + [(t1[-1], t2[-1])] for path
                     in lattice_paths(t1[:-1], t2)] +
                    [path + [(t1[-1], t2[-1])] for path
                     in lattice_paths(t1, t2[:-1])])
    else:
        if length > len(t1) + len(t2) - 1:
            return []
        # as above, except make sure that lengths are correct.  if
        # not, return an empty list.
        #
        # 0 x n (or k x 0) rectangle:
        elif len(t1) == 0 or len(t2) == 0:
            if length == 0:
                return [[]]
            else:
                return []
        # 1 x n (or k x 1) rectangle:
        elif len(t1) == 1:
            if length == len(t2):
                return [[(t1[0], w) for w in t2]]
            else:
                return []
        elif len(t2) == 1:
            if length == len(t1):
                return [[(v, t2[0]) for v in t1]]
            else:
                return []
        else:
            # recursive: paths of length one fewer in rectangle with
            # either one fewer row, one fewer column, or one fewer of
            # each, and then plus the upper right corner
            return ([path + [(t1[-1], t2[-1])] for path
                     in lattice_paths(t1[:-1], t2, length=length-1)] +
                    [path + [(t1[-1], t2[-1])] for path
                     in lattice_paths(t1, t2[:-1], length=length-1)] +
                    [path + [(t1[-1], t2[-1])] for path
                     in lattice_paths(t1[:-1], t2[:-1], length=length-1)])

def rename_vertex(n, keep, left = True):
    """
    Rename a vertex: the vertices from the list ``keep`` get
    relabeled 0, 1, 2, ..., in order.  Any other vertex (e.g. 4) gets
    renamed to by prepending an 'L' or an 'R' (thus to either 'L4' or
    'R4'), depending on whether the argument left is ``True`` or ``False``.

    :param n: a 'vertex': either an integer or a string
    :param keep: a list of three vertices
    :param left: if ``True``, rename for use in left factor
    :type left: boolean; optional, default ``True``

    This is used by the :meth:`~SimplicialComplex.connected_sum` method for
    simplicial complexes.

    EXAMPLES::

        sage: from sage.homology.simplicial_complex import rename_vertex
        sage: rename_vertex(6, [5, 6, 7])
        1
        sage: rename_vertex(3, [5, 6, 7, 8, 9])
        'L3'
        sage: rename_vertex(3, [5, 6, 7], left=False)
        'R3'
    """
    lookup = dict(zip(keep, range(len(keep))))
    try:
        return lookup[n]
    except KeyError:
        if left:
            return "L" + str(n)
        else:
            return "R" + str(n)

class Simplex(SageObject):
    """
    Define a simplex.

    Topologically, a simplex is the convex hull of a collection of
    vertices in general position.  Combinatorially, it is defined just
    by specifying a set of vertices.  It is represented in Sage by the
    tuple of the vertices.

    :param X: set of vertices
    :type X: integer or list, tuple, or other iterable
    :return: simplex with those vertices

    ``X`` may be a non-negative integer `n`, in which case the
    simplicial complex will have `n+1` vertices `(0, 1, ..., n)`, or
    it may be anything which may be converted to a tuple, in which
    case the vertices will be that tuple.  In the second case, each
    vertex must be hashable, so it should be a number, a string, or a
    tuple, for instance, but not a list.

    .. WARNING::

       The vertices should be distinct, and no error checking is done
       to make sure this is the case.

    EXAMPLES::

        sage: Simplex(4)
        (0, 1, 2, 3, 4)
        sage: Simplex([3, 4, 1])
        (3, 4, 1)
        sage: X = Simplex((3, 'a', 'vertex')); X
        (3, 'a', 'vertex')
        sage: X == loads(dumps(X))
        True

    Vertices may be tuples but not lists::

        sage: Simplex([(1,2), (3,4)])
        ((1, 2), (3, 4))
        sage: Simplex([[1,2], [3,4]])
        Traceback (most recent call last):
        ...
        TypeError: unhashable type: 'list'
    """

    def __init__(self, X):
        """
        Define a simplex.  See :class:`Simplex` for full documentation.

        EXAMPLES::

            sage: Simplex(2)
            (0, 1, 2)
            sage: Simplex(('a', 'b', 'c'))
            ('a', 'b', 'c')
        """
        try:
            N = int(X) + 1
            self.__tuple = tuple(range(N))
        except TypeError:
            self.__tuple = tuple(X)
        self.__set = frozenset(self.__tuple)

    def tuple(self):
        """
        The tuple attached to this simplex.

        EXAMPLES::

            sage: Simplex(3).tuple()
            (0, 1, 2, 3)

        Although simplices are printed as if they were tuples, they
        are not the same type::

            sage: type(Simplex(3).tuple())
            <type 'tuple'>
            sage: type(Simplex(3))
            <class 'sage.homology.simplicial_complex.Simplex'>
        """
        return self.__tuple

    def set(self):
        """
        The frozenset attached to this simplex.

        EXAMPLES::

            sage: Simplex(3).set()
            frozenset([0, 1, 2, 3])
        """
        return self.__set

    def is_face(self, other):
        """
        Return ``True`` iff this simplex is a face of other.

        EXAMPLES::

            sage: Simplex(3).is_face(Simplex(5))
            True
            sage: Simplex(5).is_face(Simplex(2))
            False
            sage: Simplex(['a', 'b', 'c']).is_face(Simplex(8))
            False
        """
        return self.__set.issubset(other.__set)

    def __contains__(self, x):
        """
        Return ``True`` iff ``x`` is a vertex of this simplex.

        EXAMPLES::

            sage: 3 in Simplex(5)
            True
            sage: 3 in Simplex(2)
            False
        """
        return self.__set.__contains__(x)

    def __getitem__(self, n):
        """
        Return the `n`-th vertex in this simplex.

        EXAMPLES::

            sage: Simplex(5)[2]
            2
            sage: Simplex(['a', 'b', 'c'])[1]
            'b'
        """
        return self.__tuple.__getitem__(n)

    def __iter__(self):
        """
        Iterator for the vertices of this simplex.

        EXAMPLES::

            sage: [v**2 for v in Simplex(3)]
            [0, 1, 4, 9]
        """
        return self.__tuple.__iter__()

    def __add__(self, other):
        """
        Simplex obtained by concatenating the underlying tuples of the
        two arguments.

        :param other: another simplex

        EXAMPLES::

            sage: Simplex((1,2,3)) + Simplex((5,6))
            (1, 2, 3, 5, 6)
        """
        return Simplex(self.__tuple.__add__(other.__tuple))

    def face(self, n):
        """
        The `n`-th face of this simplex.

        :param n: an integer between 0 and the dimension of this simplex
        :type n: integer
        :return: the simplex obtained by removing the `n`-th vertex from this
            simplex

        EXAMPLES::

            sage: S = Simplex(4)
            sage: S.face(0)
            (1, 2, 3, 4)
            sage: S.face(3)
            (0, 1, 2, 4)
        """
        if n >= 0 and n <= self.dimension():
            return Simplex(self.__tuple[:n] + self.__tuple[n+1:])
        else:
            raise IndexError("{} does not have an nth face for n={}.".format(self, n))

    def faces(self):
        """
        The list of faces (of codimension 1) of this simplex.

        EXAMPLES::

            sage: S = Simplex(4)
            sage: S.faces()
            [(1, 2, 3, 4), (0, 2, 3, 4), (0, 1, 3, 4), (0, 1, 2, 4), (0, 1, 2, 3)]
            sage: len(Simplex(10).faces())
            11
        """
        return [self.face(i) for i in range(self.dimension()+1)]

    def dimension(self):
        """
        The dimension of this simplex.

        The dimension of a simplex is the number of vertices minus 1.

        EXAMPLES::

            sage: Simplex(5).dimension() == 5
            True
            sage: Simplex(5).face(1).dimension()
            4
        """
        return len(self.__tuple) - 1

    def is_empty(self):
        """
        Return ``True`` iff this simplex is the empty simplex.

        EXAMPLES::

            sage: [Simplex(n).is_empty() for n in range(-1,4)]
            [True, False, False, False, False]
        """
        return self.dimension() < 0

    def join(self, right, rename_vertices=True):
        """
        The join of this simplex with another one.

        The join of two simplices `[v_0, ..., v_k]` and `[w_0, ...,
        w_n]` is the simplex `[v_0, ..., v_k, w_0, ..., w_n]`.

        :param right: the other simplex (the right-hand factor)

        :param rename_vertices: If this is ``True``, the vertices in the
            join will be renamed by this formula: vertex "v" in the
            left-hand factor --> vertex "Lv" in the join, vertex "w"
            in the right-hand factor --> vertex "Rw" in the join.  If
            this is false, this tries to construct the join without
            renaming the vertices; this may cause problems if the two
            factors have any vertices with names in common.

        :type rename_vertices: boolean; optional, default ``True``

        EXAMPLES::

            sage: Simplex(2).join(Simplex(3))
            ('L0', 'L1', 'L2', 'R0', 'R1', 'R2', 'R3')
            sage: Simplex(['a', 'b']).join(Simplex(['x', 'y', 'z']))
            ('La', 'Lb', 'Rx', 'Ry', 'Rz')
            sage: Simplex(['a', 'b']).join(Simplex(['x', 'y', 'z']), rename_vertices=False)
            ('a', 'b', 'x', 'y', 'z')
        """
        if rename_vertices:
            vertex_set = (["L" + str(v) for v in self]
                          + ["R" + str(w) for w in right])
        else:
            vertex_set = self.__tuple + right.__tuple
        return Simplex(vertex_set)

    def product(self, other, rename_vertices=True):
        r"""
        The product of this simplex with another one, as a list of simplices.

        :param other: the other simplex

        :param rename_vertices: If this is ``False``, then the vertices in
            the product are the set of ordered pairs `(v,w)` where `v`
            is a vertex in the left-hand factor (``self``) and `w` is
            a vertex in the right-hand factor (``other``). If this is
            ``True``, then the vertices are renamed as "LvRw" (e.g., the
            vertex (1,2) would become "L1R2").  This is useful if you
            want to define the Stanley-Reisner ring of the complex:
            vertex names like (0,1) are not suitable for that, while
            vertex names like "L0R1" are.

        :type rename_vertices: boolean; optional, default ``True``

        Algorithm: see Hatcher, p. 277-278 [Hat]_ (who in turn refers to
        Eilenberg-Steenrod, p. 68): given ``S = Simplex(m)`` and
        ``T = Simplex(n)``, then `S \times T` can be
        triangulated as follows: for each path `f` from `(0,0)` to
        `(m,n)` along the integer grid in the plane, going up or right
        at each lattice point, associate an `(m+n)`-simplex with
        vertices `v_0`, `v_1`, ..., where `v_k` is the `k^{th}` vertex
        in the path `f`.

        Note that there are `m+n` choose `n` such paths.  Note also
        that each vertex in the product is a pair of vertices `(v,w)`
        where `v` is a vertex in the left-hand factor and `w`
        is a vertex in the right-hand factor.

        .. NOTE::

           This produces a list of simplices -- not a :class:`Simplex`, not
           a :class:`SimplicialComplex`.

        EXAMPLES::

            sage: len(Simplex(2).product(Simplex(2)))
            6
            sage: Simplex(1).product(Simplex(1))
            [('L0R0', 'L0R1', 'L1R1'), ('L0R0', 'L1R0', 'L1R1')]
            sage: Simplex(1).product(Simplex(1), rename_vertices=False)
            [((0, 0), (0, 1), (1, 1)), ((0, 0), (1, 0), (1, 1))]
        """
        if not rename_vertices:
            return [Simplex(x) for x in lattice_paths(self.tuple(), other.tuple())]

        answer = []
        for x in lattice_paths(self.tuple(), other.tuple()):
            new = tuple(["L" + str(v) + "R" + str(w) for (v,w) in x])
            answer.append(Simplex(new))
        return answer

    def __cmp__(self, other):
        """
        Return ``True`` iff this simplex is the same as ``other``: that
        is, if the vertices of the two are the same, even with a
        different ordering

        :param other: the other simplex

        EXAMPLES::

            sage: Simplex([0,1,2]) == Simplex([0,2,1])
            True
            sage: Simplex([0,1,2]) == Simplex(['a','b','c'])
            False
            sage: Simplex([1]) < Simplex([2])
            True
            sage: Simplex([1]) > Simplex([2])
            False
        """
        if not isinstance(other, Simplex):
            return -1
        if self.__set == other.__set:
            return 0
        return cmp(sorted(tuple(self.__set)), sorted(tuple(other.__set)))

    def __hash__(self):
        """
        Hash value for this simplex.  This computes the hash value of
        the Python frozenset of the underlying tuple, since this is
        what's important when testing equality.

        EXAMPLES::

            sage: Simplex([1,2,0]).__hash__() == Simplex(2).__hash__()
            True
            sage: Simplex([1,2,0,1,1,2]).__hash__() == Simplex(2).__hash__()
            True
        """
        return hash(self.__set)

    def _repr_(self):
        """
        Print representation.

        EXAMPLES::

            sage: S = Simplex(5)
            sage: S._repr_()
            '(0, 1, 2, 3, 4, 5)'
        """
        return self.__tuple.__repr__()

    def _latex_(self):
        r"""
        LaTeX representation.

        EXAMPLES::

            sage: Simplex(3)._latex_()
            \left(0,
            1,
            2,
            3\right)
        """
        return latex(self.__tuple)

class SimplicialComplex(CategoryObject, GenericCellComplex):
    r"""
    Define a simplicial complex.

    :param maximal_faces: set of maximal faces
    :param maximality_check: see below
    :type maximality_check: boolean; optional, default ``True``
    :param sort_facets: see below
    :type sort_facets: boolean; optional, default ``True``
    :param name_check: see below
    :type name_check: boolean; optional, default ``False``
    :param is_mutable: Set to ``False`` to make this immutable
    :type is_mutable: boolean; optional, default ``True``
    :return: a simplicial complex

    ``maximal_faces`` should be a list or tuple or set (indeed,
    anything which may be converted to a set) whose elements are lists
    (or tuples, etc.) of vertices.  Maximal faces are also known as
    'facets'.

    If ``maximality_check`` is ``True``, check that each maximal face is,
    in fact, maximal. In this case, when producing the internal
    representation of the simplicial complex, omit those that are not.
    It is highly recommended that this be ``True``; various methods for
    this class may fail if faces which are claimed to be maximal are
    in fact not.

    If ``sort_facets`` is ``True``, sort the vertices in each facet.  If
    the vertices in different facets are not ordered compatibly (e.g.,
    if you have facets ``(1, 3, 5)`` and ``(5, 3, 8)``), then homology
    calculations may have unpredictable results.

    If ``name_check`` is ``True``, check the names of the vertices to see
    if they can be easily converted to generators of a polynomial ring
    -- use this if you plan to use the Stanley-Reisner ring for the
    simplicial complex.

    EXAMPLES::

        sage: SimplicialComplex([[1,2], [1,4]])
        Simplicial complex with vertex set (1, 2, 4) and facets {(1, 2), (1, 4)}
        sage: SimplicialComplex([[0,2], [0,3], [0]])
        Simplicial complex with vertex set (0, 2, 3) and facets {(0, 2), (0, 3)}
        sage: SimplicialComplex([[0,2], [0,3], [0]], maximality_check=False)
        Simplicial complex with vertex set (0, 2, 3) and facets {(0, 2), (0, 3), (0,)}
        sage: S = SimplicialComplex((('a', 'b'), ['a', 'c'], ('b', 'c')))
        sage: S
        Simplicial complex with vertex set ('a', 'b', 'c') and facets {('b', 'c'), ('a', 'c'), ('a', 'b')}

    Finally, if there is only one argument and it is a
    simplicial complex, return that complex.  If it is an object with
    a built-in conversion to simplicial complexes (via a
    ``_simplicial_`` method), then the resulting simplicial complex is
    returned::

        sage: S = SimplicialComplex([[0,2], [0,3], [0,6]])
        sage: SimplicialComplex(S) == S
        True
        sage: Tc = cubical_complexes.Torus(); Tc
        Cubical complex with 16 vertices and 64 cubes
        sage: Ts = SimplicialComplex(Tc); Ts
        Simplicial complex with 16 vertices and 32 facets
        sage: Ts.homology()
        {0: 0, 1: Z x Z, 2: Z}

    TESTS:

    Check that we can make mutable copies (see :trac:`14142`)::

        sage: S = SimplicialComplex([[0,2], [0,3]], is_mutable=False)
        sage: S.is_mutable()
        False
        sage: C = copy(S)
        sage: C.is_mutable()
        True
        sage: SimplicialComplex(S, is_mutable=True).is_mutable()
        True
        sage: SimplicialComplex(S, is_immutable=False).is_mutable()
        True
        """

    def __init__(self, maximal_faces=None, **kwds):
        """
        Define a simplicial complex.  See ``SimplicialComplex`` for more
        documentation.

        EXAMPLES::

            sage: SimplicialComplex([[0,2], [0,3], [0]])
            Simplicial complex with vertex set (0, 2, 3) and facets {(0, 2), (0, 3)}
            sage: SimplicialComplex((('a', 'b'), ('a', 'c'), ('b', 'c')))
            Simplicial complex with vertex set ('a', 'b', 'c') and facets {('b', 'c'), ('a', 'c'), ('a', 'b')}

        TESTS::

            sage: S = SimplicialComplex([[1,4], [2,4]])
            sage: S2 = SimplicialComplex([[1,4], [2,4]], is_mutable=False)
            sage: S == S2
            True
            sage: S3 = SimplicialComplex(maximal_faces=[[1,4], [2,4]])
            sage: S == S3
            True

            sage: S = SimplicialComplex((('a', 'b'), ('a', 'c'), ('b', 'c')))
            sage: S == loads(dumps(S))
            True
<<<<<<< HEAD
=======

            sage: Y = SimplicialComplex([1,2,3,4], [[1,2], [2,3], [3,4]])
            doctest:1: DeprecationWarning: vertex_set is deprecated.
            See http://trac.sagemath.org/12587 for details.
            sage: Y = SimplicialComplex([1,2,3,4], [[1,2], [2,3], [3,4]], vertex_check=False)
            doctest:1: DeprecationWarning: vertex_check is deprecated.
            See http://trac.sagemath.org/12587 for details.

            sage: TestSuite(S).run()
            sage: TestSuite(S3).run()

>>>>>>> fa885d90
        """
        CategoryObject.__init__(self, category=SimplicialComplexes())
        from sage.misc.misc import union
        # process kwds
        sort_facets = kwds.get('sort_facets', True)
        maximality_check = kwds.get('maximality_check', True)
        name_check = kwds.get('name_check', False)
        # done with kwds except mutability

        C = None
        vertex_set = []
        if maximal_faces is None:
            maximal_faces = []
        elif isinstance(maximal_faces, SimplicialComplex):
            C = maximal_faces
        else:
            try:
                C = maximal_faces._simplicial_()
            except AttributeError:
                if not isinstance(maximal_faces, (list, tuple, Simplex)):
                    # Convert it into a list (in case it is an iterable)
                    maximal_faces = list(maximal_faces)
                if len(maximal_faces) != 0:
                    vertex_set = reduce(union, maximal_faces)
        if C is not None:
            self._vertex_set = copy(C.vertices())
            self._facets = list(C.facets())
            self._faces = copy(C._faces)
            self._gen_dict = copy(C._gen_dict)
            self._complex = copy(C._complex)
            self.__contractible = copy(C.__contractible)
            self.__enlarged = copy(C.__enlarged)
            self._graph = copy(C._graph)
            self._is_mutable = True
            return

        if sort_facets:
            try:  # vertex_set is an iterable
                vertices = Simplex(sorted(vertex_set))
            except TypeError:  # vertex_set is an integer
                vertices = Simplex(vertex_set)
        else:
            vertices = Simplex(vertex_set)
        gen_dict = {}
        for v in vertices:
            if name_check:
                try:
                    if int(v) < 0:
                        raise ValueError("The vertex %s does not have an appropriate name."%v)
                except ValueError:  # v is not an integer
                    try:
                        normalize_names(1, v)
                    except ValueError:
                        raise ValueError("The vertex %s does not have an appropriate name."%v)
            # build dictionary of generator names
            try:
                gen_dict[v] = 'x%s'%int(v)
            except Exception:
                gen_dict[v] = v
        # build set of facets
        good_faces = []
        maximal_simplices = [Simplex(f) for f in maximal_faces]
        for face in maximal_simplices:
            # check whether each given face is actually maximal
            face_is_maximal = True
            if maximality_check:
                faces_to_be_removed = []
                for other in good_faces:
                    if other.is_face(face):
                        faces_to_be_removed.append(other)
                    elif face_is_maximal:
                        face_is_maximal = not face.is_face(other)
                for x in faces_to_be_removed:
                    good_faces.remove(x)
            if sort_facets:
                face = Simplex(sorted(face.tuple()))
            if face_is_maximal:
                good_faces += [face]
        # if no maximal faces, add the empty face as a facet
        if len(maximal_simplices) == 0:
            good_faces.append(Simplex(-1))
        # now record the attributes for self
        # self._vertex_set: the Simplex formed by the vertices
        self._vertex_set = vertices
        # self._facets: list of facets
        self._facets = good_faces
        # self._sorted: True if the vertex set should be sorted. This
        # gets used by the add_faces method.
        self._sorted = sort_facets
        # self._faces: dictionary of dictionaries of faces.  The main
        # dictionary is keyed by subcomplexes, and each value is a
        # dictionary keyed by dimension.  This should be empty until
        # needed -- that is, until the faces method is called
        self._faces = {}
        # self._gen_dict: dictionary of names for the polynomial
        # generators of the Stanley-Reisner ring
        self._gen_dict = gen_dict
        # self._complex: dictionary indexed by dimension d, subcomplex,
        # etc.: differential from dim d to dim d-1 in the associated
        # chain complex.  thus to get the differential in the cochain
        # complex from dim d-1 to dim d, take the transpose of this
        # one.
        self._complex = {}
        # self.__contractible: if not None, a contractible subcomplex
        # of self, as found by the _contractible_subcomplex method.
        self.__contractible = None
        # self.__enlarged: dictionary of enlarged subcomplexes,
        # indexed by subcomplexes.  For use in the _enlarge_subcomplex
        # method.
        self.__enlarged = {}
        # initialize self._graph to None.
        self._graph = None

        # Handle mutability keywords
        self._is_mutable = True
        if not kwds.get('is_mutable', True) or kwds.get('is_immutable', False):
            self.set_immutable()

    def __hash__(self):
        """
        Compute the hash value of ``self``.

        If this simplicial complex is immutable, it computes the hash value
        based upon the facets. Otherwise it raises a ``ValueError``.

        EXAMPLES::

            sage: S = SimplicialComplex([[1,4], [2,4]])
            sage: hash(S)
            Traceback (most recent call last):
            ...
            ValueError: This simplicial complex must be immutable. Call set_immutable().
            sage: S.set_immutable()
            sage: hash(S) == hash(S)
            True
            sage: S2 = SimplicialComplex([[1,4], [2,4]], is_mutable=False)
            sage: S == S2
            True
            sage: hash(S) == hash(S2)
            True
        """
        if self._is_mutable:
            raise ValueError("This simplicial complex must be immutable. Call set_immutable().")
        return hash(self._facets)

    def __cmp__(self,right):
        """
        Two simplicial complexes are equal iff their vertex sets are
        equal and their sets of facets are equal.

        EXAMPLES::

            sage: SimplicialComplex([[1,2], [2,3], [4]]) == SimplicialComplex([[4], [2,3], [3], [2,1]])
            True
            sage: X = SimplicialComplex()
            sage: X.add_face([1,3])
            sage: X == SimplicialComplex([[1,3]])
            True
        """
        if set(self._facets) == set(right._facets):
            return 0
        else:
            return -1

    def __copy__(self):
        """
        Return a mutable copy of ``self``.

        EXAMPLES::

            sage: S = SimplicialComplex([[0,2], [0,3]], is_mutable=False)
            sage: S.is_mutable()
            False
            sage: C = copy(S)
            sage: C.is_mutable()
            True
            sage: C == S
            True
            sage: S.is_mutable()
            False
            sage: T = copy(C)
            sage: T == C
            True
        """
        return SimplicialComplex(self, is_mutable=True)

    def vertices(self):
        """
        The vertex set of this simplicial complex.

        EXAMPLES::

            sage: S = SimplicialComplex([[i] for i in range(16)] + [[0,1], [1,2]])
            sage: S
            Simplicial complex with 16 vertices and 15 facets
            sage: S.vertices()
            (0, 1, 2, 3, 4, 5, 6, 7, 8, 9, 10, 11, 12, 13, 14, 15)

        Note that this actually returns a simplex::

            sage: type(S.vertices())
            <class 'sage.homology.simplicial_complex.Simplex'>
        """
        return self._vertex_set

    def maximal_faces(self):
        """
        The maximal faces (a.k.a. facets) of this simplicial complex.

        This just returns the set of facets used in defining the
        simplicial complex, so if the simplicial complex was defined
        with no maximality checking, none is done here, either.

        EXAMPLES::

            sage: Y = SimplicialComplex([[0,2], [1,4]])
            sage: Y.maximal_faces()
            {(1, 4), (0, 2)}

        ``facets`` is a synonym for ``maximal_faces``::

            sage: S = SimplicialComplex([[0,1], [0,1,2]])
            sage: S.facets()
            {(0, 1, 2)}
        """
        return Set(self._facets)

    facets = maximal_faces

    def faces(self, subcomplex=None):
        """
        The faces of this simplicial complex, in the form of a
        dictionary of sets keyed by dimension.  If the optional
        argument ``subcomplex`` is present, then return only the
        faces which are *not* in the subcomplex.

        :param subcomplex: a subcomplex of this simplicial complex.
            Return faces which are not in this subcomplex.

        :type subcomplex: optional, default ``None``

        EXAMPLES::

            sage: Y = SimplicialComplex([[1,2], [1,4]])
            sage: Y.faces()
            {0: set([(4,), (2,), (1,)]), 1: set([(1, 2), (1, 4)]), -1: set([()])}
            sage: L = SimplicialComplex([[1,2]])
            sage: Y.faces(subcomplex=L)
            {0: set([(4,)]), 1: set([(1, 4)]), -1: set([])}
        """
        # Make the subcomplex immutable if it is not
        if subcomplex is not None and subcomplex._is_mutable:
            subcomplex = SimplicialComplex(subcomplex._facets, maximality_check=False,
                                           sort_facets=False, is_mutable=False)

        if subcomplex not in self._faces:
            # Faces is the dictionary of faces in self but not in
            # subcomplex, indexed by dimension
            Faces = {}
            # sub_facets is the dictionary of facets in the subcomplex
            sub_facets = {}
            dimension = max([face.dimension() for face in self._facets])
            for i in range(-1,dimension+1):
                Faces[i] = set([])
                sub_facets[i] = set([])
            for f in self._facets:
                dim = f.dimension()
                Faces[dim].add(f)
            if subcomplex is not None:
                for g in subcomplex._facets:
                    dim = g.dimension()
                    Faces[dim].discard(g)
                    sub_facets[dim].add(g)
            # bad_faces is the set of faces in the subcomplex in the
            # current dimension
            bad_faces = sub_facets[dimension]
            for dim in range(dimension, -1, -1):
                # bad_bdries = boundaries of bad_faces: things to be
                # discarded in dim-1
                bad_bdries = sub_facets[dim-1]
                for f in bad_faces:
                    bad_bdries.update(f.faces())
                for f in Faces[dim]:
                    Faces[dim-1].update(set(f.faces()).difference(bad_bdries))
                bad_faces = bad_bdries
            self._faces[subcomplex] = Faces
        return self._faces[subcomplex]

    def face_iterator(self, increasing=True):
        """
        An iterator for the faces in this simplicial complex.

        INPUTS:

        - ``increasing`` -- (optional, default ``True``) if ``True``, return
          faces in increasing order of dimension, thus starting with
          the empty face. Otherwise it returns faces in decreasing order of
          dimension.

        EXAMPLES::

            sage: S1 = simplicial_complexes.Sphere(1)
            sage: [f for f in S1.face_iterator()]
            [(), (2,), (0,), (1,), (1, 2), (0, 2), (0, 1)]
        """
        Fs = self.faces()
        dim_index = xrange(-1,self.dimension()+1)
        if not increasing:
            dim_index = reversed(dim_index)
        for i in dim_index:
            for F in Fs[i]:
                yield F

    cells = faces

    def n_faces(self, n, subcomplex=None):
        """
        The set of simplices of dimension ``n`` of this simplicial complex.
        If the optional argument ``subcomplex`` is present, then
        return the ``n``-dimensional faces which are *not* in the
        subcomplex.

        :param n: non-negative integer
        :param subcomplex: a subcomplex of this simplicial complex.
           Return ``n``-dimensional faces which are not in this
           subcomplex.
        :type subcomplex: optional, default ``None``

        EXAMPLES::

            sage: S = Set(range(1,5))
            sage: Z = SimplicialComplex(S.subsets())
            sage: Z
            Simplicial complex with vertex set (1, 2, 3, 4) and facets {(1, 2, 3, 4)}
            sage: Z.n_faces(2)
            set([(1, 3, 4), (1, 2, 3), (2, 3, 4), (1, 2, 4)])
            sage: K = SimplicialComplex([[1,2,3], [2,3,4]])
            sage: Z.n_faces(2, subcomplex=K)
            set([(1, 3, 4), (1, 2, 4)])
        """
        if n in self.faces(subcomplex):
            return self.faces(subcomplex)[n]
        else:
            return set([])

    def is_pure(self):
        """
        Return ``True`` iff this simplicial complex is pure.

        A simplicial complex is pure if and only if all of its maximal faces
        have the same dimension.

        .. WARNING::

           This may give the wrong answer if the simplicial complex
           was constructed with ``maximality_check`` set to ``False``.

        EXAMPLES::

            sage: U = SimplicialComplex([[1,2], [1, 3, 4]])
            sage: U.is_pure()
            False
            sage: X = SimplicialComplex([[0,1], [0,2], [1,2]])
            sage: X.is_pure()
            True

        Demonstration of the warning::

            sage: S = SimplicialComplex([[0,1], [0]], maximality_check=False)
            sage: S.is_pure()
            False
        """
        dims = [face.dimension() for face in self._facets]
        return max(dims) == min(dims)

    def h_vector(self):
        r"""
        The `h`-vector of this simplicial complex.

        If the complex has dimension `d` and `(f_{-1}, f_0, f_1, ...,
        f_d)` is its `f`-vector (with `f_{-1} = 1`, representing the
        empy simplex), then the `h`-vector `(h_0, h_1, ..., h_d,
        h_{d+1})` is defined by

        .. MATH::

           \sum_{i=0}^{d+1} h_i x^{d+1-i} = \sum_{i=0}^{d+1} f_{i-1} (x-1)^{d+1-i}.

        Alternatively,

        .. MATH::

           h_j = \sum_{i=-1}^{j-1} (-1)^{j-i-1} \binom{d-i}{j-i-1} f_i.

        EXAMPLES:

        The `f`- and `h`-vectors of the boundary of an octahedron are
        computed in Wikipedia's page on simplicial complexes,
        http://en.wikipedia.org/wiki/Simplicial_complex::

            sage: square = SimplicialComplex([[0,1], [1,2], [2,3], [0,3]])
            sage: S0 = SimplicialComplex([[0], [1]])
            sage: octa = square.join(S0) # boundary of an octahedron
            sage: octa.f_vector()
            [1, 6, 12, 8]
            sage: octa.h_vector()
            [1, 3, 3, 1]
        """
        from sage.rings.arith import binomial
        d = self.dimension()
        f = self.f_vector()  # indexed starting at 0, since it's a Python list
        h = []
        for j in range(0, d+2):
            s = 0
            for i in range(-1, j):
                s += (-1)**(j-i-1) * binomial(d-i, j-i-1) * f[i+1]
            h.append(s)
        return h

    def g_vector(self):
        r"""
        The `g`-vector of this simplicial complex.

        If the `h`-vector of the complex is `(h_0, h_1, ..., h_d,
        h_{d+1})` -- see :meth:`h_vector` -- then its `g`-vector
        `(g_0, g_1, ..., g_{[(d+1)/2]})` is defined by `g_0 = 1` and
        `g_i = h_i - h_{i-1}` for `i > 0`.

        EXAMPLES::

            sage: S3 = simplicial_complexes.Sphere(3).barycentric_subdivision()
            sage: S3.f_vector()
            [1, 30, 150, 240, 120]
            sage: S3.h_vector()
            [1, 26, 66, 26, 1]
            sage: S3.g_vector()
            [1, 25, 40]
        """
        from sage.functions.other import floor
        d = self.dimension()
        h = self.h_vector()
        g = [1]
        for i in range(1, floor((d+1)/2) + 1):
            g.append(h[i] - h[i-1])
        return g

    def flip_graph(self):
        """
        If ``self`` is pure, then it returns the the flip graph of ``self``,
        otherwise, it returns ``None``.

        The flip graph of a pure simplicial complex is the (undirected) graph
        with vertices being the facets, such that two facets are joined by
        an edge if they meet in a codimension `1` face.

        The flip graph is used to detect if ``self`` is a pseudomanifold.

        EXAMPLES::

            sage: S0 = simplicial_complexes.Sphere(0)
            sage: G = S0.flip_graph()
            sage: G.vertices(); G.edges(labels=False)
            [(0,), (1,)]
            [((0,), (1,))]

            sage: G = (S0.wedge(S0)).flip_graph()
            sage: G.vertices(); G.edges(labels=False)
            [(0,), ('L1',), ('R1',)]
            [((0,), ('L1',)), ((0,), ('R1',)), (('L1',), ('R1',))]

            sage: S1 = simplicial_complexes.Sphere(1)
            sage: S2 = simplicial_complexes.Sphere(2)
            sage: G = (S1.wedge(S1)).flip_graph()
            sage: G.vertices(); G.edges(labels=False)
            [(0, 'L1'), (0, 'L2'), (0, 'R1'), (0, 'R2'), ('L1', 'L2'), ('R1', 'R2')]
            [((0, 'L1'), (0, 'L2')),
             ((0, 'L1'), (0, 'R1')),
             ((0, 'L1'), (0, 'R2')),
             ((0, 'L1'), ('L1', 'L2')),
             ((0, 'L2'), (0, 'R1')),
             ((0, 'L2'), (0, 'R2')),
             ((0, 'L2'), ('L1', 'L2')),
             ((0, 'R1'), (0, 'R2')),
             ((0, 'R1'), ('R1', 'R2')),
             ((0, 'R2'), ('R1', 'R2'))]

            sage: (S1.wedge(S2)).flip_graph() is None
            True

            sage: G = S2.flip_graph()
            sage: G.vertices(); G.edges(labels=False)
            [(0, 1, 2), (0, 1, 3), (0, 2, 3), (1, 2, 3)]
            [((0, 1, 2), (0, 1, 3)),
             ((0, 1, 2), (0, 2, 3)),
             ((0, 1, 2), (1, 2, 3)),
             ((0, 1, 3), (0, 2, 3)),
             ((0, 1, 3), (1, 2, 3)),
             ((0, 2, 3), (1, 2, 3))]

            sage: T = simplicial_complexes.Torus()
            sage: G = T.suspension(4).flip_graph()
            sage: len(G.vertices()); len(G.edges(labels=False))
            46
            161
        """
        from collections import defaultdict
        if not self.is_pure():
            return None
        d = self.dimension()
        Fs = self.facets()
        flipG = Graph()
        flipG.add_vertices(Fs)
        edges = defaultdict(list)
        # go through all codim 1 faces to build the edge
        for F in Fs:
            F_tuple = sorted(F._Simplex__set)
            for i in range(d+1):
                coF = tuple(F_tuple[:i]+F_tuple[i+1:])
                if coF in edges:
                    for G in edges[coF]:
                        flipG.add_edge((F,G))
                edges[coF].append(F)
        return flipG

    def is_pseudomanifold(self):
        """
        Return True if self is a pseudomanifold.

        A pseudomanifold is a simplicial complex with the following properties:

        - it is pure of some dimension `d` (all of its facets are `d`-dimensional)
        - every `(d-1)`-dimensional simplex is the face of exactly two facets
        - for every two facets `S` and `T`, there is a sequence of
          facets

          .. math::

            S = f_0, f_1, ..., f_n = T

          such that for each `i`, `f_i` and `f_{i-1}` intersect in a
          `(d-1)`-simplex.

        By convention, `S^0` is the only 0-dimensional pseudomanifold.

        EXAMPLES::

            sage: S0 = simplicial_complexes.Sphere(0)
            sage: S0.is_pseudomanifold()
            True
            sage: (S0.wedge(S0)).is_pseudomanifold()
            False
            sage: S1 = simplicial_complexes.Sphere(1)
            sage: S2 = simplicial_complexes.Sphere(2)
            sage: (S1.wedge(S1)).is_pseudomanifold()
            False
            sage: (S1.wedge(S2)).is_pseudomanifold()
            False
            sage: S2.is_pseudomanifold()
            True
            sage: T = simplicial_complexes.Torus()
            sage: T.suspension(4).is_pseudomanifold()
            True
        """
        if not self.is_pure():
            return False
        d = self.dimension()
        if d == 0:
            return len(self.facets()) == 2
        F = self.facets()
        X = self.n_faces(d-1)
        # is each (d-1)-simplex is the face of exactly two facets?
        for s in X:
            if len([a for a in [s.is_face(f) for f in F] if a]) != 2:
                return False
        # construct a graph with one vertex for each facet, one edge
        # when two facets intersect in a (d-1)-simplex, and see
        # whether that graph is connected.
        V = [f.set() for f in self.facets()]
        E = (lambda a,b: len(a.intersection(b)) == d)
        g = Graph([V,E])
        return g.is_connected()

    def product(self, right, rename_vertices=True, is_mutable=True):
        """
        The product of this simplicial complex with another one.

        :param right: the other simplicial complex (the right-hand
           factor)

        :param rename_vertices: If this is False, then the vertices in
           the product are the set of ordered pairs `(v,w)` where `v`
           is a vertex in ``self`` and `w` is a vertex in
           ``right``. If this is ``True``, then the vertices are renamed
           as "LvRw" (e.g., the vertex (1,2) would become "L1R2").
           This is useful if you want to define the Stanley-Reisner
           ring of the complex: vertex names like (0,1) are not
           suitable for that, while vertex names like "L0R1" are.

        :type rename_vertices: boolean; optional, default ``True``

        :param is_mutable: Determines if the output is mutable
        :type is_mutable: boolean; optional, default ``True``

        The vertices in the product will be the set of ordered pairs
        `(v,w)` where `v` is a vertex in self and `w` is a vertex in
        right.

        .. WARNING::

           If ``X`` and ``Y`` are simplicial complexes, then ``X*Y``
           returns their join, not their product.

        EXAMPLES::

            sage: S = SimplicialComplex([[0,1], [1,2], [0,2]]) # circle
            sage: K = SimplicialComplex([[0,1]])   # edge
            sage: S.product(K).vertices()  # cylinder
            ('L0R0', 'L0R1', 'L1R0', 'L1R1', 'L2R0', 'L2R1')
            sage: S.product(K, rename_vertices=False).vertices()
            ((0, 0), (0, 1), (1, 0), (1, 1), (2, 0), (2, 1))
            sage: T = S.product(S)  # torus
            sage: T
            Simplicial complex with 9 vertices and 18 facets
            sage: T.homology()
            {0: 0, 1: Z x Z, 2: Z}

        These can get large pretty quickly::

            sage: T = simplicial_complexes.Torus(); T
            Simplicial complex with vertex set (0, 1, 2, 3, 4, 5, 6) and 14 facets
            sage: K = simplicial_complexes.KleinBottle(); K
            Simplicial complex with vertex set (0, 1, 2, 3, 4, 5, 6, 7) and 16 facets
            sage: T.product(K)      # long time: 5 or 6 seconds
            Simplicial complex with 56 vertices and 1344 facets
        """
        facets = []
        for f in self._facets:
            for g in right._facets:
                facets.extend(f.product(g, rename_vertices))
        return SimplicialComplex(facets, is_mutable=is_mutable)

    def join(self, right, rename_vertices=True, is_mutable=True):
        """
        The join of this simplicial complex with another one.

        The join of two simplicial complexes `S` and `T` is the
        simplicial complex `S*T` with simplices of the form `[v_0,
        ..., v_k, w_0, ..., w_n]` for all simplices `[v_0, ..., v_k]` in
        `S` and `[w_0, ..., w_n]` in `T`.

        :param right: the other simplicial complex (the right-hand factor)

        :param rename_vertices: If this is True, the vertices in the
           join will be renamed by the formula: vertex "v" in the
           left-hand factor --> vertex "Lv" in the join, vertex "w" in
           the right-hand factor --> vertex "Rw" in the join.  If this
           is false, this tries to construct the join without renaming
           the vertices; this will cause problems if the two factors
           have any vertices with names in common.

        :type rename_vertices: boolean; optional, default ``True``

        :param is_mutable: Determines if the output is mutable
        :type is_mutable: boolean; optional, default ``True``

        EXAMPLES::

            sage: S = SimplicialComplex([[0], [1]])
            sage: T = SimplicialComplex([[2], [3]])
            sage: S.join(T)
            Simplicial complex with vertex set ('L0', 'L1', 'R2', 'R3') and 4 facets
            sage: S.join(T, rename_vertices=False)
            Simplicial complex with vertex set (0, 1, 2, 3) and facets {(1, 3), (1, 2), (0, 2), (0, 3)}

        The notation '*' may be used, as well::

            sage: S * S
            Simplicial complex with vertex set ('L0', 'L1', 'R0', 'R1') and 4 facets
            sage: S * S * S * S * S * S * S * S
            Simplicial complex with 16 vertices and 256 facets
        """
        facets = []
        for f in self._facets:
            for g in right._facets:
                facets.append(f.join(g, rename_vertices))
        return SimplicialComplex(facets, is_mutable=is_mutable)

    # Use * to mean 'join':
    __mul__ = join

    def cone(self, is_mutable=True):
        """
        The cone on this simplicial complex.

        :param is_mutable: Determines if the output is mutable
        :type is_mutable: boolean; optional, default ``True``

        The cone is the simplicial complex formed by adding a new
        vertex `C` and simplices of the form `[C, v_0, ..., v_k]` for
        every simplex `[v_0, ..., v_k]` in the original simplicial
        complex.  That is, the cone is the join of the original
        complex with a one-point simplicial complex.

        EXAMPLES::

            sage: S = SimplicialComplex([[0], [1]])
            sage: S.cone()
            Simplicial complex with vertex set ('L0', 'L1', 'R0') and facets {('L0', 'R0'), ('L1', 'R0')}
        """
        return self.join(SimplicialComplex([["0"]], is_mutable=is_mutable),
                         rename_vertices = True)

    def suspension(self, n=1, is_mutable=True):
        r"""
        The suspension of this simplicial complex.

        :param n: positive integer -- suspend this many times.

        :type n: optional, default 1

        :param is_mutable: Determines if the output is mutable
        :type is_mutable: boolean; optional, default ``True``

        The suspension is the simplicial complex formed by adding two
        new vertices `S_0` and `S_1` and simplices of the form `[S_0,
        v_0, ..., v_k]` and `[S_1, v_0, ..., v_k]` for every simplex
        `[v_0, ..., v_k]` in the original simplicial complex.  That
        is, the suspension is the join of the original complex with a
        two-point simplicial complex.

        If the simplicial complex `M` happens to be a pseudomanifold
        (see :meth:`is_pseudomanifold`), then this instead constructs
        Datta's one-point suspension (see p. 434 in the cited
        article): choose a vertex `u` in `M` and choose a new vertex
        `w` to add.  Denote the join of simplices by "`*`".  The
        facets in the one-point suspension are of the two forms

        - `u * \alpha` where `\alpha` is a facet of `M` not containing
          `u`

        - `w * \beta` where `\beta` is any facet of `M`.

        REFERENCES:

        - Basudeb Datta, "Minimal triangulations of manifolds",
          J. Indian Inst. Sci. 87 (2007), no. 4, 429-449.

        EXAMPLES::

            sage: S0 = SimplicialComplex([[0], [1]])
            sage: S0.suspension() == simplicial_complexes.Sphere(1)
            True
            sage: S3 = S0.suspension(3)  # the 3-sphere
            sage: S3.homology()
            {0: 0, 1: 0, 2: 0, 3: Z}

        For pseudomanifolds, the complex constructed here will be
        smaller than that obtained by taking the join with the
        0-sphere: the join adds two vertices, while this construction
        only adds one. ::

            sage: T = simplicial_complexes.Torus()
            sage: T.join(S0).vertices()      # 9 vertices
            ('L0', 'L1', 'L2', 'L3', 'L4', 'L5', 'L6', 'R0', 'R1')
            sage: T.suspension().vertices()  # 8 vertices
            (0, 1, 2, 3, 4, 5, 6, 7)
        """
        if n<0:
            raise ValueError("n must be non-negative.")
        if n==0:
            return self
        if n==1:
            if self.is_pseudomanifold():
                # Use one-point compactification of Datta. The
                # construction is a bit slower, but the resulting
                # complex is smaller.
                V = self.vertices()
                u = V[0]
                w = 0
                while w in V:
                    w += 1
                w = Simplex([w])
                new_facets = []
                for f in self.facets():
                    if u not in f:
                        new_facets.append(f.join(Simplex([u]), rename_vertices=False))
                    new_facets.append(f.join(w, rename_vertices=False))
                return SimplicialComplex(new_facets)
            else:
                return self.join(SimplicialComplex([["0"], ["1"]], is_mutable=is_mutable),
                                 rename_vertices = True)
        return self.suspension(1, is_mutable).suspension(int(n-1), is_mutable)

    def disjoint_union(self, right, rename_vertices=True, is_mutable=True):
        """
        The disjoint union of this simplicial complex with another one.

        :param right: the other simplicial complex (the right-hand factor)

        :param rename_vertices: If this is True, the vertices in the
           disjoint union will be renamed by the formula: vertex "v"
           in the left-hand factor --> vertex "Lv" in the disjoint
           union, vertex "w" in the right-hand factor --> vertex "Rw"
           in the disjoint union.  If this is false, this tries to
           construct the disjoint union without renaming the vertices;
           this will cause problems if the two factors have any
           vertices with names in common.

        :type rename_vertices: boolean; optional, default True

        EXAMPLES::

            sage: S1 = simplicial_complexes.Sphere(1)
            sage: S2 = simplicial_complexes.Sphere(2)
            sage: S1.disjoint_union(S2).homology()
            {0: Z, 1: Z, 2: Z}
        """
        facets = []
        for f in self._facets:
            facets.append(tuple(["L" + str(v) for v in f]))
        for f in right._facets:
            facets.append(tuple(["R" + str(v) for v in f]))
        return SimplicialComplex(facets, is_mutable=is_mutable)

    def wedge(self, right, rename_vertices=True, is_mutable=True):
        """
        The wedge (one-point union) of this simplicial complex with
        another one.

        :param right: the other simplicial complex (the right-hand factor)

        :param rename_vertices: If this is ``True``, the vertices in the
           wedge will be renamed by the formula: first vertex in each
           are glued together and called "0".  Otherwise, each vertex
           "v" in the left-hand factor --> vertex "Lv" in the wedge,
           vertex "w" in the right-hand factor --> vertex "Rw" in the
           wedge.  If this is ``False``, this tries to construct the wedge
           without renaming the vertices; this will cause problems if
           the two factors have any vertices with names in common.

        :type rename_vertices: boolean; optional, default ``True``

        :param is_mutable: Determines if the output is mutable
        :type is_mutable: boolean; optional, default ``True``

        .. NOTE::

            This operation is not well-defined if ``self`` or
            ``other`` is not path-connected.

        EXAMPLES::

            sage: S1 = simplicial_complexes.Sphere(1)
            sage: S2 = simplicial_complexes.Sphere(2)
            sage: S1.wedge(S2).homology()
            {0: 0, 1: Z, 2: Z}
        """
        left_vertices = list(self.vertices())
        left_0 = left_vertices.pop(0)
        right_vertices = list(right.vertices())
        right_0 = right_vertices.pop(0)
        left_dict = {left_0: 0}
        right_dict = {right_0: 0}
        if rename_vertices:
            facets = []
            for v in left_vertices:
                left_dict[v] = "L" + str(v)
            for v in right_vertices:
                right_dict[v] = "R" + str(v)

            for f in self._facets:
                facets.append(tuple([left_dict[v] for v in f]))
            for f in right._facets:
                facets.append(tuple([right_dict[v] for v in f]))
        else:
            facets = self._facets + right._facets
        return SimplicialComplex(facets, is_mutable=is_mutable)

    def chain_complex(self, **kwds):
        """
        The chain complex associated to this simplicial complex.

        :param dimensions: if ``None``, compute the chain complex in all
           dimensions.  If a list or tuple of integers, compute the
           chain complex in those dimensions, setting the chain groups
           in all other dimensions to zero.
        :param base_ring: commutative ring
        :type base_ring: optional, default ``ZZ``
        :param subcomplex: a subcomplex of this simplicial complex.
           Compute the chain complex relative to this subcomplex.
        :type subcomplex: optional, default empty
        :param augmented: If ``True``, return the augmented chain complex
           (that is, include a class in dimension `-1` corresponding
           to the empty cell).  This is ignored if ``dimensions`` is
           specified.
        :type augmented: boolean; optional, default ``False``
        :param cochain: If ``True``, return the cochain complex (that is,
           the dual of the chain complex).
        :type cochain: boolean; optional, default ``False``
        :param verbose: If ``True``, print some messages as the chain
           complex is computed.
        :type verbose: boolean; optional, default ``False``
        :param check_diffs: If ``True``, make sure that the chain complex
           is actually a chain complex: the differentials are
           composable and their product is zero.
        :type check_diffs: boolean; optional, default ``False``

        .. NOTE::

           If subcomplex is nonempty, then the argument ``augmented``
           has no effect: the chain complex relative to a nonempty
           subcomplex is zero in dimension `-1`.

        EXAMPLES::

            sage: circle = SimplicialComplex([[0,1], [1,2], [0, 2]])
            sage: circle.chain_complex()
            Chain complex with at most 2 nonzero terms over Integer Ring
            sage: circle.chain_complex()._latex_()
            '\\Bold{Z}^{3} \\xrightarrow{d_{1}} \\Bold{Z}^{3}'
            sage: circle.chain_complex(base_ring=QQ, augmented=True)
            Chain complex with at most 3 nonzero terms over Rational Field
        """
        augmented = kwds.get('augmented', False)
        cochain = kwds.get('cochain', False)
        verbose = kwds.get('verbose', False)
        check_diffs = kwds.get('check_diffs', False)
        base_ring = kwds.get('base_ring', ZZ)
        dimensions = kwds.get('dimensions', None)
        subcomplex = kwds.get('subcomplex', None)

        # initialize subcomplex
        if subcomplex is None:
            subcomplex = SimplicialComplex(is_mutable=False)
        else:
            # subcomplex is not empty, so don't augment the chain complex
            augmented = False
            # Use an immutable copy of the subcomplex
            if not subcomplex._is_mutable:
                subcomplex = SimplicialComplex(subcomplex._facets, maximality_check=False,
                                               sort_facets=False, is_mutable=False)
        # now construct the range of dimensions in which to compute
        if dimensions is None:
            dimensions = range(0, self.dimension()+1)
            first = 0
        else:
            augmented = False
            first = dimensions[0]
        differentials = {}
        # in the chain complex, compute the first dimension by hand,
        # and don't cache it: it may be differ from situation to
        # situation because of boundary effects.
        current = None
        current_dim = None
        if augmented:  # then first == 0
            current = list(self.n_faces(0, subcomplex=subcomplex))
            current_dim = 0
            if cochain:
                differentials[-1] = matrix(base_ring, len(current), 1,
                                           [1]*len(current))
            else:
                differentials[0] = matrix(base_ring, 1, len(current),
                                          [1]*len(current))
        elif first == 0 and not augmented:
            current = list(self.n_faces(0, subcomplex=subcomplex))
            current_dim = 0
            if not cochain:
                differentials[0] = matrix(base_ring, 0, len(current))
        else:  # first > 0
            current = list(self.n_faces(first, subcomplex=subcomplex))
            current_dim = first
            if not cochain:
                differentials[first] = matrix(base_ring, 0, len(current))
        for n in dimensions[1:]:
            if verbose:
                print "  starting dimension %s" % n
            if (n, subcomplex) in self._complex:
                if cochain:
                    differentials[n-1] = self._complex[(n, subcomplex)].transpose().change_ring(base_ring)
                    mat = differentials[n-1]
                else:
                    differentials[n] = self._complex[(n, subcomplex)].change_ring(base_ring)
                    mat = differentials[n]
                if verbose:
                    print "    boundary matrix (cached): it's %s by %s." % (mat.nrows(), mat.ncols())
            else:
                # 'current' is the list of faces in dimension n
                #
                # 'old' is a dictionary, with keys the faces in the
                # previous dimension (dim n-1 for the chain complex,
                # n+1 for the cochain complex), values the integers 0,
                # 1, 2, ... (the index of the face).  finding an entry
                # in a dictionary seems to be faster than finding the
                # index of an entry in a list.
                if current_dim == n-1:
                    old = dict(zip(current, range(len(current))))
                else:
                    set_of_faces = list(self.n_faces(n-1, subcomplex=subcomplex))
                    old = dict(zip(set_of_faces, range(len(set_of_faces))))
                current = list(self.n_faces(n, subcomplex=subcomplex))
                current_dim = n
                # construct matrix.  it is easiest to construct it as
                # a sparse matrix, specifying which entries are
                # nonzero via a dictionary.
                matrix_data = {}
                col = 0
                if len(old) and len(current):
                    for simplex in current:
                        for i in range(n+1):
                            face_i = simplex.face(i)
                            try:
                                matrix_data[(old[face_i], col)] = (-1)**i
                            except KeyError:
                                pass
                        col += 1
                mat = matrix(ZZ, len(old), len(current), matrix_data)
                if cochain:
                    self._complex[(n, subcomplex)] = mat
                    differentials[n-1] = mat.transpose().change_ring(base_ring)
                else:
                    self._complex[(n, subcomplex)] = mat
                    differentials[n] = mat.change_ring(base_ring)
                if verbose:
                    print "    boundary matrix computed: it's %s by %s." % (mat.nrows(), mat.ncols())
        # now for the cochain complex, compute the last dimension by
        # hand, and don't cache it.
        if cochain:
            n = dimensions[-1] + 1
            if current_dim != n-1:
                current = list(self.n_faces(n-1, subcomplex=subcomplex))
            differentials[n-1] = matrix(base_ring, 0, len(current))
        # finally, return the chain complex
        if cochain:
            return ChainComplex(data=differentials, degree=1, **kwds)
        else:
            return ChainComplex(data=differentials, degree=-1, **kwds)

    def _homology_(self, dim=None, **kwds):
        """
        The reduced homology of this simplicial complex.

        :param dim: If ``None``, then return the homology in every
           dimension.  If ``dim`` is an integer or list, return the
           homology in the given dimensions.  (Actually, if ``dim`` is
           a list, return the homology in the range from ``min(dim)``
           to ``max(dim)``.)

        :type dim: integer or list of integers or ``None``; optional,
                   default ``None``

        :param base_ring: commutative ring. Must be ``ZZ`` or a field.

        :type base_ring: optional, default ``ZZ``

        :param subcomplex: a subcomplex of this simplicial complex.
           Compute homology relative to this subcomplex.

        :type subcomplex: optional, default ``None``

        :param cohomology: If ``True``, compute cohomology rather than
           homology.

        :type cohomology: boolean; optional, default ``False``

        :param enlarge: If ``True``, find a new subcomplex homotopy
           equivalent to, and probably larger than, the given one.

        :type enlarge: boolean; optional, default ``True``

        :param algorithm: The options are ``'auto'``, ``'dhsw'``,
           ``'pari'`` or  ``'no_chomp'``.  If ``'auto'``, first try CHomP,
           then use the Dumas, Heckenbach, Saunders, and Welker elimination
           algorithm for large matrices, Pari for small ones.  If
           ``'no_chomp'``, then don't try CHomP, but behave the same
           otherwise.  If ``'pari'``, then compute elementary divisors
           using Pari.  If ``'dhsw'``, then use the DHSW algorithm to
           compute elementary divisors.  (As of this writing, CHomP is
           by far the fastest option, followed by the ``'auto'`` or
           ``'no_chomp'`` setting of using DHSW for large matrices and
           Pari for small ones.)

        :type algorithm: string; optional, default ``'auto'``

        :param verbose: If ``True``, print some messages as the homology
           is computed.

        :type verbose: boolean; optional, default ``False``

        Algorithm: if ``subcomplex`` is ``None``, replace it with a facet
        -- a contractible subcomplex of the original complex.  Then no
        matter what ``subcomplex`` is, replace it with a subcomplex
        `L` which is homotopy equivalent and as large as possible.
        Compute the homology of the original complex relative to `L`:
        if `L` is large, then the relative chain complex will be small
        enough to speed up computations considerably.

        EXAMPLES::

            sage: circle = SimplicialComplex([[0,1], [1,2], [0, 2]])
            sage: circle._homology_()
            {0: 0, 1: Z}
            sage: sphere = SimplicialComplex([[0,1,2,3]])
            sage: sphere.remove_face([0,1,2,3])
            sage: sphere
            Simplicial complex with vertex set (0, 1, 2, 3) and facets {(0, 2, 3), (0, 1, 2), (1, 2, 3), (0, 1, 3)}
            sage: sphere._homology_()
            {0: 0, 1: 0, 2: Z}

        Another way to get a two-sphere: take a two-point space and take its
        three-fold join with itself::

            sage: S = SimplicialComplex([[0], [1]])
            sage: (S*S*S)._homology_(dim=2, cohomology=True)
            Z

        Relative homology::

            sage: T = SimplicialComplex([[0,1,2]])
            sage: U = SimplicialComplex([[0,1], [1,2], [0,2]])
            sage: T._homology_(subcomplex=U)
            {0: 0, 1: 0, 2: Z}
        """
        from sage.homology.homology_group import HomologyGroup

        base_ring = kwds.get('base_ring', ZZ)
        cohomology = kwds.get('cohomology', False)
        enlarge = kwds.get('enlarge', True)
        verbose = kwds.get('verbose', False)
        subcomplex = kwds.get('subcomplex', None)

        if dim is not None:
            if isinstance(dim, (list, tuple)):
                low = min(dim) - 1
                high = max(dim) + 2
            else:
                low = dim - 1
                high = dim + 2
            dims = range(low, high)
        else:
            dims = None

        if verbose:
            print "starting calculation of the homology of this",
            print "%s-dimensional simplicial complex" % self.dimension()
        if subcomplex is None:
            if enlarge:
                if verbose:
                    print "Constructing contractible subcomplex..."
                L = self._contractible_subcomplex(verbose=verbose)
                if verbose:
                    print "Done finding contractible subcomplex."
                    vec = [len(self.n_faces(n-1, subcomplex=L)) for n in range(self.dimension()+2)]
                    print "The difference between the f-vectors is:"
                    print "  %s" % vec
            else:
                L = SimplicialComplex([[self.vertices().tuple()[0]]])
        else:
            if enlarge:
                if verbose:
                    print "Enlarging subcomplex..."
                L = self._enlarge_subcomplex(subcomplex, verbose=verbose)
                if verbose:
                    print "Done enlarging subcomplex:"
            else:
                L = subcomplex
        L.set_immutable()

        if verbose:
            print "Computing the chain complex..."
        kwds['subcomplex']=L
        C = self.chain_complex(dimensions=dims, augmented=True,
                               cochain=cohomology, **kwds)
        if verbose:
            print " Done computing the chain complex. "
            print "Now computing homology..."
        if 'subcomplex' in kwds:
            del kwds['subcomplex']
        answer = C.homology(**kwds)

        if dim is None:
            dim = range(self.dimension()+1)
        zero = HomologyGroup(0, base_ring)
        if isinstance(dim, (list, tuple)):
            return dict([d, answer.get(d, zero)] for d in dim)
        return answer.get(dim, zero)

    def add_face(self, face):
        """
        Add a face to this simplicial complex

        :param face: a subset of the vertex set

        This *changes* the simplicial complex, adding a new face and all
        of its subfaces.

        EXAMPLES::

            sage: X = SimplicialComplex([[0,1], [0,2]])
            sage: X.add_face([0,1,2,]); X
            Simplicial complex with vertex set (0, 1, 2) and facets {(0, 1, 2)}
            sage: Y = SimplicialComplex(); Y
            Simplicial complex with vertex set () and facets {()}
            sage: Y.add_face([0,1])
            sage: Y.add_face([1,2,3])
            sage: Y
            Simplicial complex with vertex set (0, 1, 2, 3) and facets {(1, 2, 3), (0, 1)}

        If you add a face which is already present, there is no effect::

            sage: Y.add_face([1,3]); Y
            Simplicial complex with vertex set (0, 1, 2, 3) and facets {(1, 2, 3), (0, 1)}

        Check that the bug reported at :trac:`14354` has been fixed::

            sage: T = SimplicialComplex([range(1,5)]).n_skeleton(1)
            sage: T.homology()
            {0: 0, 1: Z x Z x Z}
            sage: T.add_face([1,2,3])
            sage: T.homology()
            {0: 0, 1: Z x Z, 2: 0}

        Check we've fixed the bug reported at :trac:`14578`::

            sage: t0 = SimplicialComplex()
            sage: t0.add_face(('a', 'b'))
            sage: t0.add_face(('c', 'd', 'e'))
            sage: t0.add_face(('e', 'f', 'c'))
            sage: t0.homology()
            {0: Z, 1: 0, 2: 0}
        """
        if not self._is_mutable:
            raise ValueError("This simplicial complex is not mutable")

        if self._sorted:
            new_face = Simplex(sorted(face))
        else:
            new_face = Simplex(face)

        face_is_maximal = True
        for other in self._facets:
            if face_is_maximal:
                face_is_maximal = not new_face.is_face(other)
        if face_is_maximal:
            # remove any old facets which are no longer maximal
            Facets = list(self._facets)
            for old_face in self._facets:
                if old_face.is_face(new_face):
                    Facets.remove(old_face)
            # add new_face to facet list
            Facets.append(new_face)
            self._facets = Facets

            # Update the vertex set
            from sage.misc.misc import union

            if self._sorted:
                self._vertex_set = Simplex(sorted(reduce(union, [self._vertex_set, new_face])))
            else:
                self._vertex_set = Simplex(reduce(union, [self._vertex_set, new_face]))

            # update self._faces if necessary
            if None in self._faces:
                all_new_faces = SimplicialComplex([new_face]).faces()
                for dim in range(0, new_face.dimension()+1):
                    if dim in self._faces[None]:
                        self._faces[None][dim] = self._faces[None][dim].union(all_new_faces[dim])
                    else:
                        self._faces[None][dim] = all_new_faces[dim]
            # update self._graph if necessary
            if self._graph is not None:
                d = new_face.dimension()+1
                for i in range(d):
                    for j in range(i+1,d):
                        self._graph.add_edge(new_face[i],new_face[j])
            self._complex = {}
            self.__contractible = None
            self.__enlarged = {}

    def remove_face(self, face):
        """
        Remove a face from this simplicial complex and return the
        resulting simplicial complex.

        :param face: a face of the simplicial complex

        This *changes* the simplicial complex.

        ALGORITHM:

        The facets of the new simplicial complex are
        the facets of the original complex not containing ``face``,
        together with those of ``link(face)*boundary(face)``.

        EXAMPLES::

            sage: S = range(1,5)
            sage: Z = SimplicialComplex([S]); Z
            Simplicial complex with vertex set (1, 2, 3, 4) and facets {(1, 2, 3, 4)}
            sage: Z.remove_face([1,2])
            sage: Z
            Simplicial complex with vertex set (1, 2, 3, 4) and facets {(1, 3, 4), (2, 3, 4)}

            sage: S = SimplicialComplex([[0,1,2],[2,3]])
            sage: S
            Simplicial complex with vertex set (0, 1, 2, 3) and facets {(0, 1, 2), (2, 3)}
            sage: S.remove_face([0,1,2])
            sage: S
            Simplicial complex with vertex set (0, 1, 2, 3) and facets {(1, 2), (2, 3), (0, 2), (0, 1)}
        """
        if not self._is_mutable:
            raise ValueError("This simplicial complex is not mutable")

        simplex = Simplex(face)
        facets = self.facets()
        if all([not simplex.is_face(F) for F in facets]):
            # face is not in self: nothing to remove
            return self
        link = self.link(simplex)
        join_facets = []
        for f in simplex.faces():
            for g in link.facets():
                join_facets.append(f.join(g, rename_vertices=False))
        # join_facets is the list of facets in the join bdry(face) * link(face)
        remaining = join_facets + [elem for elem in facets if not simplex.is_face(elem)]

        # Check to see if there are any non-maximial faces
        # build set of facets
        self._facets = []
        for f in remaining:
            face = Simplex(f)
            face_is_maximal = True
            faces_to_be_removed = []
            for other in self._facets:
                if other.is_face(face):
                    faces_to_be_removed.append(other)
                elif face_is_maximal:
                    face_is_maximal = not face.is_face(other)
            for x in faces_to_be_removed:
                self._facets.remove(x)
            face = Simplex(sorted(face.tuple()))
            if face_is_maximal:
                self._facets.append(face)
        # if no maximal faces, add the empty face as a facet
        if len(remaining) == 0:
            self._facets.append(Simplex(-1))

        # Recreate the vertex set
        from sage.misc.misc import union
        if self._sorted:
            self._vertex_set = Simplex(sorted(reduce(union, self._facets)))
        else:
            self._vertex_set = Simplex(reduce(union, self._facets))

        # Update self._faces and self._graph if necessary
        if None in self._faces:
            self._faces = {}
            self.faces()
        if self._graph is not None:
            # Only if removing a 1 or 2 dim face will the graph be affected
            if len(face) == 1:
                self._graph.delete_vertex(face[0])
                self._graph.add_vertex(face[0])
            elif len(face) == 2:
                self._graph.delete_edge(face[0], face[1])
        self._complex = {}
        self.__contractible = None
        self.__enlarged = {}

    def connected_sum(self, other, is_mutable=True):
        """
        The connected sum of this simplicial complex with another one.

        :param other: another simplicial complex
        :param is_mutable: Determines if the output is mutable
        :type is_mutable: boolean; optional, default ``True``
        :return: the connected sum ``self # other``

        .. WARNING::

           This does not check that ``self`` and ``other`` are manifolds,
           only that their facets all have the same dimension.  Since a
           (more or less) random facet is chosen from each complex and
           then glued together, this method may return random
           results if applied to non-manifolds, depending on which
           facet is chosen.

        Algorithm: a facet is chosen from each surface, and removed.
        The vertices of these two facets are relabeled to
        ``(0,1,...,dim)``.  Of the remaining vertices, the ones from
        the left-hand factor are renamed by prepending an "L", and
        similarly the remaining vertices in the right-hand factor are
        renamed by prepending an "R".

        EXAMPLES::

            sage: S1 = simplicial_complexes.Sphere(1)
            sage: S1.connected_sum(S1.connected_sum(S1)).homology()
            {0: 0, 1: Z}
            sage: P = simplicial_complexes.RealProjectivePlane(); P
            Simplicial complex with vertex set (0, 1, 2, 3, 4, 5) and 10 facets
            sage: P.connected_sum(P)    # the Klein bottle
            Simplicial complex with 9 vertices and 18 facets

        The notation '+' may be used for connected sum, also::

            sage: P + P    # the Klein bottle
            Simplicial complex with 9 vertices and 18 facets
            sage: (P + P).homology()[1]
            Z x C2
        """
        if not (self.is_pure() and other.is_pure() and
                self.dimension() == other.dimension()):
            raise ValueError("Complexes are not pure of the same dimension.")
        # first find a top-dimensional simplex to remove from each surface
        keep_left = self._facets[0]
        keep_right = other._facets[0]
        # construct the set of vertices:
        left = set(self.vertices()).difference(set(keep_left))
        right = set(other.vertices()).difference(set(keep_right))
        # construct the set of facets:
        left = set(self._facets).difference(set([keep_left]))
        right = set(other._facets).difference(set([keep_right]))
        facet_set = ([[rename_vertex(v, keep=list(keep_left))
                       for v in face] for face in left]
                     + [[rename_vertex(v, keep=list(keep_right), left=False)
                         for v in face] for face in right])
        # return the new surface
        return SimplicialComplex(facet_set, is_mutable=is_mutable)

    __add__ = connected_sum

    def link(self, simplex, is_mutable=True):
        """
        The link of a simplex in this simplicial complex.

        The link of a simplex `F` is the simplicial complex formed by
        all simplices `G` which are disjoint from `F` but for which `F
        \cup G` is a simplex.

        :param simplex: a simplex in this simplicial complex.
        :param is_mutable: Determines if the output is mutable
        :type is_mutable: boolean; optional, default ``True``

        EXAMPLES::

            sage: X = SimplicialComplex([[0,1,2], [1,2,3]])
            sage: X.link(Simplex([0]))
            Simplicial complex with vertex set (1, 2) and facets {(1, 2)}
            sage: X.link([1,2])
            Simplicial complex with vertex set (0, 3) and facets {(3,), (0,)}
            sage: Y = SimplicialComplex([[0,1,2,3]])
            sage: Y.link([1])
            Simplicial complex with vertex set (0, 2, 3) and facets {(0, 2, 3)}
        """
        faces = []
        s = Simplex(simplex)
        for f in self._facets:
            if s.is_face(f):
                faces.append(Simplex(list(f.set().difference(s.set()))))
        return SimplicialComplex(faces, is_mutable=is_mutable)

    def is_cohen_macaulay(self, ncpus=0):
        r"""
        Returns True if ``self`` is Cohen-Macaulay, i.e., if
        `\tilde{H}_i(\operatorname{lk}_\Delta(F);\ZZ) = 0` for all
        `F \in \Delta` and `i < \operatorname{dim}\operatorname{lk}_\Delta(F)`.
        Here, `\Delta` is ``self``, and `\operatorname{lk}` denotes the
        link operator on ``self``.

        INPUT:

        - ``ncpus`` -- (default: 0) number of cpus used for the
          computation. If this is 0, determine the number of cpus
          automatically based on the hardware being used.

        For finite simplicial complexes, this is equivalent to the
        statement that the Stanley-Reisner ring of ``self`` is
        Cohen-Macaulay.

        EXAMPLES:

        Spheres are Cohen-Macaulay::

            sage: S = SimplicialComplex([[1,2],[2,3],[3,1]])
            sage: S.is_cohen_macaulay(ncpus=3)
            True

        The following example is taken from Bruns, Herzog - Cohen-Macaulay
        rings, Figure 5.3::

            sage: S = SimplicialComplex([[1,2,3],[1,4,5]])
            sage: S.is_cohen_macaulay(ncpus=3)
            ...
            False
        """
        from sage.parallel.decorate import parallel
        from sage.rings.rational_field import QQ

        if ncpus == 0:
            import os
            try:
                ncpus = int(os.environ['SAGE_NUM_THREADS'])
            except KeyError:
                ncpus = 1

        facs = [ x for x in self.face_iterator() ]
        n = len(facs)
        facs_divided = [ [] for i in range(ncpus) ]
        for i in range(n):
            facs_divided[i%ncpus].append(facs[i])

        def all_homologies_vanish(F):
            S = self.link(F)
            H = S.homology(base_ring=QQ)
            return all( H[j].dimension() == 0 for j in xrange(S.dimension()) )

        @parallel(ncpus=ncpus)
        def all_homologies_in_list_vanish(Fs):
            return all( all_homologies_vanish(F) for F in Fs )

        return all( answer[1] for answer in all_homologies_in_list_vanish(facs_divided) )

    def generated_subcomplex(self,sub_vertex_set, is_mutable=True):
        """
        Returns the largest sub-simplicial complex of ``self`` containing
        exactly ``sub_vertex_set`` as vertices.

        :param sub_vertex_set: The sub-vertex set.
        :param is_mutable: Determines if the output is mutable
        :type is_mutable: boolean; optional, default ``True``

        EXAMPLES::

            sage: S = simplicial_complexes.Sphere(2)
            sage: S
            Simplicial complex with vertex set (0, 1, 2, 3) and facets {(0, 2, 3), (0, 1, 2), (1, 2, 3), (0, 1, 3)}
            sage: S.generated_subcomplex([0,1,2])
            Simplicial complex with vertex set (0, 1, 2) and facets {(0, 1, 2)}

        """
        if not self.vertices().set().issuperset(sub_vertex_set):
            raise ValueError("input must be a subset of the vertex set.")
        faces = []
        for i in range(self.dimension()+1):
            for j in self.faces()[i]:
                if j.set().issubset(sub_vertex_set):
                    faces.append(j)
        return SimplicialComplex(faces, maximality_check=True,
                                 is_mutable=is_mutable)

    def _complement(self, simplex):
        """
        Return the complement of a simplex in the vertex set of this
        simplicial complex.

        :param simplex: a simplex (need not be in the simplicial complex)

        OUTPUT: its complement: the simplex formed by the vertices not
        contained in ``simplex``.

        Note that this only depends on the vertex set of the
        simplicial complex, not on its simplices.

        EXAMPLES::

            sage: X = SimplicialComplex([[0,1,2,3,4,5]])
            sage: X._complement([1,2,3])
            (0, 4, 5)
            sage: X._complement([0,1,3,4])
            (2, 5)
            sage: X._complement([0,4,1,3])
            (2, 5)
        """
        return Simplex(set(self.vertices()).difference(simplex))

    def _transpose_simplices(self, *simplices):
        """
        Given tuple ``L`` of simplices, returns new list, where each
        simplex is formed by taking a vertex from each simplex from
        ``L``.

        :param simplices: a bunch of simplices

        If ``simplices`` consists of `(f_0, f_1, f_2, ...)`, then the
        output consists of all possible simplices of the form `(v_0,
        v_1, v_2, ...)`, where `v_i` is a vertex of `f_i`.  If a
        vertex appears more than once in such a simplex, remove all
        but one of its appearances.  If such a simplex contains others
        already produced, then ignore that larger simplex -- the
        output should be a list of minimal simplices constructed in
        this way.

        This is used in computing the minimal nonfaces and hence the
        Stanley-Reisner ring.

        Note that this only depends on the vertex set of the
        simplicial complex, not on its simplices.

        I don't know if there is a standard name for this, but it
        looked sort of like the transpose of a matrix; hence the name
        for this method.

        EXAMPLES::

            sage: X = SimplicialComplex()
            sage: X._transpose_simplices([1,2])
            [(1,), (2,)]
            sage: X._transpose_simplices([1,2], [3,4])
            [(1, 3), (1, 4), (2, 3), (2, 4)]

        In the following example, one can construct the simplices
        ``(1,2)`` and ``(1,3)``, but you can also construct ``(1,1) = (1,)``,
        which is a face of both of the others.  So the answer omits
        ``(1,2)`` and ``(1,3)``::

            sage: X._transpose_simplices([1,2], [1,3])
            [(1,), (2, 3)]
        """
        answer = []
        if len(simplices) == 1:
            answer = [Simplex((v,)) for v in simplices[0]]
        elif len(simplices) > 1:
            face = simplices[0]
            rest = simplices[1:]
            for v in face:
                for partial in self._transpose_simplices(*rest):
                    if v not in partial:
                        L = sorted([v] + list(partial))
                        simplex = Simplex(L)
                    else:
                        simplex = partial
                    add_simplex = True
                    simplices_to_delete = []
                    for already in answer:
                        if add_simplex:
                            if already.is_face(simplex):
                                add_simplex = False
                            if add_simplex and simplex.is_face(already):
                                simplices_to_delete.append(already)
                    if add_simplex:
                        answer.append(simplex)
                    for x in simplices_to_delete:
                        answer.remove(x)
        return answer

    def minimal_nonfaces(self):
        """
        Set consisting of the minimal subsets of the vertex set of
        this simplicial complex which do not form faces.

        Algorithm: first take the complement (within the vertex set)
        of each facet, obtaining a set `(f_1, f_2, ...)` of simplices.
        Now form the set of all simplices of the form `(v_1, v_2,
        ...)` where vertex `v_i` is in face `f_i`.  This set will
        contain the minimal nonfaces and may contain some non-minimal
        nonfaces also, so loop through the set to find the minimal
        ones.  (The last two steps are taken care of by the
        ``_transpose_simplices`` routine.)

        This is used in computing the
        :meth:`Stanley-Reisner ring<stanley_reisner_ring>` and the
        :meth:`Alexander dual<alexander_dual>`.

        EXAMPLES::

            sage: X = SimplicialComplex([[1,3],[1,2]])
            sage: X.minimal_nonfaces()
            {(2, 3)}
            sage: Y = SimplicialComplex([[0,1], [1,2], [2,3], [3,0]])
            sage: Y.minimal_nonfaces()
            {(1, 3), (0, 2)}
        """
        complements = [self._complement(facet) for facet in self._facets]
        return Set(self._transpose_simplices(*complements))

    def _stanley_reisner_base_ring(self, base_ring=ZZ):
        """
        The polynomial algebra of which the Stanley-Reisner ring is a
        quotient.

        :param base_ring: a commutative ring
        :type base_ring: optional, default ``ZZ``
        :return: a polynomial algebra with coefficients in base_ring,
          with one generator for each vertex in the simplicial complex.

        See the documentation for :meth:`stanley_reisner_ring` for a
        warning about the names of the vertices.

        EXAMPLES::

            sage: X = SimplicialComplex([[1,2], [0], [3]])
            sage: X._stanley_reisner_base_ring()
            Multivariate Polynomial Ring in x0, x1, x2, x3 over Integer Ring
            sage: Y = SimplicialComplex([['a', 'b', 'c']])
            sage: Y._stanley_reisner_base_ring(base_ring=QQ)
            Multivariate Polynomial Ring in a, c, b over Rational Field
        """
        return PolynomialRing(base_ring, self._gen_dict.values())

    def stanley_reisner_ring(self, base_ring=ZZ):
        """
        The Stanley-Reisner ring of this simplicial complex.

        :param base_ring: a commutative ring
        :type base_ring: optional, default ``ZZ``
        :return: a quotient of a polynomial algebra with coefficients
           in ``base_ring``, with one generator for each vertex in the
           simplicial complex, by the ideal generated by the products
           of those vertices which do not form faces in it.

        Thus the ideal is generated by the products corresponding to
        the minimal nonfaces of the simplicial complex.

        .. WARNING::

           This may be quite slow!

           Also, this may behave badly if the vertices have the
           'wrong' names. To avoid this, define the simplicial complex
           at the start with the flag ``name_check`` set to ``True``.

           More precisely, this is a quotient of a polynomial ring
           with one generator for each vertex.  If the name of a
           vertex is a non-negative integer, then the corresponding
           polynomial generator is named ``'x'`` followed by that integer
           (e.g., ``'x2'``, ``'x3'``, ``'x5'``, ...).  Otherwise, the
           polynomial generators are given the same names as the vertices.
           Thus if the vertex set is ``(2, 'x2')``, there will be problems.

        EXAMPLES::

            sage: X = SimplicialComplex([[0,1], [1,2], [2,3], [0,3]])
            sage: X.stanley_reisner_ring()
            Quotient of Multivariate Polynomial Ring in x0, x1, x2, x3 over Integer Ring by the ideal (x1*x3, x0*x2)
            sage: Y = SimplicialComplex([[0,1,2,3,4]]); Y
            Simplicial complex with vertex set (0, 1, 2, 3, 4) and facets {(0, 1, 2, 3, 4)}
            sage: Y.add_face([0,1,2,3,4])
            sage: Y.stanley_reisner_ring(base_ring=QQ)
            Multivariate Polynomial Ring in x0, x1, x2, x3, x4 over Rational Field
        """
        R = self._stanley_reisner_base_ring(base_ring)
        products = []
        for f in self.minimal_nonfaces():
            prod = 1
            for v in f:
                prod *= R(self._gen_dict[v])
            products.append(prod)
        return R.quotient(products)

    def alexander_dual(self, is_mutable=True):
        """
        The Alexander dual of this simplicial complex: according to
        the Macaulay2 documentation, this is the simplicial complex
        whose faces are the complements of its nonfaces.

        Thus find the minimal nonfaces and take their complements to
        find the facets in the Alexander dual.

        :param is_mutable: Determines if the output is mutable
        :type is_mutable: boolean; optional, default ``True``

        EXAMPLES::

            sage: Y = SimplicialComplex([[i] for i in range(5)]); Y
            Simplicial complex with vertex set (0, 1, 2, 3, 4) and facets {(4,), (2,), (3,), (0,), (1,)}
            sage: Y.alexander_dual()
            Simplicial complex with vertex set (0, 1, 2, 3, 4) and 10 facets
            sage: X = SimplicialComplex([[0,1], [1,2], [2,3], [3,0]])
            sage: X.alexander_dual()
            Simplicial complex with vertex set (0, 1, 2, 3) and facets {(1, 3), (0, 2)}
        """
        nonfaces = self.minimal_nonfaces()
        return SimplicialComplex([self._complement(f) for f in nonfaces], is_mutable=is_mutable)

    def barycentric_subdivision(self):
        """
        The barycentric subdivision of this simplicial complex.

        See http://en.wikipedia.org/wiki/Barycentric_subdivision for a
        definition.

        EXAMPLES::

            sage: triangle = SimplicialComplex([[0,1], [1,2], [0, 2]])
            sage: hexagon = triangle.barycentric_subdivision()
            sage: hexagon
            Simplicial complex with 6 vertices and 6 facets
            sage: hexagon.homology(1) == triangle.homology(1)
            True

        Barycentric subdivisions can get quite large, since each
        `n`-dimensional facet in the original complex produces
        `(n+1)!` facets in the subdivision::

            sage: S4 = simplicial_complexes.Sphere(4)
            sage: S4
            Simplicial complex with vertex set (0, 1, 2, 3, 4, 5) and 6 facets
            sage: S4.barycentric_subdivision()
            Simplicial complex with 62 vertices and 720 facets
        """
        return self.face_poset().order_complex()

    def graph(self):
        """
        The 1-skeleton of this simplicial complex, as a graph.

        .. WARNING::

           This may give the wrong answer if the simplicial complex
           was constructed with ``maximality_check`` set to ``False``.

        EXAMPLES::

            sage: S = SimplicialComplex([[0,1,2,3]])
            sage: G = S.graph(); G
            Graph on 4 vertices
            sage: G.edges()
            [(0, 1, None), (0, 2, None), (0, 3, None), (1, 2, None), (1, 3, None), (2, 3, None)]
        """
        if self._graph is None:
            edges = self.n_faces(1)
            vertices = map(min, filter(lambda f: f.dimension() == 0, self._facets))
            used_vertices = []  # vertices which are in an edge
            d = {}
            for e in edges:
                v = min(e)
                if v in d:
                    d[v].append(max(e))
                else:
                    d[v] = [max(e)]
                used_vertices.extend(list(e))
            for v in vertices:
                if v not in used_vertices:
                    d[v] = []
            self._graph = Graph(d)
        return self._graph

    def delta_complex(self, sort_simplices=False):
        r"""
        Returns ``self`` as a `\Delta`-complex.  The `\Delta`-complex
        is essentially identical to the simplicial complex: it has
        same simplices with the same boundaries.

        :param sort_simplices: if ``True``, sort the list of simplices in
          each dimension
        :type sort_simplices: boolean; optional, default ``False``

        EXAMPLES::

            sage: T = simplicial_complexes.Torus()
            sage: Td = T.delta_complex()
            sage: Td
            Delta complex with 7 vertices and 43 simplices
            sage: T.homology() == Td.homology()
            True
        """
        from delta_complex import DeltaComplex
        data = {}
        dim = self.dimension()
        n_cells = self.n_cells(dim)
        if sort_simplices:
            n_cells.sort()
        for n in range(dim, -1, -1):
            bdries = self.n_cells(n-1)
            if sort_simplices:
                bdries.sort()
            data[n] = []
            for f in n_cells:
                data[n].append([bdries.index(f.face(i)) for i in range(n+1)])
            n_cells = bdries
        return DeltaComplex(data)

    def is_flag_complex(self):
        """
        Returns ``True`` if and only if ``self`` is a flag complex.

        A flag complex is a simplicial complex that is the largest simplicial
        complex on its 1-skeleton. Thus a flag complex is the clique complex
        of its graph.

        EXAMPLES::

            sage: h = Graph({0:[1,2,3,4],1:[2,3,4],2:[3]})
            sage: x = h.clique_complex()
            sage: x
            Simplicial complex with vertex set (0, 1, 2, 3, 4) and facets {(0, 1, 4), (0, 1, 2, 3)}
            sage: x.is_flag_complex()
            True

            sage: X = simplicial_complexes.ChessboardComplex(3,3)
            sage: X.is_flag_complex()
            True
        """
        return self == self.graph().clique_complex()

    def is_connected(self):
        """
        Returns ``True`` if and only if ``self`` is connected.

        .. WARNING::

           This may give the wrong answer if the simplicial complex
           was constructed with ``maximality_check`` set to ``False``.

        EXAMPLES::

            sage: V = SimplicialComplex([[0,1,2],[3]])
            sage: V
            Simplicial complex with vertex set (0, 1, 2, 3) and facets {(0, 1, 2), (3,)}
            sage: V.is_connected()
            False

            sage: X = SimplicialComplex([[0,1,2]])
            sage: X.is_connected()
            True

            sage: U = simplicial_complexes.ChessboardComplex(3,3)
            sage: U.is_connected()
            True

            sage: W = simplicial_complexes.Sphere(3)
            sage: W.is_connected()
            True

            sage: S = SimplicialComplex([[0,1],[2,3]])
            sage: S.is_connected()
            False
        """
        return self.graph().is_connected()

    def n_skeleton(self, n):
        """
        The `n`-skeleton of this simplicial complex.

        The `n`-skeleton of a simplicial complex is obtained by discarding
        all of the simplices in dimensions larger than `n`.

        :param n: non-negative integer

        EXAMPLES::

            sage: X = SimplicialComplex([[0,1], [1,2,3], [0,2,3]])
            sage: X.n_skeleton(1)
            Simplicial complex with vertex set (0, 1, 2, 3) and facets {(2, 3), (0, 2), (1, 3), (1, 2), (0, 3), (0, 1)}
            sage: X.set_immutable()
            sage: X.n_skeleton(2)
            Simplicial complex with vertex set (0, 1, 2, 3) and facets {(0, 2, 3), (1, 2, 3), (0, 1)}
        """
        # make sure it's a list (it will be a tuple if immutable)
        facets = list(filter(lambda f: f.dimension()<n, self._facets))
        facets.extend(self.n_faces(n))
        return SimplicialComplex(facets, is_mutable=self._is_mutable)

    def _contractible_subcomplex(self, verbose=False):
        """
        Find a contractible subcomplex `L` of this simplicial complex,
        preferably one which is as large as possible.

        :param verbose: If ``True``, print some messages as the simplicial
           complex is computed.
        :type verbose: boolean; optional, default ``False``

        Motivation: if `K` is the original complex and if `L` is
        contractible, then the relative homology `H_*(K,L)` is
        isomorphic to the reduced homology of `K`.  If `L` is large,
        then the relative chain complex will be a good deal smaller
        than the augmented chain complex for `K`, and this leads to a
        speed improvement for computing the homology of `K`.

        This just passes an immutable subcomplex consisting of a facet to the
        method ``_enlarge_subcomplex``.

        .. NOTE::

           Thus when the simplicial complex is empty, so is the
           resulting 'contractible subcomplex', which is therefore not
           technically contractible.  In this case, that doesn't
           matter because the homology is computed correctly anyway.

        EXAMPLES::

            sage: sphere = SimplicialComplex([[0,1,2,3]])
            sage: sphere.remove_face([0,1,2,3])
            sage: sphere
            Simplicial complex with vertex set (0, 1, 2, 3) and facets {(0, 2, 3), (0, 1, 2), (1, 2, 3), (0, 1, 3)}
            sage: L = sphere._contractible_subcomplex(); L
            Simplicial complex with vertex set (0, 1, 2, 3) and facets {(0, 2, 3), (1, 2, 3), (0, 1, 3)}
            sage: L.homology()
            {0: 0, 1: 0, 2: 0}
        """
        facets = [self._facets[0]]
        return self._enlarge_subcomplex(SimplicialComplex(facets, is_mutable=False), verbose=verbose)

    def _enlarge_subcomplex(self, subcomplex, verbose=False):
        """
        Given a subcomplex `S` of this simplicial complex `K`, find a
        subcomplex `L`, as large as possible, containing `S` which is
        homotopy equivalent to `S` (so that `H_{*}(K,S)` is isomorphic
        to `H_{*}(K,L)`).  This way, the chain complex for computing
        `H_{*}(K,L)` will be smaller than that for computing
        `H_{*}(K,S)`, so the computations should be faster.

        :param subcomplex: a subcomplex of this simplicial complex
        :param verbose: If ``True``, print some messages as the simplicial
           complex is computed.
        :type verbose: boolean; optional, default ``False``
        :return: a complex `L` containing ``subcomplex`` and contained
           in ``self``, homotopy equivalent to ``subcomplex``.

        Algorithm: start with the subcomplex `S` and loop through the
        facets of `K` which are not in `S`.  For each one, see whether
        its intersection with `S` is contractible, and if so, add it.
        This is recursive: testing for contractibility calls this
        routine again, via ``_contractible_subcomplex``.

        EXAMPLES::

            sage: T = simplicial_complexes.Torus(); T
            Simplicial complex with vertex set (0, 1, 2, 3, 4, 5, 6) and 14 facets

        Inside the torus, define a subcomplex consisting of a loop::

            sage: S = SimplicialComplex([[0,1], [1,2], [0,2]], is_mutable=False)
            sage: S.homology()
            {0: 0, 1: Z}
            sage: L = T._enlarge_subcomplex(S)
            sage: L
            Simplicial complex with vertex set (0, 1, 2, 3, 4, 5, 6) and 8 facets
            sage: L.facets()
            {(0, 1, 5), (1, 3, 6), (1, 2), (1, 2, 4), (1, 3, 4), (0, 2), (1, 5, 6), (0, 1)}
            sage: L.homology()[1]
            Z
        """
        # Make the subcomplex immutable if not
        if subcomplex is not None and subcomplex._is_mutable:
            subcomplex = SimplicialComplex(subcomplex._facets,
                                           maximality_check=False,
                                           sort_facets=False,
                                           is_mutable=False)

        if subcomplex in self.__enlarged:
            return self.__enlarged[subcomplex]
        faces = filter(lambda x: x not in subcomplex._facets, list(self._facets))
        done = False
        new_facets = list(subcomplex._facets)
        while not done:
            done = True
            remove_these = []
            if verbose:
                print "  looping through %s facets" % len(faces)
            for f in faces:
                f_set = f.set()
                int_facets = set( a.set().intersection(f_set) for a in new_facets )
                intersection = SimplicialComplex(int_facets)
                if not intersection._facets[0].is_empty():
                    if (len(intersection._facets) == 1 or
                        intersection == intersection._contractible_subcomplex()):
                        new_facets.append(f)
                        remove_these.append(f)
                        done = False
            if verbose and not done:
                print "    added %s facets" % len(remove_these)
            for f in remove_these:
                faces.remove(f)
        if verbose:
            print "  now constructing a simplicial complex with %s vertices and %s facets" % (self.vertices().dimension()+1, len(new_facets))
        L = SimplicialComplex(new_facets, maximality_check=False,
                              sort_facets=False, is_mutable=self._is_mutable)
        self.__enlarged[subcomplex] = L
        return L

    def _cubical_(self):
        r"""
        Cubical complex constructed from ``self``.

        ALGORITHM:

        The algorithm comes from a paper by Shtan'ko and Shtogrin, as
        reported by Bukhshtaber and Panov.  Let `I^m` denote the unit
        `m`-cube, viewed as a cubical complex.  Let `[m] = \{1, 2,
        ..., m\}`; then each face of `I^m` has the following form, for
        subsets `I \subset J \subset [m]`:

        .. MATH::

            F_{I \subset J} = \{ (y_1,...,y_m) \in I^m \,:\, y_i =0 \text{
            for } i \in I, y_j = 1 \text{ for } j \not \in J\}.

        If `K` is a simplicial complex on vertex set `[m]` and if `I
        \subset [m]`, write `I \in K` if `I` is a simplex of `K`.
        Then we associate to `K` the cubical subcomplex of `I^m` with
        faces

        .. MATH::

            \{F_{I \subset J} \,:\, J \in K, I \neq \emptyset \}

        The geometric realization of this cubical complex is
        homeomorphic to the geometric realization of the original
        simplicial complex.

        REFERENCES:

        .. [BP2000] V. M. Bukhshtaber and T. E. Panov, "Moment-angle complexes
           and combinatorics of simplicial manifolds," *Uspekhi
           Mat. Nauk* 55 (2000), 171--172.

        .. [SS1992] M. A. Shtan'ko and and M. I. Shtogrin, "Embedding cubic
           manifolds and complexes into a cubic lattice", *Uspekhi
           Mat. Nauk* 47 (1992), 219-220.

        EXAMPLES::

            sage: T = simplicial_complexes.Torus()
            sage: T.homology()
            {0: 0, 1: Z x Z, 2: Z}
            sage: Tc = T._cubical_()
            sage: Tc
            Cubical complex with 42 vertices and 168 cubes
            sage: Tc.homology()
            {0: 0, 1: Z x Z, 2: Z}
        """
        from sage.homology.cubical_complex import CubicalComplex
        V = self.vertices()
        embed = V.dimension() + 1
        # dictionary to translate vertices to the numbers 1, ..., embed
        vd = dict(zip(V, range(1, embed + 1)))
        cubes = []
        for JJ in self.facets():
            J = [vd[i] for i in JJ]
            for i in J:
                # loop over indices from 1 to embed.  if equal to i,
                # set to 0. if not in J, set to 1.  Otherwise, range
                # from 0 to 1
                cube = []
                for n in range(1, embed+1):
                    if n == i:
                        cube.append([0,])
                    elif n not in J:
                        cube.append([1,])
                    else:
                        cube.append([0,1])
                cubes.append(cube)
        return CubicalComplex(cubes)

    def connected_component(self, simplex=None):
        """
        Return the connected component of this simplicial complex
        containing ``simplex``. If ``simplex`` is omitted, then return
        the connected component containing the zeroth vertex in the
        vertex list. (If the simplicial complex is empty, raise an
        error.)

        EXAMPLES::

            sage: S1 = simplicial_complexes.Sphere(1)
            sage: S1 == S1.connected_component()
            True
            sage: X = S1.disjoint_union(S1)
            sage: X == X.connected_component()
            False
            sage: v0 = X.vertices()[0]
            sage: v1 = X.vertices()[-1]
            sage: X.connected_component(Simplex([v0])) == X.connected_component(Simplex([v1]))
            False

            sage: S0 = simplicial_complexes.Sphere(0)
            sage: S0.vertices()
            (0, 1)
            sage: S0.connected_component()
            Simplicial complex with vertex set (0,) and facets {(0,)}
            sage: S0.connected_component(Simplex((1,)))
            Simplicial complex with vertex set (1,) and facets {(1,)}

            sage: SimplicialComplex([[]]).connected_component()
            Traceback (most recent call last):
            ...
            ValueError: the empty simplicial complex has no connected components.
        """
        if self.dimension() == -1:
            raise ValueError("the empty simplicial complex has no connected components.")
        if simplex is None:
            v = self.vertices()[0]
        else:
            v = simplex[0]
        vertices = self.graph().connected_component_containing_vertex(v)
        facets = [f for f in self.facets() if f.is_face(Simplex(vertices))]
        return SimplicialComplex(facets)

    def fundamental_group(self, base_point=None, simplify=True):
        r"""
        Return the fundamental group of this simplicial complex.

        INPUT:

        - ``base_point`` (optional, default None) -- if this complex is
          not path-connected, then specify a vertex; the fundamental
          group is computed with that vertex as a base point. If the
          complex is path-connected, then you may specify a vertex or
          leave this as its default setting of ``None``. (If this
          complex is path-connected, then this argument is ignored.)

        - ``simplify`` (bool, optional True) -- if False, then return a
          presentation of the group in terms of generators and
          relations. If True, the default, simplify as much as GAP is
          able to.

        Algorithm: we compute the edge-path group -- see
        :wikipedia:`Fundamental_group`. Choose a spanning tree for the
        1-skeleton, and then the group's generators are given by the
        edges in the 1-skeleton; there are two types of relations:
        `e=1` if `e` is in the spanning tree, and for every 2-simplex,
        if its edges are `e_0`, `e_1`, and `e_2`, then we impose the
        relation `e_0 e_1^{-1} e_2 = 1`.

        EXAMPLES::

            sage: S1 = simplicial_complexes.Sphere(1)
            sage: S1.fundamental_group()
            Finitely presented group < e |  >

        If we pass the argument ``simplify=False``, we get generators and
        relations in a form which is not usually very helpful. Here is the
        cyclic group of order 2, for instance::

            sage: RP2 = simplicial_complexes.RealProjectiveSpace(2)
            sage: C2 = RP2.fundamental_group(simplify=False)
            sage: C2
            Finitely presented group < e0, e1, e2, e3, e4, e5, e6, e7, e8, e9 | e6, e5, e3, e9, e4*e7^-1*e6, e9*e7^-1*e0, e0*e1^-1*e2, e5*e1^-1*e8, e4*e3^-1*e8, e2 >
            sage: C2.simplified()
            Finitely presented group < e0 | e0^2 >

        This is the same answer given if the argument ``simplify`` is True
        (the default)::

            sage: RP2.fundamental_group()
            Finitely presented group < e0 | e0^2 >

        You must specify a base point to compute the fundamental group
        of a non-connected complex::

            sage: K = S1.disjoint_union(RP2)
            sage: K.fundamental_group()
            Traceback (most recent call last):
            ...
            ValueError: this complex is not connected, so you must specify a base point.
            sage: v0 = list(K.vertices())[0]
            sage: K.fundamental_group(base_point=v0)
            Finitely presented group < e |  >
            sage: v1 = list(K.vertices())[-1]
            sage: K.fundamental_group(base_point=v1)
            Finitely presented group < e0 | e0^2 >

        Some other examples::

            sage: S1.wedge(S1).fundamental_group()
            Finitely presented group < e0, e1 | >
            sage: simplicial_complexes.Torus().fundamental_group()
            Finitely presented group < e0, e3 | e0*e3^-1*e0^-1*e3 >
            sage: simplicial_complexes.MooreSpace(5).fundamental_group()
            Finitely presented group < e1 | e1^5 >
        """
        if not self.is_connected():
            if base_point is None:
                raise ValueError("this complex is not connected, so you must specify a base point.")
            return self.connected_component(Simplex([base_point])).fundamental_group(simplify=simplify)

        from sage.groups.free_group import FreeGroup
        from sage.interfaces.gap import gap
        spanning_tree = [e[:2] for e in self.graph().min_spanning_tree()]
        gens = [tuple(e) for e in self.n_cells(1) if tuple(e) not in spanning_tree]

        if len(gens) == 0:
            return gap.TrivialGroup()

        gens_dict = dict(zip(gens, range(len(gens))))
        FG = FreeGroup(len(gens), 'e')
        rels = []
        for f in self.n_cells(2):
            bdry = [tuple(e) for e in f.faces()]
            z = dict()
            for i in range(3):
                if bdry[i] in spanning_tree:
                    z[i] = FG.one()
                else:
                    z[i] = FG.gen(gens_dict[bdry[i]])
            rels.append(z[0]*z[1].inverse()*z[2])
        if simplify:
            return FG.quotient(rels).simplified()
        else:
            return FG.quotient(rels)

    def is_isomorphic(self,other, certify = False):
        r"""
        Checks whether two simplicial complexes are isomorphic

        INPUT:

        - ``certify`` - if ``True``, then output is ``(a,b)``, where ``a``
          is a boolean and ``b`` is either a map or ``None``.

        This is done by creating two graphs and checking whether they
        are isomorphic.

        EXAMPLES::

            sage: Z1 = SimplicialComplex([[0,1],[1,2],[2,3,4],[4,5]])
            sage: Z2 = SimplicialComplex([['a','b'],['b','c'],['c','d','e'],['e','f']])
            sage: Z3 = SimplicialComplex([[1,2,3]])
            sage: Z1.is_isomorphic(Z2)
            True
            sage: Z1.is_isomorphic(Z2, certify=True)
            (True, {0: 'a', 1: 'b', 2: 'c', 3: 'd', 4: 'e', 5: 'f'})
            sage: Z3.is_isomorphic(Z2)
            False
        """
        g1 = Graph()
        g2 = Graph()
        g1.add_edges((v,f) for f in self.facets() for v in f)
        g2.add_edges((v,f) for f in other.facets() for v in f)
        g1.add_edges(("fake_vertex",v,"special_edge") for v in self.vertices())
        g2.add_edges(("fake_vertex",v,"special_edge") for v in other.vertices())
        if not certify:
            return g1.is_isomorphic(g2)
        isisom, tr = g1.is_isomorphic(g2, certify = True)

        if isisom:
            for f in self.facets():
                tr.pop(f)
            tr.pop("fake_vertex")

        return isisom,tr

    def automorphism_group(self):
        r"""
        Returns the automorphism group of the simplicial complex

        This is done by creating a bipartite graph, whose vertices are
        vertices and facets of the simplicial complex, and computing
        its automorphism group.

        .. WARNING::

            Since :trac:`14319` the domain of the automorphism group is equal to
            the graph's vertex set, and the ``translation`` argument has become
            useless.

        EXAMPLES::

            sage: S = simplicial_complexes.Simplex(3)
            sage: S.automorphism_group().is_isomorphic(SymmetricGroup(4))
            True

            sage: P = simplicial_complexes.RealProjectivePlane()
            sage: P.automorphism_group().is_isomorphic(AlternatingGroup(5))
            True

            sage: Z = SimplicialComplex([['1','2'],['2','3','a']])
            sage: Z.automorphism_group().is_isomorphic(CyclicPermutationGroup(2))
            True
            sage: group = Z.automorphism_group()
            sage: group.domain()
            {'1', '2', '3', 'a'}
        """
        from sage.groups.perm_gps.permgroup import PermutationGroup

        G = Graph()
        G.add_vertices(self.vertices())
        G.add_edges((f.tuple(),v) for f in self.facets() for v in f)
        groupe = G.automorphism_group(partition=[list(self.vertices()),
                                                 [f.tuple() for f in self.facets()]])


        gens = [ [tuple(c) for c in g.cycle_tuples() if not isinstance(c[0],tuple)]
                 for g in groupe.gens()]

        permgroup = PermutationGroup(gens = gens, domain = self.vertices())

        return permgroup

    def fixed_complex(self, G):
        r"""
        Return the fixed simplicial complex `Fix(G)` for a subgroup `G`.

        INPUT:

        - ``G`` -- a subgroup of the automorphism group of the simplicial
          complex or a list of elements of the automorphism group

        OUTPUT:

        - a simplicial complex `Fix(G)`

        Vertices in `Fix(G)` are the orbits of `G` (acting on vertices
        of ``self``) that form a simplex in ``self``. More generally,
        simplices in `Fix(G)` correspond to simplices in ``self`` that
        are union of such orbits.

        A basic example::

            sage: S4 = simplicial_complexes.Sphere(4)
            sage: S3 = simplicial_complexes.Sphere(3)
            sage: fix = S4.fixed_complex([S4.automorphism_group()([(0,1)])])
            sage: fix
            Simplicial complex with vertex set (0, 2, 3, 4, 5) and 5 facets
            sage: fix.is_isomorphic(S3)
            True

        Another simple example::

            sage: T = SimplicialComplex([[1,2,3],[2,3,4]])
            sage: G = T.automorphism_group()
            sage: T.fixed_complex([G([(1,4)])])
            Simplicial complex with vertex set (2, 3) and facets {(2, 3)}

        A more sophisticated example::

            sage: RP2 = simplicial_complexes.ProjectivePlane()
            sage: CP2 = simplicial_complexes.ComplexProjectivePlane()
            sage: G = CP2.automorphism_group()
            sage: H = G.subgroup([G([(2,3),(5,6),(8,9)])])
            sage: CP2.fixed_complex(H).is_isomorphic(RP2)
            True
        """
        from sage.categories.groups import Groups
        if G in Groups():
            gens = G.gens()
        else:
            gens = G
            G = self.automorphism_group().subgroup(gens)

        invariant_f = [list(u) for u in self.face_iterator()
                       if all(sorted([sigma(j) for j in u]) == sorted(list(u))
                              for sigma in gens)]
        new_verts = [min(o) for o in G.orbits() if o in invariant_f]
        return SimplicialComplex([[s for s in f if s in new_verts]
                                  for f in invariant_f])

    def _Hom_(self, other, category=None):
        """
        Return the set of simplicial maps between simplicial complexes
        ``self`` and ``other``.

        EXAMPLES::

            sage: S = simplicial_complexes.Sphere(1)
            sage: T = simplicial_complexes.Sphere(2)
            sage: H = Hom(S,T)  # indirect doctest
            sage: H
            Set of Morphisms from Simplicial complex with vertex set (0, 1, 2) and facets {(1, 2), (0, 2), (0, 1)} to Simplicial complex with vertex set (0, 1, 2, 3) and facets {(0, 2, 3), (0, 1, 2), (1, 2, 3), (0, 1, 3)} in Category of simplicial complexes
            sage: f = {0:0,1:1,2:3}
            sage: x = H(f)
            sage: x
            Simplicial complex morphism {0: 0, 1: 1, 2: 3} from Simplicial complex with vertex set (0, 1, 2) and facets {(1, 2), (0, 2), (0, 1)} to Simplicial complex with vertex set (0, 1, 2, 3) and facets {(0, 2, 3), (0, 1, 2), (1, 2, 3), (0, 1, 3)}

            sage: S._Hom_(T, Objects())
            Traceback (most recent call last):
            ...
            TypeError: Category of objects is not a subcategory of SimplicialComplexes()
            sage: type(Hom(S, T, Objects()))
            <class 'sage.categories.homset.Homset_with_category'>
        """
        if not category.is_subcategory(SimplicialComplexes()):
            raise TypeError("{} is not a subcategory of SimplicialComplexes()".format(category))
        from sage.homology.simplicial_complex_homset import SimplicialComplexHomset
        return SimplicialComplexHomset(self, other)

    # @cached_method    when we switch to immutable SimplicialComplex
    def _is_numeric(self):
        """
        Test whether all vertices are labeled by integers

        OUTPUT:

        Boolean. Whether all vertices are labeled by (not necessarily
        consecutive) integers.

        EXAMPLES::

            sage: s = SimplicialComplex()
            sage: s._is_numeric()
            True
            sage: s.add_face(['a', 'b', 123])
            sage: s._is_numeric()
            False
        """
        return all([isinstance(v, (int, Integer, long)) for v in self._vertex_set])

    # @cached_method    when we switch to immutable SimplicialComplex
    def _translation_to_numeric(self):
        """
        Return a dictionary enumerating the vertices

        See also :meth:`_translation_from_numeric`, which returns the
        inverse map.

        OUTPUT:

        A dictionary. The keys are the vertices, and the associated
        values are integers from 0 to number of vertices - 1.

        EXAMPLES::

            sage: s = SimplicialComplex()
            sage: s._translation_to_numeric()
            {}
            sage: s.add_face(['a', 'b', 123])
            sage: s._translation_to_numeric()   # random output
            {'a': 1, 123: 0, 'b': 2}
            sage: set(s._translation_to_numeric().keys()) == set(['a', 'b', 123])
            True
            sage: sorted(s._translation_to_numeric().values())
            [0, 1, 2]
        """
        return dict((vertex, i) for i, vertex in enumerate(self._vertex_set))

    # @cached_method    when we switch to immutable SimplicialComplex
    def _translation_from_numeric(self):
        """
        Return a dictionary mapping vertex indices to vertices

        See also :meth:`_translation_to_numeric`, which returns the
        inverse map.

        OUTPUT:

        A dictionary. The keys are integers from 0 to the number of
        vertices - 1. The associated values are the vertices.

        EXAMPLES::

            sage: s = SimplicialComplex()
            sage: s._translation_from_numeric()
            {}
            sage: s.add_face(['a', 'b', 123])
            sage: s._translation_from_numeric()   # random output
            {0: 123, 1: 'a', 2: 'b'}
            sage: sorted(s._translation_from_numeric().keys())
            [0, 1, 2]
            sage: set(s._translation_from_numeric().values()) == set(['a', 'b', 123])
            True
        """
        return dict(enumerate(self._vertex_set))

    def _chomp_repr_(self):
        r"""
        String representation of ``self`` suitable for use by the CHomP
        program.  This lists each facet on its own line, and makes
        sure vertices are listed as numbers.

        EXAMPLES::

            sage: S = SimplicialComplex([(0,1,2), (2,3,5)])
            sage: print S._chomp_repr_()
            (2, 3, 5)
            (0, 1, 2)

        A simplicial complex whose vertices are tuples, not integers::

            sage: S = SimplicialComplex([[(0,1), (1,2), (3,4)]])
            sage: S._chomp_repr_()
            '(0, 1, 2)\n'
        """
        s = ""
        numeric = self._is_numeric()
        if not numeric:
            d = self._translation_to_numeric()
        for f in self.facets():
            if numeric:
                s += str(f)
            else:
                s += '(' + ', '.join(str(d[a]) for a in f) + ')'
            s += '\n'
        return s

    # this function overrides the standard one for GenericCellComplex,
    # because it lists the maximal faces, not the total number of faces.
    def _repr_(self):
        """
        Print representation.

        If there are only a few vertices or faces, they are listed. If
        there are lots, the number is given.

        EXAMPLES::

            sage: X = SimplicialComplex([[0,1], [1,2]])
            sage: X._repr_()
            'Simplicial complex with vertex set (0, 1, 2) and facets {(1, 2), (0, 1)}'
            sage: SimplicialComplex([[i for i in range(16)]])
            Simplicial complex with 16 vertices and 1 facets
        """
        vertex_limit = 45
        facet_limit = 55
        vertices = self.vertices()
        facets = Set(self._facets)
        vertex_string = "with vertex set %s" % vertices
        if len(vertex_string) > vertex_limit:
            vertex_string = "with %s vertices" % str(1+vertices.dimension())
        facet_string = "facets %s" % facets
        if len(facet_string) > facet_limit:
            facet_string = "%s facets" % len(facets)
        return "Simplicial complex " + vertex_string + " and " + facet_string

    def set_immutable(self):
        """
        Make this simplicial complex immutable.

        EXAMPLES::

            sage: S = SimplicialComplex([[1,4], [2,4]])
            sage: S.is_mutable()
            True
            sage: S.set_immutable()
            sage: S.is_mutable()
            False
        """
        self._is_mutable = False
        self._facets = tuple(self._facets)

    def is_mutable(self):
        """
        Return ``True`` if mutable.

        EXAMPLES::

            sage: S = SimplicialComplex([[1,4], [2,4]])
            sage: S.is_mutable()
            True
            sage: S.set_immutable()
            sage: S.is_mutable()
            False
            sage: S2 = SimplicialComplex([[1,4], [2,4]], is_mutable=False)
            sage: S2.is_mutable()
            False
            sage: S3 = SimplicialComplex([[1,4], [2,4]], is_mutable=False)
            sage: S3.is_mutable()
            False
        """
        return self._is_mutable

    def is_immutable(self):
        """
        Return ``True`` if immutable.

        EXAMPLES::

            sage: S = SimplicialComplex([[1,4], [2,4]])
            sage: S.is_immutable()
            False
            sage: S.set_immutable()
            sage: S.is_immutable()
            True
        """
        return not self._is_mutable
<|MERGE_RESOLUTION|>--- conflicted
+++ resolved
@@ -796,20 +796,9 @@
             sage: S = SimplicialComplex((('a', 'b'), ('a', 'c'), ('b', 'c')))
             sage: S == loads(dumps(S))
             True
-<<<<<<< HEAD
-=======
-
-            sage: Y = SimplicialComplex([1,2,3,4], [[1,2], [2,3], [3,4]])
-            doctest:1: DeprecationWarning: vertex_set is deprecated.
-            See http://trac.sagemath.org/12587 for details.
-            sage: Y = SimplicialComplex([1,2,3,4], [[1,2], [2,3], [3,4]], vertex_check=False)
-            doctest:1: DeprecationWarning: vertex_check is deprecated.
-            See http://trac.sagemath.org/12587 for details.
 
             sage: TestSuite(S).run()
             sage: TestSuite(S3).run()
-
->>>>>>> fa885d90
         """
         CategoryObject.__init__(self, category=SimplicialComplexes())
         from sage.misc.misc import union
