--- conflicted
+++ resolved
@@ -544,23 +544,13 @@
         [1 0 6 1 2]
         [6 1 0 0 1]
         [0 6 3 6 0]
-<<<<<<< HEAD
-        sage: Z = lift_cross_ratios(A, to_sixth_root_of_unity)                          # optional - sage.graphs sage.rings.finite_rings sage.rings.number_field
-        sage: Z                                                                         # optional - sage.graphs sage.rings.finite_rings sage.rings.number_field
+        sage: Z = lift_cross_ratios(A, to_sixth_root_of_unity)                          # needs sage.rings.finite_rings sage.rings.number_field
+        sage: Z                                                                         # needs sage.rings.finite_rings sage.rings.number_field
         [     1      0      1      1      1]
         [-z + 1      1      0      0      1]
         [     0     -1      1 -z + 1      0]
-        sage: M = LinearMatroid(reduced_matrix=A)                                       # optional - sage.graphs sage.rings.finite_rings
-        sage: sorted(M.cross_ratios())                                                  # optional - sage.graphs sage.rings.finite_rings
-=======
-        sage: Z = lift_cross_ratios(A, to_sixth_root_of_unity)                          # needs sage.rings.finite_rings sage.rings.number_field
-        sage: Z                                                                         # needs sage.rings.finite_rings sage.rings.number_field
-        [ 1  0  1  1  1]
-        [ 1  1  0  0  z]
-        [ 0 -1  z  1  0]
         sage: M = LinearMatroid(reduced_matrix=A)
         sage: sorted(M.cross_ratios())
->>>>>>> 543f8d62
         [3, 5]
         sage: N = LinearMatroid(reduced_matrix=Z)                                       # needs sage.rings.finite_rings sage.rings.number_field
         sage: sorted(N.cross_ratios())                                                  # needs sage.rings.finite_rings sage.rings.number_field
