--- conflicted
+++ resolved
@@ -1744,16 +1744,12 @@
         sage: plot(2*x + 1,(x, 0, 5), ticks=[[0, 1, e, pi, sqrt(20)], [1, 3, 2*e + 1, 2*pi + 1, 2*sqrt(20) + 1]], tick_formatter="latex")
         Graphics object consisting of 1 graphics primitive
 
-<<<<<<< HEAD
-    This is particularly useful when setting custom ticks in multiples of `pi`.
-=======
     .. PLOT::
 
         g = plot(2*x + 1,(x, 0, 5), ticks=[[0, 1, e, pi, sqrt(20)], [1, 3, 2*e + 1, 2*pi + 1, 2*sqrt(20) + 1]], tick_formatter="latex")
         sphinx_plot(g)
 
     This is particularly useful when setting custom ticks in multiples of `\pi`.
->>>>>>> 64589686
 
     ::
 
