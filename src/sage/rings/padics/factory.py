r"""
Factory

This file contains the constructor classes and functions for `p`-adic rings and fields.

AUTHORS:

- David Roe

TESTS::

    sage: R = ZpLC(2)
<<<<<<< HEAD
    doctest:...
    FutureWarning: This class/method/function is marked as experimental. It, its functionality or its interface might change without a formal deprecation.
    See http://trac.sagemath.org/23505 for details.
=======
    doctest:...: FutureWarning: This class/method/function is marked as experimental. It, its functionality or its interface might change without a formal deprecation.
    See https://github.com/sagemath/sage/issues/23505 for details.
>>>>>>> b1667994
    sage: R = ZpLF(2)
    sage: R = QpLC(2)
    sage: R = QpLF(2)
"""
# ***************************************************************************
#       Copyright (C) 2007-2013 David Roe <roed.math@gmail.com>
#                               William Stein <wstein@gmail.com>
#                     2019-2022 Julian Rüth <julian.rueth@fsfe.org>
#
#  Distributed under the terms of the GNU General Public License (GPL)
#  as published by the Free Software Foundation; either version 2 of
#  the License, or (at your option) any later version.
#
#                  https://www.gnu.org/licenses/
# ****************************************************************************

from sage.misc.superseded import experimental

from sage.structure.factory import UniqueFactory
from sage.rings.integer import Integer
from sage.rings.infinity import Infinity
from sage.structure.factorization import Factorization
from sage.rings.integer_ring import ZZ
from sage.rings.polynomial.polynomial_element import Polynomial
from sage.structure.element import is_Element
from .padic_base_leaves import (pAdicRingCappedRelative,
                                pAdicRingCappedAbsolute,
                                pAdicRingFixedMod,
                                pAdicRingFloatingPoint,
                                pAdicRingLattice,
                                pAdicRingRelaxed,
                                pAdicFieldCappedRelative,
                                pAdicFieldFloatingPoint,
                                pAdicFieldLattice,
                                pAdicFieldRelaxed)
from . import padic_printing

######################################################
# ext_table --
# This dictionary controls what class is created by the extension
# factory when it finds a given class in the ground ring of the tower.
######################################################

from .padic_extension_leaves import (EisensteinExtensionFieldCappedRelative,
                                     EisensteinExtensionRingFixedMod,
                                     EisensteinExtensionRingCappedAbsolute,
                                     EisensteinExtensionRingCappedRelative,
                                     UnramifiedExtensionFieldCappedRelative,
                                     UnramifiedExtensionRingCappedRelative,
                                     UnramifiedExtensionRingCappedAbsolute,
                                     UnramifiedExtensionRingFixedMod,
                                     UnramifiedExtensionFieldFloatingPoint,
                                     UnramifiedExtensionRingFloatingPoint)
from .relative_extension_leaves import \
        (RelativeRamifiedExtensionRingFixedMod,
         RelativeRamifiedExtensionRingCappedAbsolute,
         RelativeRamifiedExtensionRingCappedRelative,
         RelativeRamifiedExtensionFieldCappedRelative,
         RelativeRamifiedExtensionRingFloatingPoint,
         RelativeRamifiedExtensionFieldFloatingPoint)
from .padic_general_extension import pAdicGeneralRingExtension, pAdicGeneralFieldExtension

ext_table = {}
ext_table['e', pAdicFieldCappedRelative] = EisensteinExtensionFieldCappedRelative
ext_table['e', pAdicRingCappedAbsolute] = EisensteinExtensionRingCappedAbsolute
ext_table['e', pAdicRingCappedRelative] = EisensteinExtensionRingCappedRelative
ext_table['e', pAdicRingFixedMod] = EisensteinExtensionRingFixedMod
ext_table['p', pAdicFieldCappedRelative] = pAdicGeneralFieldExtension
ext_table['p', pAdicRingCappedAbsolute] = pAdicGeneralRingExtension
ext_table['p', pAdicRingCappedRelative] = pAdicGeneralRingExtension
ext_table['p', pAdicRingFixedMod] = pAdicGeneralRingExtension
ext_table['u', pAdicFieldCappedRelative] = UnramifiedExtensionFieldCappedRelative
ext_table['u', pAdicRingCappedAbsolute] = UnramifiedExtensionRingCappedAbsolute
ext_table['u', pAdicRingCappedRelative] = UnramifiedExtensionRingCappedRelative
ext_table['u', pAdicRingFixedMod] = UnramifiedExtensionRingFixedMod
ext_table['u', pAdicRingFloatingPoint] = UnramifiedExtensionRingFloatingPoint
ext_table['u', pAdicFieldFloatingPoint] = UnramifiedExtensionFieldFloatingPoint
ext_table['re', pAdicRingFixedMod] = RelativeRamifiedExtensionRingFixedMod
ext_table['re', pAdicRingCappedAbsolute] = RelativeRamifiedExtensionRingCappedAbsolute
ext_table['re', pAdicRingCappedRelative] = RelativeRamifiedExtensionRingCappedRelative
ext_table['re', pAdicFieldCappedRelative] = RelativeRamifiedExtensionFieldCappedRelative
ext_table['re', pAdicRingFloatingPoint] = RelativeRamifiedExtensionRingFloatingPoint
ext_table['re', pAdicFieldFloatingPoint] = RelativeRamifiedExtensionFieldFloatingPoint


def _canonicalize_show_prec(type, print_mode, show_prec=None):
    r"""
    Return a canonical string value for show_prec depending of the type,
    the print_mode and the given value.

    INPUT:

    - ``type`` -- a string: ``'capped-rel'``, ``'capped-abs'``, ``'fixed-mod'`` or ``'floating-point'``,
      ``'lattice-cap'`` or ``'lattice-float'``

    - ``print_mode`` -- a string: ``'series'``, ``'terse'``, ``'val-unit'``, ``'digits'``, ``'bars'``

    - ``show_prec`` -- a boolean, string or ``None``

    OUTPUT:

    A string, either ``'bigoh'``, ``'dots'`` or ``'none'``

    EXAMPLES::

        sage: from sage.rings.padics.factory import _canonicalize_show_prec
        sage: _canonicalize_show_prec('floating-point', 'series')
        'none'

        sage: _canonicalize_show_prec('capped-rel', 'series')
        'bigoh'
        sage: _canonicalize_show_prec('capped-rel', 'series', False)
        'none'

        sage: _canonicalize_show_prec('capped-abs', 'digits')
        'dots'
        sage: _canonicalize_show_prec('capped-abs', 'digits', 'bigoh')
        'bigoh'

    TESTS::

        sage: _canonicalize_show_prec('capped-abs', 'digits', 'my_precision')
        Traceback (most recent call last):
        ...
        ValueError: show_prec must be either a boolean, 'none', 'bigoh' or 'dots' when printing mode is digits
    """
    # Note that None means "choose the default for this ring", while 'none' means "don't print precision".
    if show_prec is None:
        show_prec = type not in ('floating-point', 'fixed-mod')
    if show_prec is False:
        return "none"
    if show_prec is True:
        if print_mode in ('series', 'terse', 'val-unit'):
            return "bigoh"
        else:
            return "dots"
    if print_mode in ('series', 'terse', 'val-unit'):
        if show_prec not in ('none', 'bigoh'):
            raise ValueError("show_prec must be either a boolean, 'none' or 'bigoh' when printing mode is %s" % print_mode)
    else:
        if show_prec not in ('none', 'bigoh', 'dots'):
            raise ValueError("show_prec must be either a boolean, 'none', 'bigoh' or 'dots' when printing mode is %s" % print_mode)
    return show_prec


def get_key_base(p, prec, type, print_mode, names, ram_name, print_pos, print_sep, print_alphabet, print_max_terms, show_prec, check, valid_types, label=None):
    r"""
    This implements create_key for Zp and Qp: moving it here prevents code duplication.

    It fills in unspecified values and checks for contradictions in the input.
    It also standardizes irrelevant options so that duplicate parents are not created.

    EXAMPLES::

        sage: from sage.rings.padics.factory import get_key_base
        sage: get_key_base(11, 5, 'capped-rel', None, None, None, None, ':', None, None, False, True, ['capped-rel'])
        (11, 5, 'capped-rel', 'series', '11', True, '|', (), -1, 'none', None)
        sage: get_key_base(12, 5, 'capped-rel', 'digits', None, None, None, None, None, None, True, False, ['capped-rel'])
        (12,
         5,
         'capped-rel',
         'digits',
         '12',
         True,
         '|',
         ('0', '1', '2', '3', '4', '5', '6', '7', '8', '9', 'A', 'B'),
         -1,
         'dots',
         None)
    """
    if check:
        if not isinstance(p, Integer):
            p = Integer(p)
        if not p.is_prime():
            raise ValueError("p must be prime")
        if type == 'lattice-cap':
            relative_cap = absolute_cap = None
            if prec is not None:
                try:
                    relative_cap, absolute_cap = prec
                except (ValueError, TypeError):
                    relative_cap = prec
            if relative_cap is not None:
                if relative_cap is not Infinity:
                    try:
                        relative_cap = Integer(relative_cap)
                    except TypeError:
                        raise TypeError("relative cap must be either a positive integer or infinity")
                    if relative_cap <= 0:
                        raise ValueError("relative cap must be positive")
            if absolute_cap is not None:
                try:
                    absolute_cap = Integer(absolute_cap)
                except TypeError:
                    raise TypeError("absolute cap must be an integer")
            if relative_cap is None and absolute_cap is None:
                relative_cap = DEFAULT_PREC
                absolute_cap = 2 * DEFAULT_PREC
            elif relative_cap is None:
                relative_cap = Infinity
            elif absolute_cap is None:
                absolute_cap = 2 * relative_cap
            prec = (relative_cap, absolute_cap)
        elif type == 'relaxed':
            default_prec = halting_prec = None
            secure = False
            if isinstance(prec, (list, tuple)):
                if len(prec) == 1:
                    default_prec = prec
                elif len(prec) == 2:
                    default_prec, halting_prec = prec
                else:
                    default_prec = prec[0]
                    halting_prec = prec[1]
                    secure = prec[2]
            else:
                default_prec = prec
            if default_prec is None:
                default_prec = DEFAULT_PREC
            if halting_prec is None:
                halting_prec = 2 * default_prec
            halting_prec = max(default_prec, halting_prec)
            prec = (default_prec, halting_prec, secure)
        else:
            if prec is not None:
                prec = Integer(prec)
    if prec is None:
        if type == 'lattice-cap':
            prec = (DEFAULT_PREC, 2*DEFAULT_PREC)
        else:
            prec = DEFAULT_PREC
    print_ram_name = ram_name
    if isinstance(print_mode, dict):
        if 'pos' in print_mode:
            print_pos = print_mode['pos']
        if 'ram_name' in print_mode:
            print_ram_name = print_mode['ram_name']
        if 'unram_name' in print_mode:
            # print_unram_name = print_mode['unram_name']
            pass
        if 'sep' in print_mode:
            print_sep = print_mode['sep']
        if 'alphabet' in print_mode:
            print_alphabet = print_mode['alphabet']
        if 'max_ram_terms' in print_mode:
            print_max_terms = print_mode['max_ram_terms']
        if 'max_terms' in print_mode:
            print_max_terms = print_mode['max_terms']
        if 'show_prec' in print_mode:
            show_prec = print_mode['show_prec']
        if 'mode' in print_mode:
            print_mode = print_mode['mode']
        else:
            print_mode = None
    if print_mode is None:
        print_mode = padic_printing._printer_defaults.mode()
    if print_pos is None:
        print_pos = not padic_printing._printer_defaults.allow_negatives()
    if print_sep is None:
        print_sep = padic_printing._printer_defaults.sep()
    if print_alphabet is None:
        print_alphabet = padic_printing._printer_defaults.alphabet()
    if print_max_terms is None:
        print_max_terms = padic_printing._printer_defaults.max_series_terms()

    # We eliminate irrelevant print options (e.g. print_pos if p = 2)
    if p == 2 or print_mode == 'digits':
        print_pos = True  # we want this hard-coded so that we don't get duplicate parents if the keys differ.
    if print_mode == 'digits':
        print_ram_name = None
        print_alphabet = print_alphabet[:p]
    else:
        print_alphabet = []
    if print_mode != 'bars':
        print_sep = '|'
    if print_mode in ['terse', 'val-unit']:
        print_max_terms = -1

    if isinstance(names, tuple):
        names = names[0]
    if names is None and print_ram_name is None:
        name = str(p)
    elif names is not None and print_ram_name is not None:
        if not isinstance(names, str):
            names = str(names)
        if not isinstance(print_ram_name, str):
            print_ram_name = str(print_ram_name)
        if names != print_ram_name:
            raise ValueError("If both names (%s) and print_ram_name (%s) are specified, they must agree" % (names, print_ram_name))
        name = names
    else:
        if names is None:
            names = print_ram_name
        if isinstance(names, str):
            name = names
        else:
            name = str(names)
    if type not in valid_types:
        raise ValueError("type must be %s" % (", ".join(valid_types)))
    show_prec = _canonicalize_show_prec(type, print_mode, show_prec)
    key = (p, prec, type, print_mode, name, print_pos, print_sep, tuple(print_alphabet), print_max_terms, show_prec, label)
    return key

#######################################################################################################
#
#  p-adic Fields
#  Qp -- base field
#  Qq -- unramified extension field of Qp
#  QpCR, QpLC, QpLF, QqCR -- shortcuts for capped relative and lattice versions of Qp and Qq
#
#######################################################################################################


padic_field_cache = {}
DEFAULT_PREC = Integer(20)


class Qp_class(UniqueFactory):
    r"""
    A creation function for `p`-adic fields.

    INPUT:

    - ``p`` -- integer: the `p` in `\QQ_p`

    - ``prec`` -- integer (default: ``20``) the precision cap of the field.
      In the lattice capped case, ``prec`` can either be a
      pair (``relative_cap``, ``absolute_cap``) or an integer
      (understood at relative cap).
      In the relaxed case, ``prec`` can be either a
      pair (``default_prec``, ``halting_prec``) or an integer
      (understood at default precision).
      Except in the floating point case, individual elements keep track of
      their own precision.  See TYPES and PRECISION below.

    - ``type`` -- string (default: ``'capped-rel'``) Valid types are
      ``'capped-rel'``, ``'floating-point'``, ``'lattice-cap'``, ``'lattice-float'``.
      See TYPES and PRECISION below

    - ``print_mode`` -- string (default: ``None``).  Valid modes are 'series',
      'val-unit', 'terse', 'digits', and 'bars'. See PRINTING below

    - ``names`` -- string or tuple (defaults to a string representation of
      `p`).  What to use whenever `p` is printed.

    - ``ram_name`` -- string.  Another way to specify the name; for
      consistency with the ``Qq`` and ``Zq`` and extension functions.

    - ``print_pos`` -- bool (default ``None``) Whether to only use positive
      integers in the representations of elements. See PRINTING below.

    - ``print_sep`` -- string (default ``None``) The separator character used
      in the ``'bars'`` mode. See PRINTING below.

    - ``print_alphabet`` -- tuple (default ``None``) The encoding into digits
      for use in the 'digits' mode. See PRINTING below.

    - ``print_max_terms`` -- integer (default ``None``) The maximum number of
      terms shown.  See PRINTING below.

    - ``show_prec`` -- a boolean or a string (default ``None``) Specify how
      the precision is printed. See PRINTING below.

    - ``check`` -- bool (default ``True``) whether to check if `p` is prime.
      Non-prime input may cause seg-faults (but can also be useful for
      base n expansions for example)

    - ``label`` -- string (default ``None``) used for lattice precision to
      create parents with different lattices.

    OUTPUT:

    - The corresponding `p`-adic field.

    TYPES AND PRECISION:

    There are two main types of precision for a `p`-adic element.
    The first is relative precision, which gives the number of known
    `p`-adic digits::

        sage: R = Qp(5, 20, 'capped-rel', 'series'); a = R(675); a
        2*5^2 + 5^4 + O(5^22)
        sage: a.precision_relative()
        20

    The second type of precision is absolute precision, which gives
    the power of `p` that this element is defined modulo::

        sage: a.precision_absolute()
        22

    There are several types of `p`-adic fields, depending on the methods
    used for tracking precision. Namely, we have:

    - capped relative fields (``type='capped-rel'``)

    - capped absolute fields (``type='capped-abs'``)

    - fixed modulus fields (``type='fixed-mod'``)

    - floating point fields (``type='floating-point'``)

    - lattice precision fields (``type='lattice-cap'`` or ``type='lattice-float'``)

    - exact fields with relaxed arithmetics (``type='relaxed'``)

    In the capped relative case, the relative precision of an element
    is restricted to be at most a certain value, specified at the
    creation of the field.  Individual elements also store their own
    precision, so the effect of various arithmetic operations on
    precision is tracked.  When you cast an exact element into a
    capped relative field, it truncates it to the precision cap of the
    field. ::

        sage: R = Qp(5, 5, 'capped-rel', 'series'); a = R(4006); a
        1 + 5 + 2*5^3 + 5^4 + O(5^5)
        sage: b = R(4025); b
        5^2 + 2*5^3 + 5^4 + 5^5 + O(5^7)
        sage: a + b
        1 + 5 + 5^2 + 4*5^3 + 2*5^4 + O(5^5)

    In the floating point case, elements do not track their
    precision, but the relative precision of elements is truncated
    during arithmetic to the precision cap of the field.

    In the lattice case, precision on elements is tracked by a global
    lattice that is updated after every operation, yielding better
    precision behavior at the cost of higher memory and runtime usage.
    We refer to the documentation of the function :func:`ZpLC` for a
    small demonstration of the capabilities of this precision model.

    Finally, the model for relaxed `p`-adics is quite different from any of
    the other types. In addition to storing a finite approximation, one
    also stores a method for increasing the precision.
    A quite interesting feature with relaxed `p`-adics is the possibility to
    create (in some cases) self-referent numbers, that are numbers whose
    `n`-th digit is defined by the previous ones.
    We refer to the documentation of the function :func:`ZpL` for a
    small demonstration of the capabilities of this precision model.

    PRINTING:

    There are many different ways to print `p`-adic elements.  The way
    elements of a given field print is controlled by options passed in
    at the creation of the field.  There are five basic printing modes
    (series, val-unit, terse, digits and bars), as well as various
    options that either hide some information in the print
    representation or sometimes make print representations more
    compact.  Note that the printing options affect whether different
    `p`-adic fields are considered equal.

    1. **series**: elements are displayed as series in `p`. ::

        sage: R = Qp(5, print_mode='series'); a = R(70700); a
        3*5^2 + 3*5^4 + 2*5^5 + 4*5^6 + O(5^22)
        sage: b = R(-70700); b
        2*5^2 + 4*5^3 + 5^4 + 2*5^5 + 4*5^7 + 4*5^8 + 4*5^9 + 4*5^10 + 4*5^11 + 4*5^12 + 4*5^13 + 4*5^14 + 4*5^15 + 4*5^16 + 4*5^17 + 4*5^18 + 4*5^19 + 4*5^20 + 4*5^21 + O(5^22)

      *print_pos* controls whether negatives can be used in the
      coefficients of powers of `p`. ::

        sage: S = Qp(5, print_mode='series', print_pos=False); a = S(70700); a
        -2*5^2 + 5^3 - 2*5^4 - 2*5^5 + 5^7 + O(5^22)
        sage: b = S(-70700); b
        2*5^2 - 5^3 + 2*5^4 + 2*5^5 - 5^7 + O(5^22)

      *print_max_terms* limits the number of terms that appear. ::

        sage: T = Qp(5, print_mode='series', print_max_terms=4); b = R(-70700); repr(b)
        '2*5^2 + 4*5^3 + 5^4 + 2*5^5 + ... + O(5^22)'

      *names* affects how the prime is printed. ::

        sage: U.<p> = Qp(5); p
        p + O(p^21)

      *show_prec* determines how the precision is printed.
      It can be either 'none' (or equivalently ``False``), 'bigoh'
      (or equivalently ``True``) or 'bigoh'.
      The default is ``False`` for the ``'floating-point'`` type
      and ``True`` for all other types. ::

        sage: Qp(5)(6)
        1 + 5 + O(5^20)
        sage: Qp(5, show_prec='none')(6)
        1 + 5

        sage: QpFP(5)(6)
        1 + 5

      *print_sep* and *print_alphabet* have no effect in series mode.

      Note that print options affect equality::

        sage: R == S, R == T, R == U, S == T, S == U, T == U
        (False, False, False, False, False, False)

    2. **val-unit**: elements are displayed as p^k*u::

        sage: R = Qp(5, print_mode='val-unit'); a = R(70700); a
        5^2 * 2828 + O(5^22)
        sage: b = R(-707/5); b
        5^-1 * 95367431639918 + O(5^19)

      *print_pos* controls whether to use a balanced representation or
      not. ::

        sage: S = Qp(5, print_mode='val-unit', print_pos=False); b = S(-70700); b
        5^2 * (-2828) + O(5^22)

      *names* affects how the prime is printed. ::

        sage: T = Qp(5, print_mode='val-unit', names='pi'); a = T(70700); a
        pi^2 * 2828 + O(pi^22)

      *show_prec* determines how the precision is printed.
      It can be either 'none' (or equivalently ``False``) or 'bigoh'
      (or equivalently ``True``).
      The default is ``False`` for the ``'floating-point'`` type
      and ``True`` for all other types. ::

        sage: Qp(5, print_mode='val-unit', show_prec=False)(30)
        5 * 6

      *print_max_terms*, *print_sep* and *print_alphabet* have no effect.

      Equality again depends on the printing options::

        sage: R == S, R == T, S == T
        (False, False, False)

    3. **terse**: elements are displayed as an integer in base 10 or the
       quotient of an integer by a power of `p` (still in base 10)::

        sage: R = Qp(5, print_mode='terse'); a = R(70700); a
        70700 + O(5^22)
        sage: b = R(-70700); b
        2384185790944925 + O(5^22)
        sage: c = R(-707/5); c
        95367431639918/5 + O(5^19)

      The denominator, as of version 3.3, is always printed
      explicitly as a power of `p`, for predictability. ::

        sage: d = R(707/5^2); d
        707/5^2 + O(5^18)

      *print_pos* controls whether to use a balanced representation or not. ::

        sage: S = Qp(5, print_mode='terse', print_pos=False); b = S(-70700); b
        -70700 + O(5^22)
        sage: c = S(-707/5); c
        -707/5 + O(5^19)

      *name* affects how the name is printed. ::

        sage: T.<unif> = Qp(5, print_mode='terse'); c = T(-707/5); c
        95367431639918/unif + O(unif^19)
        sage: d = T(-707/5^10); d
        95367431639918/unif^10 + O(unif^10)

      *show_prec* determines how the precision is printed.
      It can be either 'none' (or equivalently ``False``) or 'bigoh'
      (or equivalently ``True``).
      The default is ``False`` for the ``'floating-point'`` type
      and ``True`` for all other types. ::

        sage: Qp(5, print_mode='terse', show_prec=False)(6)
        6

      *print_max_terms*, *print_sep* and *print_alphabet* have no effect.

      Equality depends on printing options::

        sage: R == S, R == T, S == T
        (False, False, False)

    4. **digits**: elements are displayed as a string of base `p` digits

      Restriction: you can only use the digits printing mode for
      small primes.  Namely, `p` must be less than the length of the
      alphabet tuple (default alphabet has length 62). ::

        sage: R = Qp(5, print_mode='digits'); a = R(70700); repr(a)
        '...0000000000000004230300'
        sage: b = R(-70700); repr(b)
        '...4444444444444440214200'
        sage: c = R(-707/5); repr(c)
        '...4444444444444443413.3'
        sage: d = R(-707/5^2); repr(d)
        '...444444444444444341.33'

      Observe that the significant 0's are printed even if they are
      located in front of the number. On the contrary, unknown digits
      located after the comma appears as question marks.
      The precision can therefore be read in this mode as well.
      Here are more examples::

        sage: p = 7
        sage: K = Qp(p, prec=10, print_mode='digits')
        sage: repr(K(1))
        '...0000000001'
        sage: repr(K(p^2))
        '...000000000100'
        sage: repr(K(p^-5))
        '...00000.00001'
        sage: repr(K(p^-20))
        '...?.??????????0000000001'

      *print_max_terms* limits the number of digits that are printed.
      Note that if the valuation of the element is very negative, more
      digits will be printed. ::

        sage: S = Qp(5, print_max_terms=4); S(-70700)
        2*5^2 + 4*5^3 + 5^4 + 2*5^5 + ... + O(5^22)
        sage: S(-707/5^2)
        3*5^-2 + 3*5^-1 + 1 + 4*5 + ... + O(5^18)
        sage: S(-707/5^6)
        3*5^-6 + 3*5^-5 + 5^-4 + 4*5^-3 + ... + O(5^14)
        sage: S(-707/5^6, absprec=-2)
        3*5^-6 + 3*5^-5 + 5^-4 + 4*5^-3 + O(5^-2)
        sage: S(-707/5^4)
        3*5^-4 + 3*5^-3 + 5^-2 + 4*5^-1 + ... + O(5^16)

      *print_alphabet* controls the symbols used to substitute for digits
      greater than 9.

      Defaults to ('0', '1', '2', '3', '4', '5', '6', '7', '8', '9', 'A', 'B', 'C', 'D', 'E', 'F', 'G', 'H', 'I', 'J', 'K', 'L', 'M', 'N', 'O', 'P', 'Q', 'R', 'S', 'T', 'U', 'V', 'W', 'X', 'Y', 'Z', 'a', 'b', 'c', 'd', 'e', 'f', 'g', 'h', 'i', 'j', 'k', 'l', 'm', 'n', 'o', 'p', 'q', 'r', 's', 't', 'u', 'v', 'w', 'x', 'y', 'z')::

        sage: T = Qp(5, print_mode='digits', print_alphabet=('1', '2', '3', '4', '5')); repr(T(-70700))
        '...5555555555555551325311'

      *show_prec* determines how the precision is printed.
      It can be either 'none' (or equivalently ``False``), 'dots'
      (or equivalently ``True``) or 'bigoh'.
      The default is ``False`` for the ``'floating-point'`` type
      and ``True`` for all other types. ::

        sage: repr(Zp(5, print_mode='digits', show_prec=True)(6))
        '...00000000000000000011'

        sage: repr(Zp(5, print_mode='digits', show_prec='bigoh')(6))
        '11 + O(5^20)'

      *print_pos*, *name* and *print_sep* have no effect.

      Equality depends on printing options::

        sage: R == S, R == T, S == T
        (False, False, False)

    5. **bars**: elements are displayed as a string of base `p` digits
       with separators::

        sage: R = Qp(5, print_mode='bars'); a = R(70700); repr(a)
        '...4|2|3|0|3|0|0'
        sage: b = R(-70700); repr(b)
        '...4|4|4|4|4|4|4|4|4|4|4|4|4|4|4|0|2|1|4|2|0|0'
        sage: d = R(-707/5^2); repr(d)
        '...4|4|4|4|4|4|4|4|4|4|4|4|4|4|4|3|4|1|.|3|3'

      Again, note that it's not possible to read off the precision from the representation in this mode.

      *print_pos* controls whether the digits can be negative. ::

        sage: S = Qp(5, print_mode='bars', print_pos=False); b = S(-70700); repr(b)
        '...-1|0|2|2|-1|2|0|0'

      *print_max_terms* limits the number of digits that are printed.
      Note that if the valuation of the element is very negative, more
      digits will be printed. ::

        sage: T = Qp(5, print_max_terms=4); T(-70700)
        2*5^2 + 4*5^3 + 5^4 + 2*5^5 + ... + O(5^22)
        sage: T(-707/5^2)
        3*5^-2 + 3*5^-1 + 1 + 4*5 + ... + O(5^18)
        sage: T(-707/5^6)
        3*5^-6 + 3*5^-5 + 5^-4 + 4*5^-3 + ... + O(5^14)
        sage: T(-707/5^6, absprec=-2)
        3*5^-6 + 3*5^-5 + 5^-4 + 4*5^-3 + O(5^-2)
        sage: T(-707/5^4)
        3*5^-4 + 3*5^-3 + 5^-2 + 4*5^-1 + ... + O(5^16)

      *print_sep* controls the separation character. ::

        sage: U = Qp(5, print_mode='bars', print_sep=']['); a = U(70700); repr(a)
        '...4][2][3][0][3][0][0'

      *show_prec* determines how the precision is printed.
      It can be either 'none' (or equivalently ``False``), 'dots'
      (or equivalently ``True``) or 'bigoh'
      The default is ``False`` for the ``'floating-point'`` type
      and ``True`` for all other types. ::

        sage: repr(Qp(5, print_mode='bars', show_prec='bigoh')(6))
        '...1|1 + O(5^20)'

      *name* and *print_alphabet* have no effect.

      Equality depends on printing options::

        sage: R == S, R == T, R == U, S == T, S == U, T == U
        (False, False, False, False, False, False)

    EXAMPLES::

        sage: K = Qp(15, check=False); a = K(999); a
        9 + 6*15 + 4*15^2 + O(15^20)
    """

    def create_key(self, p, prec=None, type='capped-rel', print_mode=None,
                   names=None, ram_name=None, print_pos=None,
                   print_sep=None, print_alphabet=None, print_max_terms=None, show_prec=None, check=True,
                   label=None):   # label is specific to Lattice precision
        r"""
        Creates a key from input parameters for ``Qp``.

        See the documentation for ``Qp`` for more information.

        TESTS::

            sage: Qp.create_key(5, 40)
            (5, 40, 'capped-rel', 'series', '5', True, '|', (), -1, 'bigoh', None)
        """
        if isinstance(names, (int, Integer)):
            # old pickle; names is what used to be halt.
            names = ram_name
            ram_name = print_pos
            print_pos = print_sep
            print_alphabet = print_max_terms
            print_max_terms = check
            check = True
        if label is not None and type not in ['lattice-cap', 'lattice-float']:
            raise ValueError("label keyword only supported for lattice precision")
        return get_key_base(p, prec, type, print_mode, names, ram_name, print_pos, print_sep, print_alphabet, print_max_terms, show_prec, check,
                            ['capped-rel', 'floating-point', 'lattice-cap', 'lattice-float', 'relaxed'], label)

    def create_object(self, version, key):
        r"""
        Creates an object using a given key.

        See the documentation for ``Qp`` for more information.

        TESTS::

            sage: Qp.create_object((3, 4, 2), (5, 41, 'capped-rel', 'series', '5', True, '|', (), -1))
            5-adic Field with capped relative precision 41
        """
        if version[0] < 3 or (version[0] == 3 and version[1] < 2) or (version[0] == 3 and version[1] == 2 and version[2] < 3):
            p, prec, type, print_mode, name = key
            print_pos, print_sep, print_alphabet, print_max_terms = None, None, None, None
        elif version[0] < 8:
            p, prec, type, print_mode, name, print_pos, print_sep, print_alphabet, print_max_terms = key
            show_prec = None
            label = None
        else:
            p, prec, type, print_mode, name, print_pos, print_sep, print_alphabet, print_max_terms, show_prec, label = key
        if (version[0] < 4 or (len(version) > 1 and version[0] == 4 and version[1] < 5) or
                (len(version) > 2 and version[0] == 4 and version[1] == 5 and version[2] < 3)):
            # keys changed in order to reduce irrelevant duplications: e.g. two Qps with print_mode 'series'
            # that are identical except for different 'print_alphabet' now return the same object.
            key = get_key_base(p, prec, type, print_mode, name, None, print_pos, print_sep, print_alphabet,
                               print_max_terms, None, False, ['capped-rel', 'fixed-mod', 'capped-abs'])
            try:
                obj = self._cache[version, key]()
                if obj is not None:
                    return obj
            except KeyError:
                pass
            p, prec, type, print_mode, name, print_pos, print_sep, print_alphabet, print_max_terms, show_prec, label = key

        if type == 'capped-rel':
            if print_mode == 'terse':
                return pAdicFieldCappedRelative(p, prec, {'mode': print_mode, 'pos': print_pos, 'sep': print_sep, 'alphabet': print_alphabet,
                                                          'ram_name': name, 'max_terse_terms': print_max_terms, 'show_prec': show_prec}, name)
            else:
                return pAdicFieldCappedRelative(p, prec, {'mode': print_mode, 'pos': print_pos, 'sep': print_sep, 'alphabet': print_alphabet,
                                                          'ram_name': name, 'max_ram_terms': print_max_terms, 'show_prec': show_prec}, name)
        elif type == 'floating-point':
            if print_mode == 'terse':
                return pAdicFieldFloatingPoint(p, prec, {'mode': print_mode, 'pos': print_pos, 'sep': print_sep, 'alphabet': print_alphabet,
                                                         'ram_name': name, 'max_terse_terms': print_max_terms, 'show_prec': show_prec}, name)
            else:
                return pAdicFieldFloatingPoint(p, prec, {'mode': print_mode, 'pos': print_pos, 'sep': print_sep, 'alphabet': print_alphabet,
                                                         'ram_name': name, 'max_ram_terms': print_max_terms, 'show_prec': show_prec}, name)
        elif type == 'relaxed':
            if print_mode == 'terse':
                return pAdicFieldRelaxed(p, prec, {'mode': print_mode, 'pos': print_pos, 'sep': print_sep, 'alphabet': print_alphabet,
                                                   'ram_name': name, 'max_terse_terms': print_max_terms, 'show_prec': show_prec}, name)
            else:
                return pAdicFieldRelaxed(p, prec, {'mode': print_mode, 'pos': print_pos, 'sep': print_sep, 'alphabet': print_alphabet,
                                                   'ram_name': name, 'max_ram_terms': print_max_terms, 'show_prec': show_prec}, name)
        elif type[:8] == 'lattice-':
            subtype = type[8:]
            if print_mode == 'terse':
                return pAdicFieldLattice(p, prec, subtype, {'mode': print_mode, 'pos': print_pos, 'sep': print_sep, 'alphabet': print_alphabet,
                                                            'ram_name': name, 'max_terse_terms': print_max_terms, 'show_prec': show_prec}, name, label)
            else:
                return pAdicFieldLattice(p, prec, subtype, {'mode': print_mode, 'pos': print_pos, 'sep': print_sep, 'alphabet': print_alphabet,
                                                            'ram_name': name, 'max_ram_terms': print_max_terms, 'show_prec': show_prec}, name, label)
        else:
            raise ValueError("unexpected type")


Qp = Qp_class("Qp")


######################################################
# Qq -- unramified extensions
######################################################
def Qq(q, prec=None, type='capped-rel', modulus=None, names=None,
       print_mode=None, ram_name=None, res_name=None, print_pos=None,
       print_sep=None, print_max_ram_terms=None,
       print_max_unram_terms=None, print_max_terse_terms=None, show_prec=None, check=True, implementation='FLINT'):
    r"""
    Given a prime power `q = p^n`, return the unique unramified
    extension of `\QQ_p` of degree `n`.

    INPUT:

    - ``q`` -- integer, list, tuple or ``Factorization`` object. If ``q`` is an
      integer, it is the prime power `q` in `\QQ_q`. If ``q`` is a
      ``Factorization`` object, it is the factorization of the prime power `q`.
      As a tuple it is the pair ``(p, n)``, and as a list it is a single
      element list ``[(p, n)]``.

    - ``prec`` -- integer (default: ``20``) the precision cap of the field.
      Individual elements keep track of their own precision.  See
      TYPES and PRECISION below.

    - ``type`` -- string (default: ``'capped-rel'``) Valid types are
      ``'capped-rel'``, ``'floating-point'``, ``'lattice-cap'``
      and ``'lattice-float'``.  See TYPES and PRECISION below

    - ``modulus`` -- polynomial (default ``None``) A polynomial defining an
      unramified extension of `\QQ_p`.  See MODULUS below.

    - ``names`` -- string or tuple (``None`` is only allowed when `q=p`).  The
      name of the generator, reducing to a generator of the residue
      field.

    - ``print_mode`` -- string (default: ``None``).  Valid modes are ``'series'``,
      ``'val-unit'``, ``'terse'``, and ``'bars'``. See PRINTING below.

    - ``ram_name`` -- string (defaults to string representation of `p` if
      None).  ``ram_name`` controls how the prime is printed. See PRINTING
      below.

    - ``res_name`` -- string (defaults to ``None``, which corresponds to
      adding a ``'0'`` to the end of the name).  Controls how elements of
      the reside field print.

    - ``print_pos`` -- bool (default ``None``) Whether to only use positive
      integers in the representations of elements. See PRINTING below.

    - ``print_sep`` -- string (default ``None``) The separator character used
      in the ``'bars'`` mode. See PRINTING below.

    - ``print_max_ram_terms`` -- integer (default ``None``) The maximum number
      of powers of `p` shown.  See PRINTING below.

    - ``print_max_unram_terms`` -- integer (default ``None``) The maximum
      number of entries shown in a coefficient of `p`.  See PRINTING
      below.

    - ``print_max_terse_terms`` -- integer (default ``None``) The maximum
      number of terms in the polynomial representation of an element
      (using ``'terse'``).  See PRINTING below.

    - ``show_prec`` -- bool (default ``None``) whether to show the precision
      for elements.  See PRINTING below.

    - ``check`` -- bool (default ``True``) whether to check inputs.

    OUTPUT:

    - The corresponding unramified `p`-adic field.

    TYPES AND PRECISION:

    There are two types of precision for a `p`-adic element.  The first
    is relative precision, which gives the number of known `p`-adic
    digits::

        sage: R.<a> = Qq(25, 20, 'capped-rel', print_mode='series'); b = 25*a; b
        a*5^2 + O(5^22)
        sage: b.precision_relative()
        20

    The second type of precision is absolute precision, which gives
    the power of `p` that this element is defined modulo::

        sage: b.precision_absolute()
        22

    There are two types of unramified `p`-adic fields: capped relative
    fields, floating point fields.

    In the capped relative case, the relative precision of an element
    is restricted to be at most a certain value, specified at the
    creation of the field.  Individual elements also store their own
    precision, so the effect of various arithmetic operations on
    precision is tracked.  When you cast an exact element into a
    capped relative field, it truncates it to the precision cap of the
    field. ::

        sage: R.<a> = Qq(9, 5, 'capped-rel', print_mode='series'); b = (1+2*a)^4; b
        2 + (2*a + 2)*3 + (2*a + 1)*3^2 + O(3^5)
        sage: c = R(3249); c
        3^2 + 3^4 + 3^5 + 3^6 + O(3^7)
        sage: b + c
        2 + (2*a + 2)*3 + (2*a + 2)*3^2 + 3^4 + O(3^5)

    In the floating point case, elements do not track their
    precision, but the relative precision of elements is truncated
    during arithmetic to the precision cap of the field.

    MODULUS:

    The modulus needs to define an unramified extension of `\QQ_p`: when it
    is reduced to a polynomial over `\GF{p}` it should be irreducible.

    The modulus can be given in a number of forms.

    1. A **polynomial**.

      The base ring can be `\ZZ`, `\QQ`, `\ZZ_p`, `\QQ_p`, `\GF{p}`. ::

        sage: P.<x> = ZZ[]
        sage: R.<a> = Qq(27, modulus = x^3 + 2*x + 1); R.modulus()
        (1 + O(3^20))*x^3 + O(3^20)*x^2 + (2 + O(3^20))*x + 1 + O(3^20)
        sage: P.<x> = QQ[]
        sage: S.<a> = Qq(27, modulus = x^3 + 2*x + 1)
        sage: P.<x> = Zp(3)[]
        sage: T.<a> = Qq(27, modulus = x^3 + 2*x + 1)
        sage: P.<x> = Qp(3)[]
        sage: U.<a> = Qq(27, modulus = x^3 + 2*x + 1)
        sage: P.<x> = GF(3)[]
        sage: V.<a> = Qq(27, modulus = x^3 + 2*x + 1)

      Which form the modulus is given in has no effect on the unramified
      extension produced::

        sage: R == S, S == T, T == U, U == V
        (True, True, True, False)

      unless the precision of the modulus differs.  In the case of V,
      the modulus is only given to precision 1, so the resulting field
      has a precision cap of 1. ::

        sage: V.precision_cap()
        1
        sage: U.precision_cap()
        20
        sage: P.<x> = Qp(3)[]
        sage: modulus = x^3 + (2 + O(3^7))*x + (1 + O(3^10))
        sage: modulus
        (1 + O(3^20))*x^3 + (2 + O(3^7))*x + 1 + O(3^10)
        sage: W.<a> = Qq(27, modulus = modulus); W.precision_cap()
        7

    2. The modulus can also be given as a **symbolic expression**. ::

        sage: x = var('x')
        sage: X.<a> = Qq(27, modulus = x^3 + 2*x + 1); X.modulus()
        (1 + O(3^20))*x^3 + O(3^20)*x^2 + (2 + O(3^20))*x + 1 + O(3^20)
        sage: X == R
        True

      By default, the polynomial chosen is the standard lift of the
      generator chosen for `\GF{q}`. ::

        sage: GF(125, 'a').modulus()
        x^3 + 3*x + 3
        sage: Y.<a> = Qq(125); Y.modulus()
        (1 + O(5^20))*x^3 + O(5^20)*x^2 + (3 + O(5^20))*x + 3 + O(5^20)

      However, you can choose another polynomial if desired (as long as
      the reduction to `\GF{p}[x]` is irreducible). ::

        sage: P.<x> = ZZ[]
        sage: Z.<a> = Qq(125, modulus = x^3 + 3*x^2 + x + 1); Z.modulus()
        (1 + O(5^20))*x^3 + (3 + O(5^20))*x^2 + (1 + O(5^20))*x + 1 + O(5^20)
        sage: Y == Z
        False

    PRINTING:

    There are many different ways to print `p`-adic elements.  The way
    elements of a given field print is controlled by options passed in
    at the creation of the field.  There are four basic printing modes
    (``'series'``, ``'val-unit'``, ``'terse'`` and ``'bars'``; ``'digits'`` is not available), as
    well as various options that either hide some information in the
    print representation or sometimes make print representations more
    compact.  Note that the printing options affect whether different
    `p`-adic fields are considered equal.

    1. **series**: elements are displayed as series in `p`. ::

        sage: R.<a> = Qq(9, 20, 'capped-rel', print_mode='series'); (1+2*a)^4
        2 + (2*a + 2)*3 + (2*a + 1)*3^2 + O(3^20)
        sage: -3*(1+2*a)^4
        3 + a*3^2 + 3^3 + (2*a + 2)*3^4 + (2*a + 2)*3^5 + (2*a + 2)*3^6 + (2*a + 2)*3^7 + (2*a + 2)*3^8 + (2*a + 2)*3^9 + (2*a + 2)*3^10 + (2*a + 2)*3^11 + (2*a + 2)*3^12 + (2*a + 2)*3^13 + (2*a + 2)*3^14 + (2*a + 2)*3^15 + (2*a + 2)*3^16 + (2*a + 2)*3^17 + (2*a + 2)*3^18 + (2*a + 2)*3^19 + (2*a + 2)*3^20 + O(3^21)
        sage: ~(3*a+18)
        (a + 2)*3^-1 + 1 + 2*3 + (a + 1)*3^2 + 3^3 + 2*3^4 + (a + 1)*3^5 + 3^6 + 2*3^7 + (a + 1)*3^8 + 3^9 + 2*3^10 + (a + 1)*3^11 + 3^12 + 2*3^13 + (a + 1)*3^14 + 3^15 + 2*3^16 + (a + 1)*3^17 + 3^18 + O(3^19)

      *print_pos* controls whether negatives can be used in the
      coefficients of powers of `p`. ::

        sage: S.<b> = Qq(9, print_mode='series', print_pos=False); (1+2*b)^4
        -1 - b*3 - 3^2 + (b + 1)*3^3 + O(3^20)
        sage: -3*(1+2*b)^4
        3 + b*3^2 + 3^3 + (-b - 1)*3^4 + O(3^21)

      *ram_name* controls how the prime is printed. ::

        sage: T.<d> = Qq(9, print_mode='series', ram_name='p'); 3*(1+2*d)^4
        2*p + (2*d + 2)*p^2 + (2*d + 1)*p^3 + O(p^21)

      *print_max_ram_terms* limits the number of powers of `p` that appear. ::

        sage: U.<e> = Qq(9, print_mode='series', print_max_ram_terms=4); repr(-3*(1+2*e)^4)
        '3 + e*3^2 + 3^3 + (2*e + 2)*3^4 + ... + O(3^21)'

      *print_max_unram_terms* limits the number of terms that appear in a
      coefficient of a power of `p`. ::

        sage: V.<f> = Qq(128, prec = 8, print_mode='series'); repr((1+f)^9)
        '(f^3 + 1) + (f^5 + f^4 + f^3 + f^2)*2 + (f^6 + f^5 + f^4 + f + 1)*2^2 + (f^5 + f^4 + f^2 + f + 1)*2^3 + (f^6 + f^5 + f^4 + f^3 + f^2 + f + 1)*2^4 + (f^5 + f^4)*2^5 + (f^6 + f^5 + f^4 + f^3 + f + 1)*2^6 + (f + 1)*2^7 + O(2^8)'
        sage: V.<f> = Qq(128, prec = 8, print_mode='series', print_max_unram_terms = 3); repr((1+f)^9)
        '(f^3 + 1) + (f^5 + f^4 + ... + f^2)*2 + (f^6 + f^5 + ... + 1)*2^2 + (f^5 + f^4 + ... + 1)*2^3 + (f^6 + f^5 + ... + 1)*2^4 + (f^5 + f^4)*2^5 + (f^6 + f^5 + ... + 1)*2^6 + (f + 1)*2^7 + O(2^8)'
        sage: V.<f> = Qq(128, prec = 8, print_mode='series', print_max_unram_terms = 2); repr((1+f)^9)
        '(f^3 + 1) + (f^5 + ... + f^2)*2 + (f^6 + ... + 1)*2^2 + (f^5 + ... + 1)*2^3 + (f^6 + ... + 1)*2^4 + (f^5 + f^4)*2^5 + (f^6 + ... + 1)*2^6 + (f + 1)*2^7 + O(2^8)'
        sage: V.<f> = Qq(128, prec = 8, print_mode='series', print_max_unram_terms = 1); repr((1+f)^9)
        '(f^3 + ...) + (f^5 + ...)*2 + (f^6 + ...)*2^2 + (f^5 + ...)*2^3 + (f^6 + ...)*2^4 + (f^5 + ...)*2^5 + (f^6 + ...)*2^6 + (f + ...)*2^7 + O(2^8)'
        sage: V.<f> = Qq(128, prec = 8, print_mode='series', print_max_unram_terms = 0); repr((1+f)^9 - 1 - f^3)
        '(...)*2 + (...)*2^2 + (...)*2^3 + (...)*2^4 + (...)*2^5 + (...)*2^6 + (...)*2^7 + O(2^8)'

      *show_prec* determines how the precision is printed.
      It can be either 'none' (or equivalently ``False``), 'bigoh'
      (or equivalently ``True``).
      The default is ``False`` for the ``'floating-point'`` type
      and ``True`` for all other types. ::

        sage: U.<e> = Qq(9, 2, show_prec=False); repr(-3*(1+2*e)^4)
        '3 + e*3^2'

      *print_sep* and *print_max_terse_terms* have no effect.

      Note that print options affect equality::

        sage: R == S, R == T, R == U, R == V, S == T, S == U, S == V, T == U, T == V, U == V
        (False, False, False, False, False, False, False, False, False, False)

    2. **val-unit**: elements are displayed as `p^k u`::

        sage: R.<a> = Qq(9, 7, print_mode='val-unit'); b = (1+3*a)^9 - 1; b
        3^3 * (15 + 64*a) + O(3^7)
        sage: ~b
        3^-3 * (41 + a) + O(3)

      *print_pos* controls whether to use a balanced representation or
      not. ::

        sage: S.<a> = Qq(9, 7, print_mode='val-unit', print_pos=False); b = (1+3*a)^9 - 1; b
        3^3 * (15 - 17*a) + O(3^7)
        sage: ~b
        3^-3 * (-40 + a) + O(3)

      *ram_name* affects how the prime is printed. ::

        sage: A.<x> = Qp(next_prime(10^6), print_mode='val-unit')[]
        sage: T.<a> = Qq(next_prime(10^6)^3, 4, print_mode='val-unit', ram_name='p', modulus=x^3+385831*x^2+106556*x+321036); b = ~(next_prime(10^6)^2*(a^2 + a - 4)); b
        p^-2 * (503009563508519137754940 + 704413692798200940253892*a + 968097057817740999537581*a^2) + O(p^2)
        sage: b * (a^2 + a - 4)
        p^-2 * 1 + O(p^2)

      *print_max_terse_terms* controls how many terms of the polynomial
      appear in the unit part. ::

        sage: U.<a> = Qq(17^4, 6, print_mode='val-unit', print_max_terse_terms=3); b = ~(17*(a^3-a+14)); b
        17^-1 * (22110411 + 11317400*a + 20656972*a^2 + ...) + O(17^5)
        sage: b*17*(a^3-a+14)
        1 + O(17^6)

      *show_prec* determines how the precision is printed.
      It can be either 'none' (or equivalently ``False``), 'bigoh'
      (or equivalently ``True``).
      The default is ``False`` for the ``'floating-point'`` type
      and ``True`` for all other types. ::

        sage: U.<e> = Qq(9, 2, print_mode='val-unit', show_prec=False); repr(-3*(1+2*e)^4)
        '3 * (1 + 3*e)'

      *print_sep*, *print_max_ram_terms* and *print_max_unram_terms* have no
      effect.

      Equality again depends on the printing options::

        sage: R == S, R == T, R == U, S == T, S == U, T == U
        (False, False, False, False, False, False)

    3. **terse**: elements are displayed as a polynomial of degree less
       than the degree of the extension. ::

        sage: R.<a> = Qq(125, print_mode='terse')
        sage: (a+5)^177
        68210977979428 + 90313850704069*a + 73948093055069*a^2 + O(5^20)
        sage: (a/5+1)^177
        68210977979428/5^177 + 90313850704069/5^177*a + 73948093055069/5^177*a^2 + O(5^-157)

      As of version 3.3, if coefficients of the polynomial are
      non-integral, they are always printed with an explicit power of `p`
      in the denominator. ::

        sage: 5*a + a^2/25
        5*a + 1/5^2*a^2 + O(5^18)

      *print_pos* controls whether to use a balanced representation or
      not. ::

        sage: (a-5)^6
        22864 + 95367431627998*a + 8349*a^2 + O(5^20)
        sage: S.<a> = Qq(125, print_mode='terse', print_pos=False); b = (a-5)^6; b
        22864 - 12627*a + 8349*a^2 + O(5^20)
        sage: (a - 1/5)^6
        -20624/5^6 + 18369/5^5*a + 1353/5^3*a^2 + O(5^14)

      *ram_name* affects how the prime is printed. ::

        sage: T.<a> = Qq(125, print_mode='terse', ram_name='p'); (a - 1/5)^6
        95367431620001/p^6 + 18369/p^5*a + 1353/p^3*a^2 + O(p^14)

      *print_max_terse_terms* controls how many terms of the polynomial
      are shown. ::

        sage: U.<a> = Qq(625, print_mode='terse', print_max_terse_terms=2); (a-1/5)^6
        106251/5^6 + 49994/5^5*a + ... + O(5^14)

      *show_prec* determines how the precision is printed.
      It can be either 'none' (or equivalently ``False``), 'bigoh'
      (or equivalently ``True``).
      The default is ``False`` for the ``'floating-point'`` type
      and ``True`` for all other types. ::

        sage: U.<e> = Qq(9, 2, print_mode='terse', show_prec=False); repr(-3*(1+2*e)^4)
        '3 + 9*e'

      *print_sep*, *print_max_ram_terms* and *print_max_unram_terms* have no
      effect.

      Equality again depends on the printing options::

        sage: R == S, R == T, R == U, S == T, S == U, T == U
        (False, False, False, False, False, False)

    4. **digits**: This print mode is not available when the residue
       field is not prime.

       It might make sense to have a dictionary for small fields, but
       this isn't implemented.

    5. **bars**: elements are displayed in a similar fashion to
       series, but more compactly. ::

        sage: R.<a> = Qq(125); (a+5)^6
        (4*a^2 + 3*a + 4) + (3*a^2 + 2*a)*5 + (a^2 + a + 1)*5^2 + (3*a + 2)*5^3 + (3*a^2 + a + 3)*5^4 + (2*a^2 + 3*a + 2)*5^5 + O(5^20)
        sage: R.<a> = Qq(125, print_mode='bars', prec=8); repr((a+5)^6)
        '...[2, 3, 2]|[3, 1, 3]|[2, 3]|[1, 1, 1]|[0, 2, 3]|[4, 3, 4]'
        sage: repr((a-5)^6)
        '...[0, 4]|[1, 4]|[2, 0, 2]|[1, 4, 3]|[2, 3, 1]|[4, 4, 3]|[2, 4, 4]|[4, 3, 4]'

      Note that elements with negative valuation are shown with a
      decimal point at valuation 0. ::

        sage: repr((a+1/5)^6)
        '...[3]|[4, 1, 3]|.|[1, 2, 3]|[3, 3]|[0, 0, 3]|[0, 1]|[0, 1]|[1]'
        sage: repr((a+1/5)^2)
        '...[0, 0, 1]|.|[0, 2]|[1]'

      If not enough precision is known, ``'?'`` is used instead. ::

        sage: repr((a+R(1/5, relprec=3))^7)
        '...|.|?|?|?|?|[0, 1, 1]|[0, 2]|[1]'

      Note that it's not possible to read off the precision from the
      representation in this mode. ::

        sage: b = a + 3; repr(b)
        '...[3, 1]'
        sage: c = a + R(3, 4); repr(c)
        '...[3, 1]'
        sage: b.precision_absolute()
        8
        sage: c.precision_absolute()
        4

      *print_pos* controls whether the digits can be negative. ::

        sage: S.<a> = Qq(125, print_mode='bars', print_pos=False); repr((a-5)^6)
        '...[1, -1, 1]|[2, 1, -2]|[2, 0, -2]|[-2, -1, 2]|[0, 0, -1]|[-2]|[-1, -2, -1]'
        sage: repr((a-1/5)^6)
        '...[0, 1, 2]|[-1, 1, 1]|.|[-2, -1, -1]|[2, 2, 1]|[0, 0, -2]|[0, -1]|[0, -1]|[1]'

      *print_max_ram_terms* controls the maximum number of "digits" shown.
      Note that this puts a cap on the relative precision, not the
      absolute precision. ::

        sage: T.<a> = Qq(125, print_max_ram_terms=3, print_pos=False); (a-5)^6
        (-a^2 - 2*a - 1) - 2*5 - a^2*5^2 + ... + O(5^20)
        sage: 5*(a-5)^6 + 50
        (-a^2 - 2*a - 1)*5 - a^2*5^3 + (2*a^2 - a - 2)*5^4 + ... + O(5^21)

      *print_sep* controls the separating character (``'|'`` by default). ::

        sage: U.<a> = Qq(625, print_mode='bars', print_sep=''); b = (a+5)^6; repr(b)
        '...[0, 1][4, 0, 2][3, 2, 2, 3][4, 2, 2, 4][0, 3][1, 1, 3][3, 1, 4, 1]'

      *print_max_unram_terms* controls how many terms are shown in each
      "digit"::

        sage: with local_print_mode(U, {'max_unram_terms': 3}): repr(b)
        '...[0, 1][4,..., 0, 2][3,..., 2, 3][4,..., 2, 4][0, 3][1,..., 1, 3][3,..., 4, 1]'
        sage: with local_print_mode(U, {'max_unram_terms': 2}): repr(b)
        '...[0, 1][4,..., 2][3,..., 3][4,..., 4][0, 3][1,..., 3][3,..., 1]'
        sage: with local_print_mode(U, {'max_unram_terms': 1}): repr(b)
        '...[..., 1][..., 2][..., 3][..., 4][..., 3][..., 3][..., 1]'
        sage: with local_print_mode(U, {'max_unram_terms':0}): repr(b-75*a)
        '...[...][...][...][...][][...][...]'

      *show_prec* determines how the precision is printed.
      It can be either 'none' (or equivalently ``False``), 'dots'
      (or equivalently ``True``) or 'bigoh'
      The default is ``False`` for the ``'floating-point'`` type
      and ``True`` for all other types. ::

        sage: U.<e> = Qq(9, 2, print_mode='bars', show_prec=True); repr(-3*(1+2*e)^4)
        '...[0, 1]|[1]|[]'

      *ram_name* and *print_max_terse_terms* have no effect.

      Equality depends on printing options::

        sage: R == S, R == T, R == U, S == T, S == U, T == U
        (False, False, False, False, False, False)

    EXAMPLES:

    Unlike for ``Qp``, you can't create ``Qq(N)`` when ``N`` is not a prime power.

    However, you can use ``check=False`` to pass in a pair in order to not
    have to factor.  If you do so, you need to use names explicitly
    rather than the ``R.<a>`` syntax. ::

        sage: p = next_prime(2^123)
        sage: k = Qp(p)
        sage: R.<x> = k[]
        sage: K = Qq([(p, 5)], modulus=x^5 + x + 4, names='a', ram_name='p', print_pos=False, check=False)
        sage: K.0^5
        (-a - 4) + O(p^20)

    In tests on ``sage.math.washington.edu``, the creation of ``K`` as above took an
    average of 1.58ms, while::

        sage: K = Qq(p^5, modulus=x^5+x+4, names='a', ram_name='p', print_pos=False, check=True)

    took an average of 24.5ms.  Of course, with smaller primes these
    savings disappear.

    TESTS:

    Check that :trac:`8162` is resolved::

        sage: R = Qq([(5, 3)], names="alpha", check=False); R
        5-adic Unramified Extension Field in alpha defined by x^3 + 3*x + 3
        sage: Qq((5, 3), names="alpha") is R
        True
        sage: Qq(125.factor(), names="alpha") is R
        True

    Check that :trac:`18606` is resolved::

        sage: x = QQ['x'].gen()
        sage: F = Qp(5, 20)
        sage: K0 = F.extension(x^2-F(13), names = 'g')
        sage: K1 = F.extension(x^2-13, names = 'g')
        sage: K0 is K1
        True
    """
    if is_Element(q):
        F = Integer(q).factor()
        if len(F) != 1:
            raise ValueError("q must be a prime power")
        q = F
    if isinstance(q, Factorization):
        if len(q) != 1:
            raise ValueError("q must be a factorization of a prime power")
        q = list(q)
    if not isinstance(q, (list, tuple)):
        raise TypeError("q must be an integer, list, tuple or Factorization")
    if len(q) != 2:
        if len(q) != 1:
            raise ValueError("q must have shape [(p, k)]")
        q = q[0]
    if len(q) != 2:
        raise ValueError("q must have shape (p, k)")
    if not isinstance(q, tuple):
        q = tuple(q)

    p, k = q
    if not isinstance(p, Integer):
        p = Integer(p)
    if not isinstance(k, Integer):
        k = Integer(k)

    if check:
        if not p.is_prime() or k <= 0:
            raise ValueError("q must be a prime power")

    if prec is not None and not isinstance(prec, Integer):
        prec = Integer(prec)

    base = Qp(p=p, prec=prec, type=type, print_mode=print_mode, names=ram_name, print_pos=print_pos,
              print_sep=print_sep, print_max_terms=print_max_ram_terms, show_prec=show_prec, check=check)

    if k == 1:
        return base

    if isinstance(names, (list, tuple)):
        if len(names) != 1:
            raise ValueError("must provide exactly one generator name")
        names = names[0]
    if names is None:
        raise TypeError("You must specify the name of the generator.")
    if not isinstance(names, str):
        names = str(names)

    if res_name is None:
        res_name = names + '0'

    if modulus is None:
        from sage.rings.finite_rings.finite_field_constructor import FiniteField as GF
        modulus = GF((p, k), res_name).modulus().change_ring(ZZ)
    return ExtensionFactory(base=base, modulus=modulus, prec=prec, print_mode=print_mode,
                            names=names, res_name=res_name, ram_name=ram_name, print_pos=print_pos,
                            print_sep=print_sep, print_max_ram_terms=print_max_ram_terms,
                            print_max_unram_terms=print_max_unram_terms,
                            print_max_terse_terms=print_max_terse_terms, show_prec=show_prec, check=check,
                            implementation=implementation)


######################################################
# Short constructor names for different types
######################################################
def QpCR(p, prec=None, *args, **kwds):
    r"""
    A shortcut function to create capped relative `p`-adic fields.

    Same functionality as ``Qp``.  See documentation for ``Qp`` for a
    description of the input parameters.

    EXAMPLES::

        sage: QpCR(5, 40)
        5-adic Field with capped relative precision 40
    """
    return Qp(p, prec, 'capped-rel', *args, **kwds)


def QpFP(p, prec=None, *args, **kwds):
    r"""
    A shortcut function to create floating point `p`-adic fields.

    Same functionality as ``Qp``.  See documentation for ``Qp`` for a
    description of the input parameters.

    EXAMPLES::

        sage: QpFP(5, 40)
        5-adic Field with floating precision 40
    """
    return Qp(p, prec, 'floating-point', *args, **kwds)


def QqCR(q, prec=None, *args, **kwds):
    r"""
    A shortcut function to create capped relative unramified `p`-adic
    fields.

    Same functionality as ``Qq``.  See documentation for ``Qq`` for a
    description of the input parameters.

    EXAMPLES::

        sage: R.<a> = QqCR(25, 40); R
        5-adic Unramified Extension Field in a defined by x^2 + 4*x + 2
    """
    return Qq(q, prec, 'capped-rel', *args, **kwds)


def QqFP(q, prec=None, *args, **kwds):
    r"""
    A shortcut function to create floating point unramified `p`-adic
    fields.

    Same functionality as ``Qq``.  See documentation for ``Qq`` for a
    description of the input parameters.

    EXAMPLES::

        sage: R.<a> = QqFP(25, 40); R
        5-adic Unramified Extension Field in a defined by x^2 + 4*x + 2
    """
    return Qq(q, prec, 'floating-point', *args, **kwds)


@experimental(23505)
def QpLC(p, prec=None, *args, **kwds):
    r"""
    A shortcut function to create `p`-adic fields with lattice precision.

    See :func:`ZpLC` for more information about this model of precision.

    EXAMPLES::

        sage: R = QpLC(2)
        sage: R
        2-adic Field with lattice-cap precision
    """
    return Qp(p, prec, 'lattice-cap', *args, **kwds)


@experimental(23505)
def QpLF(p, prec=None, *args, **kwds):
    r"""
    A shortcut function to create `p`-adic fields with lattice precision.

    See :func:`ZpLC` for more information about this model of precision.

    EXAMPLES::

        sage: R = QpLF(2)
        sage: R
        2-adic Field with lattice-float precision
    """
    return Qp(p, prec, 'lattice-float', *args, **kwds)


def QpER(p, prec=None, halt=None, secure=False, *args, **kwds):
    r"""
    A shortcut function to create relaxed `p`-adic fields.

    See :func:`ZpER` for more information about this model of precision.

    EXAMPLES::

        sage: R = QpER(2)
        sage: R
        2-adic Field handled with relaxed arithmetics
    """
    return Qp(p, (prec, halt, secure), 'relaxed', *args, **kwds)


#######################################################################################################
#
#  p-adic Rings
#  Zp -- base rings
#  Zq -- unramified extension ring of Zp
#  ZpCR, ZpCA, ZpFM, ZpL, ZqCR, ZqCA, ZqFM, ZqL -- shortcuts for precision-type versions of Zp and Zq
#
#######################################################################################################
class Zp_class(UniqueFactory):
    r"""
    A creation function for `p`-adic rings.

    INPUT:

    - ``p`` -- integer: the `p` in `\ZZ_p`

    - ``prec`` -- integer (default: ``20``) the precision cap of the
      ring.  In the lattice capped case, ``prec`` can either be a
      pair (``relative_cap``, ``absolute_cap``) or an integer
      (understood at relative cap).
      In the relaxed case, ``prec`` can be either a
      pair (``default_prec``, ``halting_prec``) or an integer
      (understood at default precision).
      Except for the fixed modulus and floating point cases, individual elements
      keep track of their own precision.  See TYPES and PRECISION
      below.

    - ``type`` -- string (default: ``'capped-rel'``) Valid types are
      ``'capped-rel'``, ``'capped-abs'``, ``'fixed-mod'``,
      ``'floating-point'``, ``'lattice-cap'``, ``'lattice-float'``, ``'relaxed'``
      See TYPES and PRECISION below

    - ``print_mode`` -- string (default: ``None``).  Valid modes are
      ``'series'``, ``'val-unit'``, ``'terse'``, ``'digits'``, and
      ``'bars'``. See PRINTING below

    - ``names`` -- string or tuple (defaults to a string
      representation of `p`).  What to use whenever `p` is printed.

    - ``print_pos`` -- bool (default ``None``) Whether to only use
      positive integers in the representations of elements. See
      PRINTING below.

    - ``print_sep`` -- string (default ``None``) The separator
      character used in the ``'bars'`` mode. See PRINTING below.

    - ``print_alphabet`` -- tuple (default ``None``) The encoding into
      digits for use in the ``'digits'`` mode. See PRINTING below.

    - ``print_max_terms`` -- integer (default ``None``) The maximum
      number of terms shown.  See PRINTING below.

    - ``show_prec`` -- bool (default ``None``) whether to show the precision
      for elements.  See PRINTING below.

    - ``check`` -- bool (default ``True``) whether to check if `p` is
      prime.  Non-prime input may cause seg-faults (but can also be
      useful for base `n` expansions for example)

    - ``label`` -- string (default ``None``) used for lattice precision to
      create parents with different lattices.

    OUTPUT:

    - The corresponding `p`-adic ring.

    TYPES AND PRECISION:

    There are two main types of precision.
    The first is relative precision; it gives the number of known
    `p`-adic digits::

        sage: R = Zp(5, 20, 'capped-rel', 'series'); a = R(675); a
        2*5^2 + 5^4 + O(5^22)
        sage: a.precision_relative()
        20

    The second type of precision is absolute precision, which gives
    the power of `p` that this element is defined modulo::

        sage: a.precision_absolute()
        22

    There are several types of `p`-adic rings, depending on the methods
    used for tracking precision. Namely, we have:

    - capped relative rings (``type='capped-rel'``)

    - capped absolute rings (``type='capped-abs'``)

    - fixed modulus rings (``type='fixed-mod'``)

    - floating point rings (``type='floating-point'``)

    - lattice precision rings (``type='lattice-cap'`` or ``type='lattice-float'``)

    - exact fields with relaxed arithmetics (``type='relaxed'``)

    In the capped relative case, the relative precision of an element
    is restricted to be at most a certain value, specified at the
    creation of the field.  Individual elements also store their own
    precision, so the effect of various arithmetic operations on
    precision is tracked.  When you cast an exact element into a
    capped relative field, it truncates it to the precision cap of the
    field. ::

        sage: R = Zp(5, 5, 'capped-rel', 'series'); a = R(4006); a
        1 + 5 + 2*5^3 + 5^4 + O(5^5)
        sage: b = R(4025); b
        5^2 + 2*5^3 + 5^4 + 5^5 + O(5^7)
        sage: a + b
        1 + 5 + 5^2 + 4*5^3 + 2*5^4 + O(5^5)

    In the capped absolute type, instead of having a cap on the
    relative precision of an element there is instead a cap on the
    absolute precision.  Elements still store their own precisions,
    and as with the capped relative case, exact elements are truncated
    when cast into the ring. ::

        sage: R = Zp(5, 5, 'capped-abs', 'series'); a = R(4005); a
        5 + 2*5^3 + 5^4 + O(5^5)
        sage: b = R(4025); b
        5^2 + 2*5^3 + 5^4 + O(5^5)
        sage: a * b
        5^3 + 2*5^4 + O(5^5)
        sage: (a * b) // 5^3
        1 + 2*5 + O(5^2)

    The fixed modulus type is the leanest of the `p`-adic rings: it is
    basically just a wrapper around `\ZZ / p^n \ZZ` providing a unified
    interface with the rest of the `p`-adics.  This is the type you
    should use if your sole interest is speed.  It does not track
    precision of elements. ::

        sage: R = Zp(5, 5, 'fixed-mod', 'series'); a = R(4005); a
        5 + 2*5^3 + 5^4
        sage: a // 5
        1 + 2*5^2 + 5^3

    The floating point case is similar to the fixed modulus type
    in that elements do not trac their own precision.  However, relative
    precision is truncated with each operation rather than absolute precision.

    On the contrary, the lattice type tracks precision using lattices
    and automatic differentiation. It is rather slow but provides sharp
    (often optimal) results regarding precision.
    We refer to the documentation of the function :func:`ZpLC` for a
    small demonstration of the capabilities of this precision model.

    Finally, the model for relaxed `p`-adics is quite different from any of
    the other types. In addition to storing a finite approximation, one
    also stores a method for increasing the precision.
    A quite interesting feature with relaxed `p`-adics is the possibility to
    create (in some cases) self-referent numbers, that are numbers whose
    `n`-th digit is defined by the previous ones.
    We refer to the documentation of the function :func:`ZpL` for a
    small demonstration of the capabilities of this precision model.

    PRINTING:

    There are many different ways to print `p`-adic elements.  The
    way elements of a given ring print is controlled by options
    passed in at the creation of the ring.  There are five basic
    printing modes (series, val-unit, terse, digits and bars), as
    well as various options that either hide some information in
    the print representation or sometimes make print
    representations more compact.  Note that the printing options
    affect whether different `p`-adic fields are considered equal.

    1. **series**: elements are displayed as series in `p`. ::

        sage: R = Zp(5, print_mode='series'); a = R(70700); a
        3*5^2 + 3*5^4 + 2*5^5 + 4*5^6 + O(5^22)
        sage: b = R(-70700); b
        2*5^2 + 4*5^3 + 5^4 + 2*5^5 + 4*5^7 + 4*5^8 + 4*5^9 + 4*5^10 + 4*5^11 + 4*5^12 + 4*5^13 + 4*5^14 + 4*5^15 + 4*5^16 + 4*5^17
        + 4*5^18 + 4*5^19 + 4*5^20 + 4*5^21 + O(5^22)

      *print_pos* controls whether negatives can be used in the
      coefficients of powers of `p`. ::

        sage: S = Zp(5, print_mode='series', print_pos=False); a = S(70700); a
        -2*5^2 + 5^3 - 2*5^4 - 2*5^5 + 5^7 + O(5^22)
        sage: b = S(-70700); b
        2*5^2 - 5^3 + 2*5^4 + 2*5^5 - 5^7 + O(5^22)

      *print_max_terms* limits the number of terms that appear. ::

        sage: T = Zp(5, print_mode='series', print_max_terms=4); b = R(-70700); b
        2*5^2 + 4*5^3 + 5^4 + 2*5^5 + ... + O(5^22)

      *names* affects how the prime is printed. ::

        sage: U.<p> = Zp(5); p
        p + O(p^21)

      *show_prec* determines how the precision is printed.
      It can be either 'none' (or equivalently ``False``), 'bigoh'
      (or equivalently ``True``).
      The default is ``False`` for the ``'floating-point'`` and
      ``'fixed-mod'`` types and ``True`` for all other types. ::

        sage: Zp(5, show_prec=False)(6)
        1 + 5

      *print_sep* and *print_alphabet* have no effect.

      Note that print options affect equality::

        sage: R == S, R == T, R == U, S == T, S == U, T == U
        (False, False, False, False, False, False)

    2. **val-unit**: elements are displayed as `p^k u`::

        sage: R = Zp(5, print_mode='val-unit'); a = R(70700); a
        5^2 * 2828 + O(5^22)
        sage: b = R(-707*5); b
        5 * 95367431639918 + O(5^21)

      *print_pos* controls whether to use a balanced representation or
      not. ::

        sage: S = Zp(5, print_mode='val-unit', print_pos=False); b = S(-70700); b
        5^2 * (-2828) + O(5^22)

      *names* affects how the prime is printed. ::

        sage: T = Zp(5, print_mode='val-unit', names='pi'); a = T(70700); a
        pi^2 * 2828 + O(pi^22)

      *show_prec* determines how the precision is printed.
      It can be either 'none' (or equivalently ``False``), 'bigoh'
      (or equivalently ``True``).
      The default is ``False`` for the ``'floating-point'`` and
      ``'fixed-mod'`` types and ``True`` for all other types. ::

        sage: Zp(5, print_mode='val-unit', show_prec=False)(30)
        5 * 6

      *print_max_terms*, *print_sep* and *print_alphabet* have no effect.

      Equality again depends on the printing options::

        sage: R == S, R == T, S == T
        (False, False, False)

    3. **terse**: elements are displayed as an integer in base 10::

        sage: R = Zp(5, print_mode='terse'); a = R(70700); a
        70700 + O(5^22)
        sage: b = R(-70700); b
        2384185790944925 + O(5^22)

      *print_pos* controls whether to use a balanced representation or not. ::

        sage: S = Zp(5, print_mode='terse', print_pos=False); b = S(-70700); b
        -70700 + O(5^22)

      *name* affects how the name is printed.  Note that this interacts
      with the choice of shorter string for denominators. ::

        sage: T.<unif> = Zp(5, print_mode='terse'); c = T(-707); c
        95367431639918 + O(unif^20)

      *show_prec* determines how the precision is printed.
      It can be either 'none' (or equivalently ``False``), 'bigoh'
      (or equivalently ``True``).
      The default is ``False`` for the ``'floating-point'`` and
      ``'fixed-mod'`` types and ``True`` for all other types. ::

        sage: Zp(5, print_mode='terse', show_prec=False)(30)
        30

      *print_max_terms*, *print_sep* and *print_alphabet* have no effect.

      Equality depends on printing options::

        sage: R == S, R == T, S == T
        (False, False, False)

    4. **digits**: elements are displayed as a string of base `p` digits

      Restriction: you can only use the digits printing mode for small
      primes.  Namely, `p` must be less than the length of the alphabet
      tuple (default alphabet has length 62). ::

        sage: R = Zp(5, print_mode='digits'); a = R(70700); repr(a)
        '...4230300'
        sage: b = R(-70700); repr(b)
        '...4444444444444440214200'

      Note that it's not possible to read off the precision from the
      representation in this mode.

      *print_max_terms* limits the number of digits that are printed. ::

        sage: S = Zp(5, print_max_terms=4); S(-70700)
        2*5^2 + 4*5^3 + 5^4 + 2*5^5 + ... + O(5^22)

      *print_alphabet* controls the symbols used to substitute for digits
      greater than 9.  Defaults to
      ('0', '1', '2', '3', '4', '5', '6', '7', '8', '9',
      'A', 'B', 'C', 'D', 'E', 'F', 'G', 'H', 'I', 'J', 'K', 'L', 'M', 'N', 'O', 'P', 'Q', 'R', 'S', 'T', 'U', 'V', 'W', 'X', 'Y', 'Z',
      'a', 'b', 'c', 'd', 'e', 'f', 'g', 'h', 'i', 'j', 'k', 'l', 'm', 'n', 'o', 'p', 'q', 'r', 's', 't', 'u', 'v', 'w', 'x', 'y', 'z')::

        sage: T = Zp(5, print_mode='digits', print_alphabet=('1', '2', '3', '4', '5')); repr(T(-70700))
        '...5555555555555551325311'

      *show_prec* determines how the precision is printed.
      It can be either 'none' (or equivalently ``False``), 'dots'
      (or equivalently ``True``) or 'bigoh'.
      The default is ``False`` for the ``'floating-point'`` and
      ``'fixed-mod'`` types and ``True`` for all other types. ::

        sage: repr(Zp(5, 2, print_mode='digits', show_prec=True)(6))
        '...11'
        sage: repr(Zp(5, 2, print_mode='digits', show_prec='bigoh')(6))
        '11 + O(5^2)'

      *print_pos*, *name* and *print_sep* have no effect.

      Equality depends on printing options::

        sage: R == S, R == T, S == T
        (False, False, False)

    5. **bars**: elements are displayed as a string of base `p` digits
       with separators::

        sage: R = Zp(5, print_mode='bars'); a = R(70700); repr(a)
        '...4|2|3|0|3|0|0'
        sage: b = R(-70700); repr(b)
        '...4|4|4|4|4|4|4|4|4|4|4|4|4|4|4|0|2|1|4|2|0|0'

      Again, note that it's not possible to read off the precision from
      the representation in this mode.

      *print_pos* controls whether the digits can be negative. ::

        sage: S = Zp(5, print_mode='bars', print_pos=False); b = S(-70700); repr(b)
        '...-1|0|2|2|-1|2|0|0'

      *print_max_terms* limits the number of digits that are printed. ::

        sage: T = Zp(5, print_max_terms=4); T(-70700)
        2*5^2 + 4*5^3 + 5^4 + 2*5^5 + ... + O(5^22)

      *print_sep* controls the separation character. ::

        sage: U = Zp(5, print_mode='bars', print_sep=']['); a = U(70700); repr(a)
        '...4][2][3][0][3][0][0'

      *show_prec* determines how the precision is printed.
      It can be either 'none' (or equivalently ``False``), 'dots'
      (or equivalently ``True``) or 'bigoh'.
      The default is ``False`` for the ``'floating-point'`` and
      ``'fixed-mod'`` types and ``True`` for all other types. ::

        sage: repr(Zp(5, 2, print_mode='bars', show_prec=True)(6))
        '...1|1'
        sage: repr(Zp(5, 2, print_mode='bars', show_prec=False)(6))
        '1|1'

      *name* and *print_alphabet* have no effect.

      Equality depends on printing options::

        sage: R == S, R == T, R == U, S == T, S == U, T == U
        (False, False, False, False, False, False)

    EXAMPLES:

    We allow non-prime `p`, but only if ``check = False``.  Note that some
    features will not work. ::

        sage: K = Zp(15, check=False); a = K(999); a
        9 + 6*15 + 4*15^2 + O(15^20)

    We create rings with various parameters::

        sage: Zp(7)
        7-adic Ring with capped relative precision 20
        sage: Zp(9)
        Traceback (most recent call last):
        ...
        ValueError: p must be prime
        sage: Zp(17, 5)
        17-adic Ring with capped relative precision 5
        sage: Zp(17, 5)(-1)
        16 + 16*17 + 16*17^2 + 16*17^3 + 16*17^4 + O(17^5)

    It works even with a fairly huge cap::

        sage: Zp(next_prime(10^50), 100000)
        100000000000000000000000000000000000000000000000151-adic Ring with capped relative precision 100000

    We create each type of ring::

        sage: Zp(7, 20, 'capped-rel')
        7-adic Ring with capped relative precision 20
        sage: Zp(7, 20, 'fixed-mod')
        7-adic Ring of fixed modulus 7^20
        sage: Zp(7, 20, 'capped-abs')
        7-adic Ring with capped absolute precision 20

    We create a capped relative ring with each print mode::

        sage: k = Zp(7, 8, print_mode='series'); k
        7-adic Ring with capped relative precision 8
        sage: k(7*(19))
        5*7 + 2*7^2 + O(7^9)
        sage: k(7*(-19))
        2*7 + 4*7^2 + 6*7^3 + 6*7^4 + 6*7^5 + 6*7^6 + 6*7^7 + 6*7^8 + O(7^9)

    ::

        sage: k = Zp(7, print_mode='val-unit'); k
        7-adic Ring with capped relative precision 20
        sage: k(7*(19))
        7 * 19 + O(7^21)
        sage: k(7*(-19))
        7 * 79792266297611982 + O(7^21)

    ::

        sage: k = Zp(7, print_mode='terse'); k
        7-adic Ring with capped relative precision 20
        sage: k(7*(19))
        133 + O(7^21)
        sage: k(7*(-19))
        558545864083283874 + O(7^21)

    Note that `p`-adic rings are cached (via weak references)::

        sage: a = Zp(7); b = Zp(7)
        sage: a is b
        True

    We create some elements in various rings::

        sage: R = Zp(5); a = R(4); a
        4 + O(5^20)
        sage: S = Zp(5, 10, type = 'capped-abs'); b = S(2); b
        2 + O(5^10)
        sage: a + b
        1 + 5 + O(5^10)
    """

    def create_key(self, p, prec=None, type='capped-rel', print_mode=None,
                   names=None, ram_name=None, print_pos=None, print_sep=None, print_alphabet=None,
                   print_max_terms=None, show_prec=None, check=True,
                   label=None):
        r"""
        Creates a key from input parameters for ``Zp``.

        See the documentation for ``Zp`` for more information.

        TESTS::

            sage: Zp.create_key(5, 40)
            (5, 40, 'capped-rel', 'series', '5', True, '|', (), -1, 'bigoh', None)
            sage: Zp.create_key(5, 40, print_mode='digits')
            (5,
             40,
             'capped-rel',
             'digits',
             '5',
             True,
             '|',
             ('0', '1', '2', '3', '4'),
             -1,
             'dots',
             None)
        """
        if isinstance(names, (int, Integer)):
            # old pickle; names is what used to be halt.
            names = ram_name
            ram_name = print_pos
            print_pos = print_sep
            print_alphabet = print_max_terms
            print_max_terms = check
            check = True
        if label is not None and type not in ['lattice-cap', 'lattice-float']:
            raise ValueError("label keyword only supported for lattice precision")
        return get_key_base(p, prec, type, print_mode, names, ram_name, print_pos, print_sep, print_alphabet,
                            print_max_terms, show_prec, check,
                            ['capped-rel', 'fixed-mod', 'capped-abs', 'floating-point', 'lattice-cap', 'lattice-float', 'relaxed'],
                            label=label)

    def create_object(self, version, key):
        r"""
        Creates an object using a given key.

        See the documentation for ``Zp`` for more information.

        TESTS::

            sage: Zp.create_object((3, 4, 2), (5, 41, 'capped-rel', 'series', '5', True, '|', (), -1))
            5-adic Ring with capped relative precision 41
        """
        if (version[0] < 3 or (len(version) > 1 and version[0] == 3 and version[1] < 2) or
                (len(version) > 2 and version[0] == 3 and version[1] == 2 and version[2] < 3)):
            p, prec, type, print_mode, name = key
            print_pos, print_sep, print_alphabet, print_max_terms = None, None, None, None
        elif version[0] < 8:
            p, prec, type, print_mode, name, print_pos, print_sep, print_alphabet, print_max_terms = key
            show_prec = None
            label = None
        else:
            p, prec, type, print_mode, name, print_pos, print_sep, print_alphabet, print_max_terms, show_prec, label = key
        if (version[0] < 4 or (len(version) > 1 and version[0] == 4 and version[1] < 5) or
                (len(version) > 2 and version[0] == 4 and version[1] == 5 and version[2] < 3)):
            # keys changed in order to reduce irrelevant duplications: e.g. two Zps with print_mode 'series'
            # that are identical except for different 'print_alphabet' now return the same object.
            key = get_key_base(p, prec, type, print_mode, name, None, print_pos, print_sep, print_alphabet,
                               print_max_terms, None, False, ['capped-rel', 'fixed-mod', 'capped-abs', 'lattice-cap', 'lattice-float', 'relaxed'])
            try:
                obj = self._cache[version, key]()
                if obj is not None:
                    return obj
            except KeyError:
                pass
            p, prec, type, print_mode, name, print_pos, print_sep, print_alphabet, print_max_terms, show_prec, label = key
        if type == 'capped-rel':
            return pAdicRingCappedRelative(p, prec, {'mode': print_mode, 'pos': print_pos, 'sep': print_sep, 'alphabet': print_alphabet,
                                                     'ram_name': name, 'max_ram_terms': print_max_terms, 'show_prec': show_prec}, name)
        elif type == 'fixed-mod':
            return pAdicRingFixedMod(p, prec, {'mode': print_mode, 'pos': print_pos, 'sep': print_sep, 'alphabet': print_alphabet,
                                               'ram_name': name, 'max_ram_terms': print_max_terms, 'show_prec': show_prec}, name)
        elif type == 'capped-abs':
            return pAdicRingCappedAbsolute(p, prec, {'mode': print_mode, 'pos': print_pos, 'sep': print_sep, 'alphabet': print_alphabet,
                                                     'ram_name': name, 'max_ram_terms': print_max_terms, 'show_prec': show_prec}, name)
        elif type == 'floating-point':
            return pAdicRingFloatingPoint(p, prec, {'mode': print_mode, 'pos': print_pos, 'sep': print_sep, 'alphabet': print_alphabet,
                                                    'ram_name': name, 'max_ram_terms': print_max_terms, 'show_prec': show_prec}, name)
        elif type == 'relaxed':
            return pAdicRingRelaxed(p, prec, {'mode': print_mode, 'pos': print_pos, 'sep': print_sep, 'alphabet': print_alphabet,
                                              'ram_name': name, 'max_ram_terms': print_max_terms, 'show_prec': show_prec}, name)
        elif type[:8] == 'lattice-':
            subtype = type[8:]
            return pAdicRingLattice(p, prec, subtype, {'mode': print_mode, 'pos': print_pos, 'sep': print_sep, 'alphabet': print_alphabet,
                                                       'ram_name': name, 'max_ram_terms': print_max_terms, 'show_prec': show_prec}, name, label)
        else:
            raise ValueError("unexpected type")


Zp = Zp_class("Zp")


######################################################
# Zq -- unramified extensions
######################################################
def Zq(q, prec=None, type='capped-rel', modulus=None, names=None,
       print_mode=None, ram_name=None, res_name=None, print_pos=None,
       print_sep=None, print_max_ram_terms=None,
       print_max_unram_terms=None, print_max_terse_terms=None, show_prec=None, check=True, implementation='FLINT'):
    r"""
    Given a prime power `q = p^n`, return the unique unramified
    extension of `\ZZ_p` of degree `n`.

    INPUT:

    - ``q`` -- integer, list or tuple: the prime power in `\QQ_q`.  Or a
      factorization object, single element list ``[(p, n)]`` where ``p`` is
      a prime and ``n`` a positive integer, or the pair ``(p, n)``.

    - ``prec`` -- integer (default: ``20``) the precision cap of the
      field.  Individual elements keep track of their own precision.
      See TYPES and PRECISION below.

    - ``type`` -- string (default: ``'capped-rel'``) Valid types are
      ``'capped-abs'``, ``'capped-rel'``, ``'fixed-mod'``, and
      ``'floating-point'``.  See TYPES and PRECISION below

    - modulus -- polynomial (default None) A polynomial defining an
      unramified extension of `\ZZ_p`.  See MODULUS below.

    - ``names`` -- string or tuple (``None`` is only allowed when
      `q=p`).  The name of the generator, reducing to a generator of
      the residue field.

    - ``print_mode`` -- string (default: ``None``).  Valid modes are ``'series'``,
      ``'val-unit'``, ``'terse'``, and ``'bars'``. See PRINTING below.

    - ``ram_name`` -- string (defaults to string representation of `p` if
      None).  ``ram_name`` controls how the prime is printed. See PRINTING
      below.

    - ``res_name`` -- string (defaults to ``None``, which corresponds
      to adding a ``'0'`` to the end of the name).  Controls how
      elements of the reside field print.

    - ``print_pos`` -- bool (default ``None``) Whether to only use
      positive integers in the representations of elements. See
      PRINTING below.

    - ``print_sep`` -- string (default ``None``) The separator
      character used in the ``'bars'`` mode. See PRINTING below.

    - ``print_max_ram_terms`` -- integer (default ``None``) The maximum
      number of powers of `p` shown.  See PRINTING below.

    - ``print_max_unram_terms`` -- integer (default ``None``) The
      maximum number of entries shown in a coefficient of `p`.  See
      PRINTING below.

    - ``print_max_terse_terms`` -- integer (default ``None``) The maximum
      number of terms in the polynomial representation of an element
      (using ``'terse'``).  See PRINTING below.

    - ``show_prec`` -- bool (default ``None``) Whether to show the precision
      for elements.  See PRINTING below.

    - ``check`` -- bool (default ``True``) whether to check inputs.

    - ``implementation`` -- string (default ``FLINT``) which
      implementation to use.  ``NTL`` is the other option.

    OUTPUT:

    - The corresponding unramified `p`-adic ring.

    TYPES AND PRECISION:


    There are two types of precision for a `p`-adic element.  The first
    is relative precision (default), which gives the number of known `p`-adic
    digits::

        sage: R.<a> = Zq(25, 20, 'capped-rel', print_mode='series'); b = 25*a; b
        a*5^2 + O(5^22)
        sage: b.precision_relative()
        20

    The second type of precision is absolute precision, which gives
    the power of `p` that this element is defined modulo::

        sage: b.precision_absolute()
        22

    There are many types of `p`-adic rings: capped relative rings
    (``type='capped-rel'``), capped absolute rings
    (``type='capped-abs'``), fixed modulus rings (``type='fixed-mod'``),
    and floating point rings (``type='floating-point'``).

    In the capped relative case, the relative precision of an element
    is restricted to be at most a certain value, specified at the
    creation of the field.  Individual elements also store their own
    precision, so the effect of various arithmetic operations on
    precision is tracked.  When you cast an exact element into a
    capped relative field, it truncates it to the precision cap of the
    field. ::

        sage: R.<a> = Zq(9, 5, 'capped-rel', print_mode='series'); b = (1+2*a)^4; b
        2 + (2*a + 2)*3 + (2*a + 1)*3^2 + O(3^5)
        sage: c = R(3249); c
        3^2 + 3^4 + 3^5 + 3^6 + O(3^7)
        sage: b + c
        2 + (2*a + 2)*3 + (2*a + 2)*3^2 + 3^4 + O(3^5)

    One can invert non-units: the result is in the fraction field. ::

        sage: d = ~(3*b+c); d
        2*3^-1 + (a + 1) + (a + 1)*3 + a*3^3 + O(3^4)
        sage: d.parent()
        3-adic Unramified Extension Field in a defined by x^2 + 2*x + 2

    The capped absolute case is the same as the capped relative case,
    except that the cap is on the absolute precision rather than the
    relative precision. ::

        sage: R.<a> = Zq(9, 5, 'capped-abs', print_mode='series'); b = 3*(1+2*a)^4; b
        2*3 + (2*a + 2)*3^2 + (2*a + 1)*3^3 + O(3^5)
        sage: c = R(3249); c
        3^2 + 3^4 + O(3^5)
        sage: b*c
        2*3^3 + (2*a + 2)*3^4 + O(3^5)
        sage: b*c >> 1
        2*3^2 + (2*a + 2)*3^3 + O(3^4)

    The fixed modulus case is like the capped absolute, except that
    individual elements don't track their precision. ::

        sage: R.<a> = Zq(9, 5, 'fixed-mod', print_mode='series'); b = 3*(1+2*a)^4; b
        2*3 + (2*a + 2)*3^2 + (2*a + 1)*3^3
        sage: c = R(3249); c
        3^2 + 3^4
        sage: b*c
        2*3^3 + (2*a + 2)*3^4
        sage: b*c >> 1
        2*3^2 + (2*a + 2)*3^3

    The floating point case is similar to the fixed modulus type
    in that elements do not trac their own precision.  However, relative
    precision is truncated with each operation rather than absolute precision.

    MODULUS:

    The modulus needs to define an unramified extension of `\ZZ_p`: when it
    is reduced to a polynomial over `\GF{p}` it should be irreducible.

    The modulus can be given in a number of forms.

    1. A **polynomial**.

      The base ring can be `\ZZ`, `\QQ`, `\ZZ_p`, `\GF{p}`, or anything that can
      be converted to `\ZZ_p`. ::

        sage: P.<x> = ZZ[]
        sage: R.<a> = Zq(27, modulus = x^3 + 2*x + 1); R.modulus()
        (1 + O(3^20))*x^3 + O(3^20)*x^2 + (2 + O(3^20))*x + 1 + O(3^20)
        sage: P.<x> = QQ[]
        sage: S.<a> = Zq(27, modulus = x^3 + 2/7*x + 1)
        sage: P.<x> = Zp(3)[]
        sage: T.<a> = Zq(27, modulus = x^3 + 2*x + 1)
        sage: P.<x> = Qp(3)[]
        sage: U.<a> = Zq(27, modulus = x^3 + 2*x + 1)
        sage: P.<x> = GF(3)[]
        sage: V.<a> = Zq(27, modulus = x^3 + 2*x + 1)

      Which form the modulus is given in has no effect on the unramified
      extension produced::

        sage: R == S, R == T, T == U, U == V
        (False, True, True, False)

      unless the modulus is different, or the precision of the modulus
      differs.  In the case of ``V``, the modulus is only given to precision
      ``1``, so the resulting field has a precision cap of ``1``. ::

        sage: V.precision_cap()
        1
        sage: U.precision_cap()
        20
        sage: P.<x> = Zp(3)[]
        sage: modulus = x^3 + (2 + O(3^7))*x + (1 + O(3^10))
        sage: modulus
        (1 + O(3^20))*x^3 + (2 + O(3^7))*x + 1 + O(3^10)
        sage: W.<a> = Zq(27, modulus = modulus); W.precision_cap()
        7

    2. The modulus can also be given as a **symbolic expression**. ::

        sage: x = var('x')
        sage: X.<a> = Zq(27, modulus = x^3 + 2*x + 1); X.modulus()
        (1 + O(3^20))*x^3 + O(3^20)*x^2 + (2 + O(3^20))*x + 1 + O(3^20)
        sage: X == R
        True

      By default, the polynomial chosen is the standard lift of the
      generator chosen for `\GF{q}`. ::

        sage: GF(125, 'a').modulus()
        x^3 + 3*x + 3
        sage: Y.<a> = Zq(125); Y.modulus()
        (1 + O(5^20))*x^3 + O(5^20)*x^2 + (3 + O(5^20))*x + 3 + O(5^20)

      However, you can choose another polynomial if desired (as long as
      the reduction to `\GF{p}[x]` is irreducible). ::

        sage: P.<x> = ZZ[]
        sage: Z.<a> = Zq(125, modulus = x^3 + 3*x^2 + x + 1); Z.modulus()
        (1 + O(5^20))*x^3 + (3 + O(5^20))*x^2 + (1 + O(5^20))*x + 1 + O(5^20)
        sage: Y == Z
        False

    PRINTING:

    There are many different ways to print `p`-adic elements.  The way
    elements of a given field print is controlled by options passed in
    at the creation of the field.  There are four basic printing modes
    (``'series'``, ``'val-unit'``, ``'terse'`` and ``'bars'``; ``'digits'`` is not available), as
    well as various options that either hide some information in the
    print representation or sometimes make print representations more
    compact.  Note that the printing options affect whether different
    `p`-adic fields are considered equal.

    1. **series**: elements are displayed as series in `p`. ::

        sage: R.<a> = Zq(9, 20, 'capped-rel', print_mode='series'); (1+2*a)^4
        2 + (2*a + 2)*3 + (2*a + 1)*3^2 + O(3^20)
        sage: -3*(1+2*a)^4
        3 + a*3^2 + 3^3 + (2*a + 2)*3^4 + (2*a + 2)*3^5 + (2*a + 2)*3^6 + (2*a + 2)*3^7 + (2*a + 2)*3^8 + (2*a + 2)*3^9 + (2*a + 2)*3^10 + (2*a + 2)*3^11 + (2*a + 2)*3^12 + (2*a + 2)*3^13 + (2*a + 2)*3^14 + (2*a + 2)*3^15 + (2*a + 2)*3^16 + (2*a + 2)*3^17 + (2*a + 2)*3^18 + (2*a + 2)*3^19 + (2*a + 2)*3^20 + O(3^21)
        sage: b = ~(3*a+18); b
        (a + 2)*3^-1 + 1 + 2*3 + (a + 1)*3^2 + 3^3 + 2*3^4 + (a + 1)*3^5 + 3^6 + 2*3^7 + (a + 1)*3^8 + 3^9 + 2*3^10 + (a + 1)*3^11 + 3^12 + 2*3^13 + (a + 1)*3^14 + 3^15 + 2*3^16 + (a + 1)*3^17 + 3^18 + O(3^19)
        sage: b.parent() is R.fraction_field()
        True

      *print_pos* controls whether negatives can be used in the
      coefficients of powers of `p`. ::

        sage: S.<b> = Zq(9, print_mode='series', print_pos=False); (1+2*b)^4
        -1 - b*3 - 3^2 + (b + 1)*3^3 + O(3^20)
        sage: -3*(1+2*b)^4
        3 + b*3^2 + 3^3 + (-b - 1)*3^4 + O(3^21)

      *ram_name* controls how the prime is printed. ::

        sage: T.<d> = Zq(9, print_mode='series', ram_name='p'); 3*(1+2*d)^4
        2*p + (2*d + 2)*p^2 + (2*d + 1)*p^3 + O(p^21)

      *print_max_ram_terms* limits the number of powers of `p` that
      appear. ::

        sage: U.<e> = Zq(9, print_mode='series', print_max_ram_terms=4); repr(-3*(1+2*e)^4)
        '3 + e*3^2 + 3^3 + (2*e + 2)*3^4 + ... + O(3^21)'

      *print_max_unram_terms* limits the number of terms that appear in a
      coefficient of a power of `p`. ::

        sage: V.<f> = Zq(128, prec = 8, print_mode='series'); repr((1+f)^9)
        '(f^3 + 1) + (f^5 + f^4 + f^3 + f^2)*2 + (f^6 + f^5 + f^4 + f + 1)*2^2 + (f^5 + f^4 + f^2 + f + 1)*2^3
         + (f^6 + f^5 + f^4 + f^3 + f^2 + f + 1)*2^4 + (f^5 + f^4)*2^5 + (f^6 + f^5 + f^4 + f^3 + f + 1)*2^6 + (f + 1)*2^7 + O(2^8)'
        sage: V.<f> = Zq(128, prec = 8, print_mode='series', print_max_unram_terms = 3); repr((1+f)^9)
        '(f^3 + 1) + (f^5 + f^4 + ... + f^2)*2 + (f^6 + f^5 + ... + 1)*2^2 + (f^5 + f^4 + ... + 1)*2^3
         + (f^6 + f^5 + ... + 1)*2^4 + (f^5 + f^4)*2^5 + (f^6 + f^5 + ... + 1)*2^6 + (f + 1)*2^7 + O(2^8)'
        sage: V.<f> = Zq(128, prec = 8, print_mode='series', print_max_unram_terms = 2); repr((1+f)^9)
        '(f^3 + 1) + (f^5 + ... + f^2)*2 + (f^6 + ... + 1)*2^2 + (f^5 + ... + 1)*2^3 + (f^6 + ... + 1)*2^4
         + (f^5 + f^4)*2^5 + (f^6 + ... + 1)*2^6 + (f + 1)*2^7 + O(2^8)'
        sage: V.<f> = Zq(128, prec = 8, print_mode='series', print_max_unram_terms = 1); repr((1+f)^9)
        '(f^3 + ...) + (f^5 + ...)*2 + (f^6 + ...)*2^2 + (f^5 + ...)*2^3 + (f^6 + ...)*2^4 + (f^5 + ...)*2^5 + (f^6 + ...)*2^6 + (f + ...)*2^7 + O(2^8)'
        sage: V.<f> = Zq(128, prec = 8, print_mode='series', print_max_unram_terms = 0); repr((1+f)^9 - 1 - f^3)
        '(...)*2 + (...)*2^2 + (...)*2^3 + (...)*2^4 + (...)*2^5 + (...)*2^6 + (...)*2^7 + O(2^8)'

      *show_prec* determines how the precision is printed.
      It can be either 'none' (or equivalently ``False``), 'bigoh'
      (or equivalently ``True``).
      The default is ``False`` for the ``'floating-point'`` and
      ``'fixed-mod'`` types and ``True`` for all other types. ::

        sage: U.<e> = Zq(9, 2, show_prec=False); repr(-3*(1+2*e)^4)
        '3 + e*3^2'

      *print_sep* and *print_max_terse_terms* have no effect.

      Note that print options affect equality::

        sage: R == S, R == T, R == U, R == V, S == T, S == U, S == V, T == U, T == V, U == V
        (False, False, False, False, False, False, False, False, False, False)

    2. **val-unit**: elements are displayed as `p^k u`::

        sage: R.<a> = Zq(9, 7, print_mode='val-unit'); b = (1+3*a)^9 - 1; b
        3^3 * (15 + 64*a) + O(3^7)
        sage: ~b
        3^-3 * (41 + a) + O(3)

      *print_pos* controls whether to use a balanced representation or
      not. ::

        sage: S.<a> = Zq(9, 7, print_mode='val-unit', print_pos=False); b = (1+3*a)^9 - 1; b
        3^3 * (15 - 17*a) + O(3^7)
        sage: ~b
        3^-3 * (-40 + a) + O(3)

      *ram_name* affects how the prime is printed. ::

        sage: A.<x> = Zp(next_prime(10^6), print_mode='val-unit')[]
        sage: T.<a> = Zq(next_prime(10^6)^3, 4, print_mode='val-unit', ram_name='p', modulus=x^3+385831*x^2+106556*x+321036)
        sage: b = (next_prime(10^6)^2*(a^2 + a - 4)^4); b
        p^2 * (87996187118837557387483 + 246348888344392418464080*a + 1353538653775332610349*a^2) + O(p^6)
        sage: b * (a^2 + a - 4)^-4
        p^2 * 1 + O(p^6)

      *print_max_terse_terms* controls how many terms of the polynomial
      appear in the unit part. ::

        sage: U.<a> = Zq(17^4, 6, print_mode='val-unit', print_max_terse_terms=3); b = (17*(a^3-a+14)^6); b
        17 * (12131797 + 12076378*a + 10809706*a^2 + ...) + O(17^7)

      *show_prec* determines how the precision is printed.
      It can be either 'none' (or equivalently ``False``), 'bigoh'
      (or equivalently ``True``).
      The default is ``False`` for the ``'floating-point'`` and
      ``'fixed-mod'`` types and ``True`` for all other types. ::

        sage: U.<e> = Zq(9, 2, print_mode='val-unit', show_prec=False); repr(-3*(1+2*e)^4)
        '3 * (1 + 3*e)'

      *print_sep*, *print_max_ram_terms* and *print_max_unram_terms* have no effect.

      Equality again depends on the printing options::

        sage: R == S, R == T, R == U, S == T, S == U, T == U
        (False, False, False, False, False, False)

    3. **terse**: elements are displayed as a polynomial of degree less
       than the degree of the extension. ::

        sage: R.<a> = Zq(125, print_mode='terse')
        sage: (a+5)^177
        68210977979428 + 90313850704069*a + 73948093055069*a^2 + O(5^20)
        sage: (a/5+1)^177
        68210977979428/5^177 + 90313850704069/5^177*a + 73948093055069/5^177*a^2 + O(5^-157)

      Note that in this last computation, you get one fewer `p`-adic digit
      than one might expect.  This is because ``R`` is capped absolute, and
      thus 5 is cast in with relative precision 19.

      As of version 3.3, if coefficients of the polynomial are
      non-integral, they are always printed with an explicit power of `p`
      in the denominator. ::

        sage: 5*a + a^2/25
        5*a + 1/5^2*a^2 + O(5^18)

      *print_pos* controls whether to use a balanced representation or
      not. ::

        sage: (a-5)^6
        22864 + 95367431627998*a + 8349*a^2 + O(5^20)
        sage: S.<a> = Zq(125, print_mode='terse', print_pos=False); b = (a-5)^6; b
        22864 - 12627*a + 8349*a^2 + O(5^20)
        sage: (a - 1/5)^6
        -20624/5^6 + 18369/5^5*a + 1353/5^3*a^2 + O(5^14)

      *ram_name* affects how the prime is printed. ::

        sage: T.<a> = Zq(125, print_mode='terse', ram_name='p'); (a - 1/5)^6
        95367431620001/p^6 + 18369/p^5*a + 1353/p^3*a^2 + O(p^14)

      *print_max_terse_terms* controls how many terms of the polynomial
      are shown. ::

        sage: U.<a> = Zq(625, print_mode='terse', print_max_terse_terms=2); (a-1/5)^6
        106251/5^6 + 49994/5^5*a + ... + O(5^14)

      *show_prec* determines how the precision is printed.
      It can be either 'none' (or equivalently ``False``), 'bigoh'
      (or equivalently ``True``).
      The default is ``False`` for the ``'floating-point'`` and
      ``'fixed-mod'`` types and ``True`` for all other types. ::

        sage: U.<e> = Zq(9, 2, print_mode='terse', show_prec=False); repr(-3*(1+2*e)^4)
        '3 + 9*e'

      *print_sep*, *print_max_ram_terms* and *print_max_unram_terms* have no
      effect.

      Equality again depends on the printing options::

        sage: R == S, R == T, R == U, S == T, S == U, T == U
        (False, False, False, False, False, False)

    4. **digits**: This print mode is not available when the residue
       field is not prime.  It might make sense to have a dictionary
       for small fields, but this isn't implemented.

    5. **bars**: elements are displayed in a similar fashion to series,
       but more compactly. ::

        sage: R.<a> = Zq(125); (a+5)^6
        (4*a^2 + 3*a + 4) + (3*a^2 + 2*a)*5 + (a^2 + a + 1)*5^2 + (3*a + 2)*5^3 + (3*a^2 + a + 3)*5^4 + (2*a^2 + 3*a + 2)*5^5 + O(5^20)
        sage: R.<a> = Zq(125, print_mode='bars', prec=8); repr((a+5)^6)
        '...[2, 3, 2]|[3, 1, 3]|[2, 3]|[1, 1, 1]|[0, 2, 3]|[4, 3, 4]'
        sage: repr((a-5)^6)
        '...[0, 4]|[1, 4]|[2, 0, 2]|[1, 4, 3]|[2, 3, 1]|[4, 4, 3]|[2, 4, 4]|[4, 3, 4]'

      Note that it's not possible to read off the precision from the
      representation in this mode. ::

        sage: b = a + 3; repr(b)
        '...[3, 1]'
        sage: c = a + R(3, 4); repr(c)
        '...[3, 1]'
        sage: b.precision_absolute()
        8
        sage: c.precision_absolute()
        4

      *print_pos* controls whether the digits can be negative. ::

        sage: S.<a> = Zq(125, print_mode='bars', print_pos=False); repr((a-5)^6)
        '...[1, -1, 1]|[2, 1, -2]|[2, 0, -2]|[-2, -1, 2]|[0, 0, -1]|[-2]|[-1, -2, -1]'
        sage: repr((a-1/5)^6)
        '...[0, 1, 2]|[-1, 1, 1]|.|[-2, -1, -1]|[2, 2, 1]|[0, 0, -2]|[0, -1]|[0, -1]|[1]'

      *print_max_ram_terms* controls the maximum number of "digits" shown.
      Note that this puts a cap on the relative precision, not the
      absolute precision. ::

        sage: T.<a> = Zq(125, print_max_ram_terms=3, print_pos=False); (a-5)^6
        (-a^2 - 2*a - 1) - 2*5 - a^2*5^2 + ... + O(5^20)
        sage: 5*(a-5)^6 + 50
        (-a^2 - 2*a - 1)*5 - a^2*5^3 + (2*a^2 - a - 2)*5^4 + ... + O(5^21)
        sage: (a-1/5)^6
        5^-6 - a*5^-5 - a*5^-4 + ... + O(5^14)

      *print_sep* controls the separating character (``'|'`` by default). ::

        sage: U.<a> = Zq(625, print_mode='bars', print_sep=''); b = (a+5)^6; repr(b)
        '...[0, 1][4, 0, 2][3, 2, 2, 3][4, 2, 2, 4][0, 3][1, 1, 3][3, 1, 4, 1]'

      *print_max_unram_terms* controls how many terms are shown in each
      ``'digit'``::

        sage: with local_print_mode(U, {'max_unram_terms': 3}): repr(b)
        '...[0, 1][4,..., 0, 2][3,..., 2, 3][4,..., 2, 4][0, 3][1,..., 1, 3][3,..., 4, 1]'
        sage: with local_print_mode(U, {'max_unram_terms': 2}): repr(b)
        '...[0, 1][4,..., 2][3,..., 3][4,..., 4][0, 3][1,..., 3][3,..., 1]'
        sage: with local_print_mode(U, {'max_unram_terms': 1}): repr(b)
        '...[..., 1][..., 2][..., 3][..., 4][..., 3][..., 3][..., 1]'
        sage: with local_print_mode(U, {'max_unram_terms':0}): repr(b-75*a)
        '...[...][...][...][...][][...][...]'

      *show_prec* determines how the precision is printed.
      It can be either 'none' (or equivalently ``False``), 'dots'
      (or equivalently ``True``) or 'bigoh'.
      The default is ``False`` for the ``'floating-point'`` and
      ``'fixed-mod'`` types and ``True`` for all other types. ::

        sage: U.<e> = Zq(9, 2, print_mode='bars', show_prec='bigoh'); repr(-3*(1+2*e)^4)
        '[0, 1]|[1]|[] + O(3^3)'

      *ram_name* and *print_max_terse_terms* have no effect.

      Equality depends on printing options::

        sage: R == S, R == T, R == U, S == T, S == U, T == U
        (False, False, False, False, False, False)

    EXAMPLES:

    Unlike for ``Zp``, you can't create ``Zq(N)`` when ``N`` is not a prime power.

    However, you can use ``check=False`` to pass in a pair in order to not
    have to factor.  If you do so, you need to use names explicitly
    rather than the ``R.<a>`` syntax. ::

        sage: p = next_prime(2^123)
        sage: k = Zp(p)
        sage: R.<x> = k[]
        sage: K = Zq([(p, 5)], modulus=x^5+x+4, names='a', ram_name='p', print_pos=False, check=False)
        sage: K.0^5
        (-a - 4) + O(p^20)

    In tests on sage.math, the creation of ``K`` as above took an average
    of 1.58ms, while::

        sage: K = Zq(p^5, modulus=x^5+x+4, names='a', ram_name='p', print_pos=False, check=True)

    took an average of 24.5ms.  Of course, with smaller primes these
    savings disappear.

    TESTS::

        sage: R = Zq([(5, 3)], names="alpha"); R
        5-adic Unramified Extension Ring in alpha defined by x^3 + 3*x + 3
        sage: Zq((5, 3), names="alpha") is R
        True
        sage: Zq(125.factor(), names="alpha") is R
        True

    """
    if check:
        if isinstance(q, Factorization) or isinstance(q, (list, tuple)):
            if not isinstance(q, Factorization) and len(q) == 2:
                F = [(Integer(q[0]), Integer(q[1]))]
            else:
                if len(q) != 1:
                    raise ValueError("q must be a prime power")
                if len(q[0]) != 2:
                    raise ValueError("q must have shape [(p, k)]")
                F = [(Integer(q[0][0]), Integer(q[0][1]))]
            if not F[0][0].is_prime() or F[0][1] <= 0:
                raise ValueError("q must be a prime power")
            q = F[0][0]**F[0][1]
        else:
            q = Integer(q)
            F = q.factor()
            if len(F) != 1:
                raise ValueError("q must be a prime power")
        if prec is not None and not isinstance(prec, Integer):
            prec = Integer(prec)
        if isinstance(names, (list, tuple)):
            names = names[0]
        from sage.structure.element import Expression
        if not (modulus is None or isinstance(modulus, Polynomial) or isinstance(modulus, Expression)):
            raise TypeError("modulus must be a polynomial")
        if names is not None and not isinstance(names, str):
            names = str(names)
        q = Integer(q)
        F = q.factor()
        if len(F) != 1:
            raise ValueError("q must be a prime power")
    else:
        F = q
        q = F[0][0]**F[0][1]
    base = Zp(p=F[0][0], prec=prec, type=type, print_mode=print_mode, names=ram_name,
              print_pos=print_pos, print_sep=print_sep, print_max_terms=print_max_ram_terms,
              show_prec=show_prec, check=False)
    if F[0][1] == 1:
        return base
    elif names is None:
        raise TypeError("You must specify the name of the generator.")
    if res_name is None:
        res_name = names + '0'
    if modulus is None:
        from sage.rings.finite_rings.finite_field_constructor import FiniteField as GF
        if ram_name is None:
            ram_name = str(F[0][0])
        modulus = GF(q, res_name).modulus().change_ring(ZZ)
    return ExtensionFactory(base=base, modulus=modulus, prec=prec, print_mode=print_mode,
                            names=names, res_name=res_name, ram_name=ram_name, print_pos=print_pos,
                            print_sep=print_sep, print_max_ram_terms=print_max_ram_terms,
                            print_max_unram_terms=print_max_unram_terms,
                            print_max_terse_terms=print_max_terse_terms, show_prec=show_prec, check=check,
                            implementation=implementation)


######################################################
# Short constructor names for different types
######################################################
def ZpCR(p, prec=None, *args, **kwds):
    r"""
    A shortcut function to create capped relative `p`-adic rings.

    Same functionality as ``Zp``.  See documentation for ``Zp`` for a
    description of the input parameters.

    EXAMPLES::

        sage: ZpCR(5, 40)
        5-adic Ring with capped relative precision 40
    """
    return Zp(p, prec, 'capped-rel', *args, **kwds)


def ZpCA(p, prec=None, *args, **kwds):
    r"""
    A shortcut function to create capped absolute `p`-adic rings.

    See documentation for :func:`Zp` for a description of the input parameters.

    EXAMPLES::

        sage: ZpCA(5, 40)
        5-adic Ring with capped absolute precision 40
    """
    return Zp(p, prec, 'capped-abs', *args, **kwds)


def ZpFM(p, prec=None, *args, **kwds):
    r"""
    A shortcut function to create fixed modulus `p`-adic rings.

    See documentation for :func:`Zp` for a description of the input parameters.

    EXAMPLES::

        sage: ZpFM(5, 40)
        5-adic Ring of fixed modulus 5^40
    """
    return Zp(p, prec, 'fixed-mod', *args, **kwds)


def ZpFP(p, prec=None, *args, **kwds):
    r"""
    A shortcut function to create floating point `p`-adic rings.

    Same functionality as ``Zp``.  See documentation for ``Zp`` for a
    description of the input parameters.

    EXAMPLES::

        sage: ZpFP(5, 40)
        5-adic Ring with floating precision 40
    """
    return Zp(p, prec, 'floating-point', *args, **kwds)


def ZqCR(q, prec=None, *args, **kwds):
    r"""
    A shortcut function to create capped relative unramified `p`-adic rings.

    Same functionality as ``Zq``.  See documentation for ``Zq`` for a
    description of the input parameters.

    EXAMPLES::

        sage: R.<a> = ZqCR(25, 40); R
        5-adic Unramified Extension Ring in a defined by x^2 + 4*x + 2
    """
    return Zq(q, prec, 'capped-rel', *args, **kwds)


def ZqCA(q, prec=None, *args, **kwds):
    r"""
    A shortcut function to create capped absolute unramified `p`-adic rings.

    See documentation for :func:`Zq` for a description of the input parameters.

    EXAMPLES::

        sage: R.<a> = ZqCA(25, 40); R
        5-adic Unramified Extension Ring in a defined by x^2 + 4*x + 2
    """
    return Zq(q, prec, 'capped-abs', *args, **kwds)


def ZqFM(q, prec=None, *args, **kwds):
    r"""
    A shortcut function to create fixed modulus unramified `p`-adic rings.

    See documentation for :func:`Zq` for a description of the input parameters.

    EXAMPLES::

        sage: R.<a> = ZqFM(25, 40); R
        5-adic Unramified Extension Ring in a defined by x^2 + 4*x + 2
    """
    return Zq(q, prec, 'fixed-mod', *args, **kwds)


def ZqFP(q, prec=None, *args, **kwds):
    r"""
    A shortcut function to create floating point unramified `p`-adic rings.

    Same functionality as ``Zq``.  See documentation for ``Zq`` for a
    description of the input parameters.

    EXAMPLES::

        sage: R.<a> = ZqFP(25, 40); R
        5-adic Unramified Extension Ring in a defined by x^2 + 4*x + 2
    """
    return Zq(q, prec, 'floating-point', *args, **kwds)


@experimental(23505)
def ZpLC(p, prec=None, *args, **kwds):
    r"""
    A shortcut function to create `p`-adic rings with lattice precision
    (precision is encoded by a lattice in a large vector space and tracked
    using automatic differentiation).

    See documentation for :func:`Zp` for a description of the input parameters.

    EXAMPLES:

    Below is a small demo of the features by this model of precision::

        sage: R = ZpLC(3, print_mode='terse')
        sage: R
        3-adic Ring with lattice-cap precision

        sage: x = R(1, 10)

    Of course, when we multiply by 3, we gain one digit of absolute
    precision::

        sage: 3*x
        3 + O(3^11)

    The lattice precision machinery sees this even if we decompose
    the computation into several steps::

        sage: y = x+x
        sage: y
        2 + O(3^10)
        sage: x + y
        3 + O(3^11)

    The same works for the multiplication::

        sage: z = x^2
        sage: z
        1 + O(3^10)
        sage: x*z
        1 + O(3^11)

    This can be more surprising when we are working with elements given
    at different precisions::

        sage: R = ZpLC(2, print_mode='terse')
        sage: x = R(1, 10)
        sage: y = R(1, 5)
        sage: z = x+y; z
        2 + O(2^5)
        sage: t = x-y; t
        O(2^5)
        sage: z+t  # observe that z+t = 2*x
        2 + O(2^11)
        sage: z-t  # observe that z-t = 2*y
        2 + O(2^6)

        sage: x = R(28888, 15)
        sage: y = R(204, 10)
        sage: z = x/y; z
        242 + O(2^9)
        sage: z*y  # which is x
        28888 + O(2^15)

    The SOMOS sequence is the sequence defined by the recurrence:

    .. MATH::

        u_n = \frac {u_{n-1} u_{n-3} + u_{n-2}^2} {u_{n-4}}

    It is known for its numerical instability.
    On the one hand, one can show that if the initial values are
    invertible in `\ZZ_p` and known at precision `O(p^N)`
    then all the next terms of the SOMOS sequence will be known
    at the same precision as well.
    On the other hand, because of the division, when we unroll
    the recurrence, we loose a lot of precision. Observe::

        sage: R = Zp(2, 30, print_mode='terse')
        sage: a, b, c, d = R(1, 15), R(1, 15), R(1, 15), R(3, 15)
        sage: a, b, c, d = b, c, d, (b*d+c*c)/a; print(d)
        4 + O(2^15)
        sage: a, b, c, d = b, c, d, (b*d+c*c)/a; print(d)
        13 + O(2^15)
        sage: a, b, c, d = b, c, d, (b*d+c*c)/a; print(d)
        55 + O(2^15)
        sage: a, b, c, d = b, c, d, (b*d+c*c)/a; print(d)
        21975 + O(2^15)
        sage: a, b, c, d = b, c, d, (b*d+c*c)/a; print(d)
        6639 + O(2^13)
        sage: a, b, c, d = b, c, d, (b*d+c*c)/a; print(d)
        7186 + O(2^13)
        sage: a, b, c, d = b, c, d, (b*d+c*c)/a; print(d)
        569 + O(2^13)
        sage: a, b, c, d = b, c, d, (b*d+c*c)/a; print(d)
        253 + O(2^13)
        sage: a, b, c, d = b, c, d, (b*d+c*c)/a; print(d)
        4149 + O(2^13)
        sage: a, b, c, d = b, c, d, (b*d+c*c)/a; print(d)
        2899 + O(2^12)
        sage: a, b, c, d = b, c, d, (b*d+c*c)/a; print(d)
        3072 + O(2^12)
        sage: a, b, c, d = b, c, d, (b*d+c*c)/a; print(d)
        349 + O(2^12)
        sage: a, b, c, d = b, c, d, (b*d+c*c)/a; print(d)
        619 + O(2^12)
        sage: a, b, c, d = b, c, d, (b*d+c*c)/a; print(d)
        243 + O(2^12)
        sage: a, b, c, d = b, c, d, (b*d+c*c)/a; print(d)
        3 + O(2^2)
        sage: a, b, c, d = b, c, d, (b*d+c*c)/a; print(d)
        2 + O(2^2)

    If instead, we use the lattice precision, everything goes well::

        sage: R = ZpLC(2, 30, print_mode='terse')
        sage: a, b, c, d = R(1, 15), R(1, 15), R(1, 15), R(3, 15)
        sage: a, b, c, d = b, c, d, (b*d+c*c)/a; print(d)
        4 + O(2^15)
        sage: a, b, c, d = b, c, d, (b*d+c*c)/a; print(d)
        13 + O(2^15)
        sage: a, b, c, d = b, c, d, (b*d+c*c)/a; print(d)
        55 + O(2^15)
        sage: a, b, c, d = b, c, d, (b*d+c*c)/a; print(d)
        21975 + O(2^15)
        sage: a, b, c, d = b, c, d, (b*d+c*c)/a; print(d)
        23023 + O(2^15)
        sage: a, b, c, d = b, c, d, (b*d+c*c)/a; print(d)
        31762 + O(2^15)
        sage: a, b, c, d = b, c, d, (b*d+c*c)/a; print(d)
        16953 + O(2^15)
        sage: a, b, c, d = b, c, d, (b*d+c*c)/a; print(d)
        16637 + O(2^15)

        sage: for _ in range(100):
        ....:     a, b, c, d = b, c, d, (b*d+c*c)/a
        sage: a
        15519 + O(2^15)
        sage: b
        32042 + O(2^15)
        sage: c
        17769 + O(2^15)
        sage: d
        20949 + O(2^15)

    ALGORITHM:

    The precision is global.
    It is encoded by a lattice in a huge vector space whose dimension
    is the number of elements having this parent. Precision is tracked
    using automatic differentiation techniques (see [CRV2014]_ and
    [CRV2018]_).

    Concretely, this precision datum is an instance of the class
    :class:`sage.rings.padic.lattice_precision.PrecisionLattice`.
    It is attached to the parent and is created at the same time
    as the parent.
    (It is actually a bit more subtle because two different parents
    may share the same instance; this happens for instance for a
    `p`-adic ring and its field of fractions.)

    This precision datum is accessible through the method :meth:`precision`::

        sage: R = ZpLC(5, print_mode='terse')
        sage: prec = R.precision()
        sage: prec
        Precision lattice on 0 objects

    This instance knows about all elements of the parent. It is
    automatically updated when a new element (of this parent) is
    created::

        sage: x = R(3513, 10)
        sage: prec
        Precision lattice on 1 object
        sage: y = R(176, 5)
        sage: prec
        Precision lattice on 2 objects
        sage: z = R.random_element()
        sage: prec
        Precision lattice on 3 objects

    The method :meth:`tracked_elements` provides the list of all
    tracked elements::

        sage: prec.tracked_elements()
        [3513 + O(5^10), 176 + O(5^5), ...]

    Similarly, when a variable is collected by the garbage collector,
    the precision lattice is updated. Note however that the update
    might be delayed. We can force it with the method :meth:`del_elements`::

        sage: z = 0
        sage: prec # random output, could be 2 objects if the garbage collector is fast
        Precision lattice on 3 objects
        sage: prec.del_elements()
        sage: prec
        Precision lattice on 2 objects

    The method :meth:`precision_lattice` returns (a matrix defining)
    the lattice that models the precision. Here we have::

        sage: prec.precision_lattice()
        [9765625       0]
        [      0    3125]

    Observe that `5^10 = 9765625` and `5^5 = 3125`.
    The above matrix then reflects the precision on `x` and `y`.

    Now, observe how the precision lattice changes while performing
    computations::

        sage: x, y = 3*x+2*y, 2*(x-y)
        sage: prec.del_elements()
        sage: prec.precision_lattice()
        [    3125 48825000]
        [       0 48828125]

    The matrix we get is no longer diagonal, meaning that some digits
    of precision are diffused among the two new elements `x` and `y`.
    They nevertheless show up when we compute for instance `x+y`::

        sage: x
        1516 + O(5^5)
        sage: y
        424 + O(5^5)
        sage: x+y
        17565 + O(5^11)

    These diffused digits of precision (which are tracked but
    do not appear on the printing) allow to be always sharp on
    precision.

    NOTE:

    Each elementary operation requires significant manipulations
    on the precision lattice and therefore is costly. Precisely:

    - The creation of a new element has a cost `O(n)` where `n`
      is the number of tracked elements.

    - The destruction of one element has a cost `O(m^2)` where
      `m` is the distance between the destroyed element and
      the last one. Fortunately, it seems that `m` tends to
      be small in general (the dynamics of the list of tracked
      elements is rather close to that of a stack).

    It is nevertheless still possible to manipulate several
    hundred variables (e.g. square matrices of size 5 or
    polynomials of degree 20).

    The class :class:`PrecisionLattice` provides several
    features for introspection, especially concerning timings.
    See :meth:`history` and :meth:`timings` for details.

    .. SEEALSO::

        :func:`ZpLF`
    """
    return Zp(p, prec, 'lattice-cap', *args, **kwds)


@experimental(23505)
def ZpLF(p, prec=None, *args, **kwds):
    r"""
    A shortcut function to create `p`-adic rings where precision
    is encoded by a module in a large vector space.

    See documentation for :func:`Zp` for a description of the input parameters.

    .. NOTE::

        The precision is tracked using automatic differentiation
        techniques (see [CRV2018]_ and [CRV2014]_).
        Floating point `p`-adic numbers are used for the computation
        of the differential (which is then not exact).

    EXAMPLES::

        sage: R = ZpLF(5, 40)
        sage: R
        5-adic Ring with lattice-float precision

    .. SEEALSO::

        :func:`ZpLC`
    """
    return Zp(p, prec, 'lattice-float', *args, **kwds)


def ZpER(p, prec=None, halt=None, secure=False, *args, **kwds):
    r"""
    A shortcut function to create relaxed `p`-adic rings.

    INPUT:

    - ``prec`` -- an integer (default: ``20``), the default
      precision

    - ``halt`` -- an integer (default: twice ``prec``), the
      halting precision

    - ``secure`` -- a boolean (default: ``False``); if ``False``,
      consider indistinguishable elements at the working precision
      as equal; otherwise, raise an error.

    See documentation for :func:`Zp` for a description of the other
    input parameters.

    A SHORT INTRODUCTION TO RELAXED `p`-ADICS:

    The model for relaxed `p`-adics is quite different from any of the
    other types of `p`-adics. In addition to storing a finite
    approximation, one also stores a method for increasing the
    precision.

    Relaxed `p`-adic rings are created by the constructor :func:`ZpER`::

        sage: R = ZpER(5, print_mode="digits")
        sage: R
        5-adic Ring handled with relaxed arithmetics

    The precision is not capped in `R`::

        sage: R.precision_cap()
        +Infinity

    However, a default precision is fixed. This is the precision
    at which the elements will be printed::

        sage: R.default_prec()
        20

    A default halting precision is also set. It is the default absolute
    precision at which the elements will be compared. By default, it is
    twice the default precision::

        sage: R.halting_prec()
        40

    However, both the default precision and the halting precision can be
    customized at the creation of the parent as follows::

        sage: S = ZpER(5, prec=10, halt=100)
        sage: S.default_prec()
        10
        sage: S.halting_prec()
        100

    One creates elements as usual::

        sage: a = R(17/42)
        sage: a
        ...00244200244200244201

        sage: R.random_element()  # random
        ...21013213133412431402

    Here we notice that 20 digits (that is the default precision) are printed.
    However, the computation model is designed in order to guarantee that more
    digits of `a` will be available on demand.
    This feature is reflected by the fact that, when we ask for the precision
    of `a`, the software answers `+\infty`::

        sage: a.precision_absolute()
        +Infinity

    Asking for more digits is achieved by the methods :meth:`at_precision_absolute`
    and :meth:`at_precision_relative`::

        sage: a.at_precision_absolute(30)
        ...?244200244200244200244200244201

    As a shortcut, one can use the bracket operator::

        sage: a[:30]
        ...?244200244200244200244200244201

    Of course, standard operations are supported::

        sage: b = R(42/17)
        sage: a + b
        ...03232011214322140002
        sage: a - b
        ...42311334324023403400
        sage: a * b
        ...00000000000000000001
        sage: a / b
        ...12442142113021233401
        sage: sqrt(a)
        ...20042333114021142101

    We observe again that only 20 digits are printed but, as before,
    more digits are available on demand::

        sage: sqrt(a)[:30]
        ...?142443342120042333114021142101

    .. RUBRIC:: Equality tests

    Checking equalities between relaxed `p`-adics is a bit subtle and can
    sometimes be puzzling at first glance.

    When the parent is created with ``secure=False`` (which is the
    default), elements are compared at the current precision, or at the
    default halting precision if it is higher::

        sage: a == b
        False

        sage: a == sqrt(a)^2
        True
        sage: a == sqrt(a)^2 + 5^50
        True

    In the above example, the halting precision is `40`; it is the
    reason why a congruence modulo `5^50` is considered as an equality.
    However, if both sides of the equalities have been previously
    computed with more digits, those digits are taken into account.
    Hence comparing two elements at different times can produce
    different results::

        sage: aa = sqrt(a)^2 + 5^50
        sage: a == aa
        True
        sage: a[:60]
        ...?244200244200244200244200244200244200244200244200244200244201
        sage: aa[:60]
        ...?244200244300244200244200244200244200244200244200244200244201
        sage: a == aa
        False

    This annoying situation, where the output of `a == aa` may change
    depending on previous computations, cannot occur when the parent is
    created with ``secure=True``.
    Indeed, in this case, if the equality cannot be decided, an error
    is raised::

        sage: S = ZpER(5, secure=True)
        sage: u = S.random_element()
        sage: uu = u + 5^50
        sage: u == uu
        Traceback (most recent call last):
        ...
        PrecisionError: unable to decide equality; try to bound precision

        sage: u[:60] == uu
        False

    .. RUBRIC:: Self-referent numbers

    A quite interesting feature with relaxed `p`-adics is the possibility to
    create (in some cases) self-referent numbers. Here is an example.
    We first declare a new variable as follows::

        sage: x = R.unknown()
        sage: x
        ...?.0

    We then use the method :meth:`set` to define `x` by writing down an equation
    it satisfies::

        sage: x.set(1 + 5*x^2)
        True

    The variable `x` now contains the unique solution of the equation
    `x = 1 + 5 x^2`::

        sage: x
        ...04222412141121000211

    This works because the `n`-th digit of the right hand size of the
    defining equation only involves the `i`-th digits of `x` with `i < n`
    (this is due to the factor `5`).

    As a comparison, the following does not work::

        sage: y = R.unknown()
        sage: y.set(1 + 3*y^2)
        True
        sage: y
        ...?.0
        sage: y[:20]
        Traceback (most recent call last):
        ...
        RecursionError: definition looks circular

    Self-referent definitions also work with systems of equations::

        sage: u = R.unknown()
        sage: v = R.unknown()
        sage: w = R.unknown()

        sage: u.set(1 + 2*v + 3*w^2 + 5*u*v*w)
        True
        sage: v.set(2 + 4*w + sqrt(1 + 5*u + 10*v + 15*w))
        True
        sage: w.set(3 + 25*(u*v + v*w + u*w))
        True

        sage: u
        ...31203130103131131433
        sage: v
        ...33441043031103114240
        sage: w
        ...30212422041102444403
    """
    return Zp(p, (prec, halt, secure), 'relaxed', *args, **kwds)


#######################################################################################################
#
#  The Extension Factory -- creates extensions of p-adic rings and fields
#
#######################################################################################################
class pAdicExtension_class(UniqueFactory):
    r"""
    A class for creating extensions of `p`-adic rings and fields.

    EXAMPLES::

        sage: R = Zp(5, 3)
        sage: S.<x> = ZZ[]
        sage: W.<w> = pAdicExtension(R, x^4-15)
        sage: W
        5-adic Eisenstein Extension Ring in w defined by x^4 - 15
        sage: W.precision_cap()
        12
    """
    def create_key_and_extra_args(self, base, modulus, prec=None, print_mode=None,
                                  names=None, var_name=None, res_name=None,
                                  unram_name=None, ram_name=None, print_pos=None,
                                  print_sep=None, print_alphabet=None, print_max_ram_terms=None,
                                  print_max_unram_terms=None, print_max_terse_terms=None,
                                  show_prec=None, check=True, implementation='FLINT'):
        r"""
        Creates a key from input parameters for pAdicExtension.

        See the documentation for ``Qq`` for more information.

        TESTS::

            sage: R = Zp(5, 3)
            sage: S.<x> = ZZ[]
            sage: pAdicExtension.create_key_and_extra_args(R, x^4-15, names='w')
            (('e',
              5-adic Ring with capped relative precision 3,
              x^4 - 15,
              ('w', None, None, 'w'),
              12,
              'series',
              True,
              '|',
              (),
              -1,
              -1,
              -1,
              'bigoh',
              'NTL'),
             {'approx_modulus': (1 + O(5^3))*x^4 + O(5^4)*x^3 + O(5^4)*x^2 + O(5^4)*x + 2*5 + 4*5^2 + 4*5^3 + O(5^4)})

            sage: A = Qp(3, 5)
            sage: Po.<X> = A[]
            sage: f = Po([3, 0, -1])
            sage: K.<a> = A.ext(f)
            sage: -a^2+3
            O(a^12)
            sage: K.defining_polynomial() == f/f.leading_coefficient()
            True

            sage: g = Po([6, 3, 2])
            sage: H.<b> = A.ext(g)
            sage: 2*b^2+3*b+6
            O(b^12)
            sage: H.defining_polynomial() == g/g.leading_coefficient()
            True
        """
        if print_mode is None:
            print_mode = base.print_mode()
        if print_pos is None:
            print_pos = base._printer._pos()
        if print_sep is None:
            print_sep = base._printer._sep()
        if print_alphabet is None:
            print_alphabet = base._printer._alphabet()
        if print_max_ram_terms is None:
            print_max_ram_terms = base._printer._max_ram_terms()
        if print_max_unram_terms is None:
            print_max_unram_terms = base._printer._max_unram_terms()
        if print_max_terse_terms is None:
            print_max_terse_terms = base._printer._max_terse_terms()

        show_prec = _canonicalize_show_prec(base._prec_type(), print_mode, show_prec)

        from sage.structure.element import Expression
<<<<<<< HEAD

        if isinstance(modulus, Expression):
            if len(modulus.variables()) != 1:
                raise ValueError("symbolic expression must be in only one variable")
            exact_modulus = modulus.polynomial(base.exact_field())
            approx_modulus = modulus.polynomial(base)
        elif is_Polynomial(modulus):
            if modulus.parent().ngens() != 1:
                raise ValueError("must use univariate polynomial")

            exact_modulus = modulus.change_ring(base.exact_field())
=======
        if check:
            if isinstance(modulus, Expression):
                if len(modulus.variables()) != 1:
                    raise ValueError("symbolic expression must be in only one variable")
                exact_modulus = modulus.polynomial(base.exact_field())
                approx_modulus = modulus.polynomial(base)
            elif isinstance(modulus, Polynomial):
                if modulus.parent().ngens() != 1:
                    raise ValueError("must use univariate polynomial")
                exact_modulus = modulus.change_ring(base.exact_field())
                approx_modulus = modulus.change_ring(base)
            else:
                raise ValueError("modulus must be a polynomial")
            if exact_modulus.degree() <= 1:
                raise NotImplementedError("degree of modulus must be at least 2")
            # need to add more checking here.
            if not unram and not exact_modulus.is_monic():
                exact_modulus = exact_modulus / exact_modulus.leading_coefficient()
                approx_modulus = approx_modulus / approx_modulus.leading_coefficient()
            if names is None:
                if var_name is not None:
                    names = var_name
                else:
                    raise ValueError("must specify name of generator of extension")
            if isinstance(names, tuple):
                names = names[0]
            if not isinstance(names, str):
                names = str(names)
        else:
            exact_modulus = modulus
>>>>>>> b1667994
            approx_modulus = modulus.change_ring(base)
        else:
            raise ValueError("modulus must be a polynomial")
        # need to add more checking here.
        if not exact_modulus.is_monic():
            exact_modulus = exact_modulus / exact_modulus.leading_coefficient()
            approx_modulus = approx_modulus / approx_modulus.leading_coefficient()
        if names is None:
            if var_name is not None:
                names = var_name
            else:
                raise ValueError("must specify name of generator of extension")
        if isinstance(names, tuple):
            names = names[0]
        if not isinstance(names, str):
            names = str(names)

        # We now decide on the extension class: unramified, Eisenstein, two-step or general

        is_simple = base is base.ground_ring_of_tower()

        from sage.rings.padics.unramified_extension_generic import UnramifiedExtensionGeneric
        is_two_step = base.base_ring() is base.ground_ring_of_tower() and isinstance(base, UnramifiedExtensionGeneric)

        if is_simple and is_unramified(approx_modulus):
            if unram_name is None:
                unram_name = names
            if res_name is None:
                res_name = unram_name + '0'
            if ram_name is None:
                ram_name = base._printer._uniformizer_name()
            names = (names, res_name, unram_name, ram_name)
            polytype = 'u'
            if prec is None:
                prec = min([c.precision_absolute() for c in approx_modulus.list()] + [base.precision_cap()])
            elif prec > base.precision_cap():
                raise ValueError("Precision cannot be larger than that of base ring; you may want to call the change method on the base ring.")
            approx_modulus = truncate_to_prec(exact_modulus, base, prec)
        elif is_eisenstein(approx_modulus) and (is_simple or is_two_step):
            unram_name = None
            res_name = None
            if ram_name is None:
                ram_name = names
            if is_simple:
                polytype = 'e'
                implementation = "NTL"  # FLINT ramified extensions not implemented yet
            else:
                unram_name = base.variable_name()
                polytype = 're'
                implementation = 'Polynomial'
            names = (names, res_name, unram_name, ram_name)
            e = approx_modulus.degree()
            if prec is None:
                prec = min([c.precision_absolute() for c in approx_modulus.list() if not c._is_exact_zero()] + [base.precision_cap()]) * e
            elif prec > base.precision_cap() * e:
                raise ValueError("Precision cannot be larger than that of base ring; you may want to call the change method on the base ring.")
            approx_modulus = truncate_to_prec(exact_modulus, base, (prec/e).ceil() + 1)
        else:
            if unram_name is None:
                unram_name = names + '_u'
            if res_name is None:
                res_name = names + '0'
            if ram_name is None:
                ram_name = names + '_p'
            names = (names, res_name, unram_name, ram_name)
            polytype = 'p'

            # General extensions do not allow arbitrary precisions yet. The
            # precision of the extension must be e * precision of the base.
            # We do not know e yet so we pass in the preliminary precision cap
            # that pAdicGeneralExtension's __init__ multiplies by e later.
            prec = base.precision_cap()

        key = (polytype, base, exact_modulus, names, prec, print_mode, print_pos,
               print_sep, tuple(print_alphabet), print_max_ram_terms, print_max_unram_terms,
               print_max_terse_terms, show_prec, implementation)
        return key, {'approx_modulus': approx_modulus}

    def create_object(self, version, key, approx_modulus=None, shift_seed=None):
        r"""
        Creates an object using a given key.

        See the documentation for pAdicExtension for more information.

        TESTS::

            sage: R = Zp(5, 3)
            sage: S.<x> = R[]
            sage: pAdicExtension.create_object(version = (6, 4, 2), key = ('e', R, x^4 - 15, x^4 - 15, ('w', None, None, 'w'), 12, None, \
            ....:                              'series', True, '|', (), -1, -1, -1, 'NTL'), shift_seed = S(3 + O(5^3)))
            5-adic Eisenstein Extension Ring in w defined by x^4 - 15
        """
        polytype = key[0]
        if version[0] < 6 or version[0] == 6 and version[1] < 1:
            key = list(key)
            key.append('NTL')
        if version[0] < 8:
            (polytype, base, premodulus, approx_modulus, names, prec, halt, print_mode, print_pos, print_sep,
             print_alphabet, print_max_ram_terms, print_max_unram_terms, print_max_terse_terms, implementation) = key
            from sage.structure.element import Expression
            if isinstance(premodulus, Expression):
                exact_modulus = premodulus.polynomial(base.exact_field())
            elif isinstance(premodulus, Polynomial):
                exact_modulus = premodulus.change_ring(base.exact_field())
            show_prec = None
        else:
            (polytype, base, exact_modulus, names, prec, print_mode, print_pos,
             print_sep, print_alphabet, print_max_ram_terms, print_max_unram_terms,
             print_max_terse_terms, show_prec, implementation) = key
            if polytype in ('e', 're'):
                unif = exact_modulus.base_ring()(base.uniformizer())
                shift_seed = (-exact_modulus[:exact_modulus.degree()] / unif).change_ring(base)
            if not krasner_check(exact_modulus, prec):
                raise ValueError("polynomial does not determine a unique extension.  Please specify more precision or use parameter check=False.")

        if show_prec is None:
            show_prec = base._printer._show_prec()
        T = ext_table[polytype, type(base.ground_ring_of_tower()).__base__]
        return T(exact_modulus, approx_modulus, prec,
                 {'mode': print_mode, 'pos': print_pos, 'sep': print_sep, 'alphabet': print_alphabet,
                  'max_ram_terms': print_max_ram_terms, 'max_unram_terms': print_max_unram_terms,
                  'max_terse_terms': print_max_terse_terms, 'show_prec': show_prec},
                 shift_seed, names, implementation)


ExtensionFactory = pAdicExtension = pAdicExtension_class("pAdicExtension")


######################################################
# Helper functions for the Extension Factory
######################################################
def truncate_to_prec(poly, R, absprec):
    r"""
    Truncates the unused precision off of a polynomial.

    EXAMPLES::

        sage: R = Zp(5)
        sage: S.<x> = R[]
        sage: from sage.rings.padics.factory import truncate_to_prec
        sage: f = x^4 + (3+O(5^6))*x^3 + O(5^4)
        sage: truncate_to_prec(f, R, 5)
        (1 + O(5^5))*x^4 + (3 + O(5^5))*x^3 + O(5^5)*x^2 + O(5^5)*x + O(5^4)
    """
    # Is this quite right?  We don't want flat necessarily..
    return R[poly.variable_name()]([R(a, absprec=absprec) for a in poly.list()])


def krasner_check(poly, prec):
    r"""
    Returns True iff poly determines a unique isomorphism class of
    extensions at precision prec.

    Currently just returns True (thus allowing extensions that are not
    defined to high enough precision in order to specify them up to
    isomorphism).  This will change in the future.

    EXAMPLES::

        sage: from sage.rings.padics.factory import krasner_check
        sage: krasner_check(1, 2) #this is a stupid example.
        True
    """
    # TODO: Implement me.
    return True


def is_eisenstein(poly):
    r"""
    Returns True iff this monic polynomial is Eisenstein.

    A polynomial is Eisenstein if it is monic, degree at least 2, the constant
    term has valuation 1 and all other non-leading terms have positive valuation.

    EXAMPLES::

        sage: R = Zp(5)
        sage: S.<x> = R[]
        sage: from sage.rings.padics.factory import is_eisenstein
        sage: f = x^4 - 75*x + 15
        sage: is_eisenstein(f)
        True
        sage: g = x^4 + 75
        sage: is_eisenstein(g)
        False
        sage: h = x^7 + 27*x -15
        sage: is_eisenstein(h)
        False
    """
    if poly.degree() <= 1:
        return False
    if poly[0].valuation() != 1:
        return False
    if any(c.valuation() < 1 for c in poly.list()[1:poly.degree()]):
        return False
    return True


def is_unramified(poly):
    r"""
    Returns true iff this monic polynomial is unramified.

    A polynomial is unramified if its degree is at least 2 and its reduction
    modulo the maximal ideal is irreducible.

    EXAMPLES::

        sage: R = Zp(5)
        sage: S.<x> = R[]
        sage: from sage.rings.padics.factory import is_unramified
        sage: f = x^4 + 14*x + 9
        sage: is_unramified(f)
        True
        sage: g = x^6 + 17*x + 6
        sage: is_unramified(g)
        False
    """
    if poly.degree() <= 1:
        return False
    if poly[0].valuation() > 0:
        return False
    if any(c.valuation() < 0 for c in poly.list()):
        return False
    return poly.parent().change_ring(poly.base_ring().residue_class_field())(poly).is_irreducible()<|MERGE_RESOLUTION|>--- conflicted
+++ resolved
@@ -10,14 +10,8 @@
 TESTS::
 
     sage: R = ZpLC(2)
-<<<<<<< HEAD
-    doctest:...
-    FutureWarning: This class/method/function is marked as experimental. It, its functionality or its interface might change without a formal deprecation.
-    See http://trac.sagemath.org/23505 for details.
-=======
     doctest:...: FutureWarning: This class/method/function is marked as experimental. It, its functionality or its interface might change without a formal deprecation.
     See https://github.com/sagemath/sage/issues/23505 for details.
->>>>>>> b1667994
     sage: R = ZpLF(2)
     sage: R = QpLC(2)
     sage: R = QpLF(2)
@@ -3304,19 +3298,6 @@
         show_prec = _canonicalize_show_prec(base._prec_type(), print_mode, show_prec)
 
         from sage.structure.element import Expression
-<<<<<<< HEAD
-
-        if isinstance(modulus, Expression):
-            if len(modulus.variables()) != 1:
-                raise ValueError("symbolic expression must be in only one variable")
-            exact_modulus = modulus.polynomial(base.exact_field())
-            approx_modulus = modulus.polynomial(base)
-        elif is_Polynomial(modulus):
-            if modulus.parent().ngens() != 1:
-                raise ValueError("must use univariate polynomial")
-
-            exact_modulus = modulus.change_ring(base.exact_field())
-=======
         if check:
             if isinstance(modulus, Expression):
                 if len(modulus.variables()) != 1:
@@ -3347,7 +3328,6 @@
                 names = str(names)
         else:
             exact_modulus = modulus
->>>>>>> b1667994
             approx_modulus = modulus.change_ring(base)
         else:
             raise ValueError("modulus must be a polynomial")
