<<<<<<< HEAD
from sage.libs.cypari2.gen cimport gen as pari_gen
from sage.libs.flint.fmpz_poly cimport fmpz_poly_t
=======
from sage.libs.pari.gen cimport gen as pari_gen
from sage.libs.flint.types cimport fmpz_poly_t
>>>>>>> 470c42a3
from sage.rings.padics.pow_computer_flint cimport PowComputer_flint_unram
cdef class PowComputer_(PowComputer_flint_unram):
    pass
ctypedef fmpz_poly_t celement

include "FM_template_header.pxi"

cdef class qAdicFixedModElement(FMElement):
    pass<|MERGE_RESOLUTION|>--- conflicted
+++ resolved
@@ -1,11 +1,7 @@
-<<<<<<< HEAD
 from sage.libs.cypari2.gen cimport gen as pari_gen
-from sage.libs.flint.fmpz_poly cimport fmpz_poly_t
-=======
-from sage.libs.pari.gen cimport gen as pari_gen
 from sage.libs.flint.types cimport fmpz_poly_t
->>>>>>> 470c42a3
 from sage.rings.padics.pow_computer_flint cimport PowComputer_flint_unram
+
 cdef class PowComputer_(PowComputer_flint_unram):
     pass
 ctypedef fmpz_poly_t celement
