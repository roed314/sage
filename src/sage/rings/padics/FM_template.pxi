"""
Fixed modulus template for complete discrete valuation rings.

In order to use this template you need to write a linkage file and
gluing file.  For an example see mpz_linkage.pxi (linkage file) and
padic_fixed_modulus_element.pyx (gluing file).

The linkage file implements a common API that is then used in the
class FMElement defined here.  See sage/libs/linkages/padics/API.pxi
for the functions needed.

The gluing file does the following:

- ctypedef's celement to be the appropriate type (e.g. mpz_t)
- includes the linkage file
- includes this template
- defines a concrete class inheriting from FMElement, and implements
  any desired extra methods

AUTHORS:

- David Roe (2012-03-01) -- initial version
"""

#*****************************************************************************
#       Copyright (C) 2007-2012 David Roe <roed.math@gmail.com>
#                               William Stein <wstein@gmail.com>
#
#  Distributed under the terms of the GNU General Public License (GPL)
#  as published by the Free Software Foundation; either version 2 of
#  the License, or (at your option) any later version.
#
#                  http://www.gnu.org/licenses/
#*****************************************************************************

include "padic_template_element.pxi"
from cpython.int cimport *

from sage.structure.element cimport Element
from sage.rings.padics.common_conversion cimport comb_prec, _process_args_and_kwds
from sage.rings.integer_ring import ZZ
from sage.rings.rational_field import QQ
from sage.categories.sets_cat import Sets
from sage.categories.sets_with_partial_maps import SetsWithPartialMaps
from sage.categories.homset import Hom

cdef class FMElement(pAdicTemplateElement):
    cdef int _set(self, x, long val, long xprec, absprec, relprec) except -1:
        """
        Sets the value of this element from given defining data.

        This function is intended for use in conversion, and should
        not be called on an element created with :meth:`_new_c`.

        INPUT:

        - ``x`` -- data defining a `p`-adic element: int, long,
          Integer, Rational, other `p`-adic element...

        - ``val`` -- the valuation of the resulting element (unused;
          for compatibility with other `p`-adic precision modes)

        - ``xprec -- an inherent precision of ``x`` (unused; for
          compatibility with other `p`-adic precision modes)

        - ``absprec`` -- an absolute precision cap for this element
          (unused; for compatibility with other `p`-adic precision
          modes)

        - ``relprec`` -- a relative precision cap for this element
          (unused; for compatibility with other `p`-adic precision
          modes)

        TESTS::

            sage: R = ZpFM(5)
            sage: a = R(17,5); a #indirect doctest
            2 + 3*5 + O(5^20)
            sage: R = ZpFM(5,5)
            sage: a = R(25/9); a #indirect doctest
            4*5^2 + 2*5^3 + O(5^5)
        """
        cconstruct(self.value, self.prime_pow)
        if isinstance(x,FMElement) and x.parent() is self.parent():
            cshift(self.value, (<FMElement>x).value, 0, 0, self.prime_pow, False)
        else:
            cconv(self.value, x, self.prime_pow.ram_prec_cap, 0, self.prime_pow)

    cdef FMElement _new_c(self):
        """
        Creates a new element with the same basic info.

        TESTS::

            sage: R = ZpFM(5); R(6) * R(7) #indirect doctest
            2 + 3*5 + 5^2 + O(5^20)
        """
        cdef type t = type(self)
        cdef FMElement ans = t.__new__(t)
        ans._parent = self._parent
        ans.prime_pow = self.prime_pow
        cconstruct(ans.value, ans.prime_pow)
        return ans

    cdef pAdicTemplateElement _new_with_value(self, celement value, long absprec):
        """
        Creates a new element with a given value and absolute precision.

        Used by code that doesn't know the precision type.
        """
        cdef FMElement ans = self._new_c()
        creduce(ans.value, value, ans.prime_pow.prec_cap, ans.prime_pow)
        return ans

    cdef int _get_unit(self, celement value) except -1:
        """
        Sets ``value`` to the unit of this p-adic element.
        """
        cremove(value, self.value, 0, self.prime_pow)

    cdef int check_preccap(self) except -1:
        """
        Check that the precision of this element does not exceed the
        precision cap. Does nothing for fixed mod elements.

        TESTS::

            sage: ZpFM(5)(1).lift_to_precision(30) # indirect doctest
            1 + O(5^20)
        """
        pass

    def __copy__(self):
        """
        Return a copy of this element.

        EXAMPLES::

            sage: a = ZpFM(5,6)(17); b = copy(a)
            sage: a == b
            True
            sage: a is b
            False
        """
        cdef FMElement ans = self._new_c()
        ccopy(ans.value, self.value, ans.prime_pow)
        return ans

    def __dealloc__(self):
        """
        Deallocate the underlying data structure.

        TESTS::

            sage: R = ZpFM(5)
            sage: a = R(17)
            sage: del(a)
        """
        cdestruct(self.value, self.prime_pow)

    def __reduce__(self):
        """
        Return a tuple of a function and data that can be used to unpickle this
        element.

        EXAMPLES::

            sage: a = ZpFM(5)(-3)
            sage: type(a)
            <type 'sage.rings.padics.padic_fixed_mod_element.pAdicFixedModElement'>
            sage: loads(dumps(a)) == a
            True
        """
        return unpickle_fme_v2, (self.__class__, self.parent(), cpickle(self.value, self.prime_pow))

    cpdef _neg_(self):
        r"""
        Return the additive inverse of this element.

        EXAMPLES::

            sage: R = Zp(7, 4, 'fixed-mod', 'series')
            sage: -R(7) #indirect doctest
            6*7 + 6*7^2 + 6*7^3 + O(7^4)
        """
        cdef FMElement ans = self._new_c()
        cneg(ans.value, self.value, ans.prime_pow.ram_prec_cap, ans.prime_pow)
        creduce_small(ans.value, ans.value, ans.prime_pow.ram_prec_cap, ans.prime_pow)
        return ans

    cpdef _add_(self, _right):
        r"""
        Return the sum of this element and ``_right``.

        EXAMPLES::

            sage: R = Zp(7, 4, 'fixed-mod', 'series')
            sage: x = R(1721); x
            6 + 5*7^3 + O(7^4)
            sage: y = R(1373); y
            1 + 4*7^3 + O(7^4)
            sage: x + y #indirect doctest
            7 + 2*7^3 + O(7^4)
        """
        cdef FMElement right = _right
        cdef FMElement ans = self._new_c()
        cadd(ans.value, self.value, right.value, ans.prime_pow.ram_prec_cap, ans.prime_pow)
        creduce_small(ans.value, ans.value, ans.prime_pow.ram_prec_cap, ans.prime_pow)
        return ans

    cpdef _sub_(self, _right):
        r"""
        Return the difference of this element and ``_right``.

        EXAMPLES::

            sage: R = Zp(7, 4, 'fixed-mod', 'series')
            sage: x = R(1721); x
            6 + 5*7^3 + O(7^4)
            sage: y = R(1373); y
            1 + 4*7^3 + O(7^4)
            sage: x - y #indirect doctest
            5 + 7^3 + O(7^4)
        """
        cdef FMElement right = _right
        cdef FMElement ans = self._new_c()
        csub(ans.value, self.value, right.value, ans.prime_pow.ram_prec_cap, ans.prime_pow)
        creduce_small(ans.value, ans.value, ans.prime_pow.ram_prec_cap, ans.prime_pow)
        return ans

    def __invert__(self):
        r"""
        Returns multiplicative inverse of this element. The valuation
        of ``self`` must be zero.

        EXAMPLES::

            sage: R = Zp(7, 4, 'fixed-mod', 'series')
            sage: ~R(2)
            4 + 3*7 + 3*7^2 + 3*7^3 + O(7^4)
            sage: ~R(0)
            Traceback (most recent call last):
            ...
            ValueError: cannot invert non-unit
            sage: ~R(7)
            Traceback (most recent call last):
            ...
            ValueError: cannot invert non-unit
        """
        if not cisunit(self.value, self.prime_pow):
            raise ValueError("cannot invert non-unit")
        cdef FMElement ans = self._new_c()
        cinvert(ans.value, self.value, ans.prime_pow.ram_prec_cap, ans.prime_pow)
        return ans

    cpdef _mul_(self, _right):
        r"""
        Return the product of this element and ``_right``.

        EXAMPLES::

            sage: R = Zp(7, 4, 'fixed-mod', 'series')
            sage: R(3) * R(2) #indirect doctest
            6 + O(7^4)
            sage: R(1/2) * R(2)
            1 + O(7^4)
        """
        cdef FMElement right = _right
        cdef FMElement ans = self._new_c()
        cmul(ans.value, self.value, right.value, ans.prime_pow.ram_prec_cap, ans.prime_pow)
        creduce(ans.value, ans.value, ans.prime_pow.ram_prec_cap, ans.prime_pow)
        return ans

    cpdef _div_(self, _right):
        r"""
        Return the quotient of this element and ``right``. ``right`` must have
        valuation zero.

        EXAMPLES::

            sage: R = Zp(7, 4, 'fixed-mod', 'series')
            sage: R(3) / R(2) #indirect doctest
            5 + 3*7 + 3*7^2 + 3*7^3 + O(7^4)
            sage: R(5) / R(0)
            Traceback (most recent call last):
            ...
            ValueError: cannot invert non-unit
            sage: R(7) / R(49)
            Traceback (most recent call last):
            ...
            ValueError: cannot invert non-unit
        """
        cdef FMElement right = _right
        cdef FMElement ans = self._new_c()
        if not cisunit(right.value, self.prime_pow):
            raise ValueError("cannot invert non-unit")
        cdivunit(ans.value, self.value, right.value, ans.prime_pow.ram_prec_cap, ans.prime_pow)
        creduce(ans.value, ans.value, ans.prime_pow.ram_prec_cap, ans.prime_pow)
        return ans

    def __pow__(FMElement self, _right, dummy): # NOTE: dummy ignored, always use self.prime_pow.ram_prec_cap
        """
        Exponentiation by an integer

        EXAMPLES::

            sage: R = ZpFM(11, 5)
            sage: R(1/2)^5
            10 + 7*11 + 11^2 + 5*11^3 + 4*11^4 + O(11^5)
            sage: R(1/32)
            10 + 7*11 + 11^2 + 5*11^3 + 4*11^4 + O(11^5)
            sage: R(1/2)^5 == R(1/32)
            True
            sage: R(3)^1000 #indirect doctest
            1 + 4*11^2 + 3*11^3 + 7*11^4 + O(11^5)

        TESTS:

        We check that :trac:`15640` is resolved::

            sage: R(11)^-1
            Traceback (most recent call last):
            ...
            ValueError: cannot invert non-unit
        """
        cdef FMElement ans = self._new_c()
        cdef Integer right = Integer(_right)
        if right < 0:
            self = ~self
            mpz_neg(right.value, right.value)
        cpow(ans.value, self.value, right.value, self.prime_pow.ram_prec_cap, self.prime_pow)
        return ans

    cdef pAdicTemplateElement _lshift_c(self, long shift):
        """
        Multiplies self by `\pi^{shift}`.

        If shift < -self.valuation(), digits will be truncated.  See
        :meth:`__rshift__` for details.

        EXAMPLES:

        We create a fixed modulus ring::

            sage: R = ZpFM(5, 20); a = R(1000); a
            3*5^3 + 5^4 + O(5^20)

        Shifting to the right is the same as dividing by a power of
        the uniformizer `\pi` of the `p`-adic ring.::

            sage: a >> 1
            3*5^2 + 5^3 + O(5^20)

        Shifting to the left is the same as multiplying by a power of
        `\pi`::

            sage: a << 2
            3*5^5 + 5^6 + O(5^20)
            sage: a*5^2
            3*5^5 + 5^6 + O(5^20)

        Shifting by a negative integer to the left is the same as
        right shifting by the absolute value::

            sage: a << -3
            3 + 5 + O(5^20)
            sage: a >> 3
            3 + 5 + O(5^20)
        """
        if shift < 0:
            return self._rshift_c(-shift)
        elif shift == 0:
            return self
        cdef FMElement ans = self._new_c()
        if shift >= self.prime_pow.ram_prec_cap:
            csetzero(ans.value, ans.prime_pow)
        else:
            cshift(ans.value, self.value, shift, ans.prime_pow.ram_prec_cap, ans.prime_pow, False)
        return ans

    cdef pAdicTemplateElement _rshift_c(self, long shift):
        """
        Divides by `\pi^{shift}`, and truncates.

        Note that this operation will insert arbitrary digits (in
        practice, currently all zero) in the least significant digits.

        EXAMPLES::

            sage: R = ZpFM(997, 7); a = R(123456878908); a
            964*997 + 572*997^2 + 124*997^3 + O(997^7)

        Shifting to the right divides by a power of `\pi`, but
        dropping terms with negative valuation::

            sage: a >> 3
            124 + O(997^7)

        A negative shift multiplies by that power of `\pi`::

            sage: a >> -3
            964*997^4 + 572*997^5 + 124*997^6 + O(997^7)
        """
        if shift < 0:
            return self._lshift_c(-shift)
        elif shift == 0:
            return self
        cdef FMElement ans = self._new_c()
        if shift >= self.prime_pow.ram_prec_cap:
            csetzero(ans.value, ans.prime_pow)
        else:
            cshift(ans.value, self.value, -shift, ans.prime_pow.ram_prec_cap, ans.prime_pow, False)
        return ans

    def add_bigoh(self, absprec):
        """
        Returns a new element truncated modulo `\pi^{\mbox{absprec}}`.

        INPUT:

        - ``absprec`` -- an integer or infinity

        OUTPUT:

            - a new element truncated modulo `\pi^{\mbox{absprec}}`.

        EXAMPLES::

            sage: R = Zp(7,4,'fixed-mod','series'); a = R(8); a.add_bigoh(1)
            1 + O(7^4)

        TESTS:

        We handle very large and very small values for ``absprec`` correctly::

            sage: a = R(7)
            sage: a.add_bigoh(2^1000)
            7 + O(7^4)
            sage: a.add_bigoh(-2^1000)
            0

        """
        cdef long aprec
        if absprec is infinity:
            return self
        if isinstance(absprec, int):
            aprec = absprec
        else:
            if not isinstance(absprec, Integer):
                absprec = Integer(absprec)
            if mpz_sgn((<Integer>absprec).value) == -1:
                return self.parent().fraction_field()(0)
            elif mpz_fits_slong_p((<Integer>absprec).value) == 0:
                return self
            else:
                aprec = mpz_get_si((<Integer>absprec).value)
        if aprec < 0:
<<<<<<< HEAD
            return self.parent().fraction_field()(self, absprec)
        elif aprec >= self.prime_pow.prec_cap:
=======
            raise ValueError("absprec must be at least 0")
        if aprec >= self.prime_pow.ram_prec_cap:
>>>>>>> 1ad1dba6
            return self
        cdef FMElement ans = self._new_c()
        creduce(ans.value, self.value, aprec, ans.prime_pow)
        return ans

    cpdef bint _is_exact_zero(self) except -1:
        """
        Tests whether this element is an exact zero, which is always
        False for fixed modulus elements.

        EXAMPLES::

            sage: R = Zp(7,4,'fixed-mod','series'); a = R(8); a._is_exact_zero()
            False
        """
        return False

    cpdef bint _is_inexact_zero(self) except -1:
        """
        Returns True if self is indistinguishable from zero.

        EXAMPLES::

            sage: R = ZpFM(7, 5)
            sage: R(14)._is_inexact_zero()
            False
            sage: R(0)._is_inexact_zero()
            True
        """
        return ciszero(self.value, self.prime_pow)

    def is_zero(self, absprec = None):
        r"""
        Returns whether self is zero modulo `\pi^{\mbox{absprec}}`.

        INPUT:

        - ``absprec`` -- an integer

        EXAMPLES::

            sage: R = ZpFM(17, 6)
            sage: R(0).is_zero()
            True
            sage: R(17^6).is_zero()
            True
            sage: R(17^2).is_zero(absprec=2)
            True
        """
        cdef bint iszero = ciszero(self.value, self.prime_pow)
        if absprec is None:
            return iszero
        if not isinstance(absprec, Integer):
            absprec = Integer(absprec)
        if mpz_cmp_si((<Integer>absprec).value, self.prime_pow.ram_prec_cap) >= 0:
            return iszero
        cdef long val = self.valuation_c()
        return mpz_cmp_si((<Integer>absprec).value, val) <= 0

    def __nonzero__(self):
        """
        Returns True if this element is distinguishable from zero.

        For most applications, explicitly specifying the power of p
        modulo which the element is supposed to be nonzero is
        preferrable.

        EXAMPLES::

            sage: R = ZpFM(5); a = R(0); b = R(75)
            sage: bool(a), bool(b) # indirect doctest
            (False, True)
        """
        return not ciszero(self.value, self.prime_pow)

    def is_equal_to(self, _right, absprec=None):
        r"""
        Returns whether this element is equal to ``right`` modulo `p^{\mbox{absprec}}`.

        If ``absprec`` is ``None``, returns if ``self == 0``.

        INPUT:

        - ``right`` -- a p-adic element with the same parent
        - ``absprec`` -- a positive integer or ``None`` (default: ``None``)

        EXAMPLES::

            sage: R = ZpFM(2, 6)
            sage: R(13).is_equal_to(R(13))
            True
            sage: R(13).is_equal_to(R(13+2^10))
            True
            sage: R(13).is_equal_to(R(17), 2)
            True
            sage: R(13).is_equal_to(R(17), 5)
            False
        """
        cdef FMElement right
        cdef long aprec, rprec, sval, rval
        if self.parent() is _right.parent():
            right = _right
        else:
            right = self.parent()(_right)
        if absprec is None:
            # The default absolute precision is given by the precision cap
            aprec = self.prime_pow.ram_prec_cap
        else:
            if not isinstance(absprec, Integer):
                absprec = Integer(absprec)
            # If absprec is not positive, then self and right are always
            # equal.
            if mpz_sgn((<Integer>absprec).value) < 0:
                return True
            # If absprec is bigger than the precision cap, we use it
            # instead.
            if mpz_cmp_si((<Integer>absprec).value, self.prime_pow.ram_prec_cap) >= 0:
                aprec = self.prime_pow.ram_prec_cap
            else:
                aprec = mpz_get_si((<Integer>absprec).value)
        return ccmp(self.value,
                    right.value,
                    aprec,
                    aprec < self.prime_pow.ram_prec_cap,
                    aprec < right.prime_pow.ram_prec_cap,
                    self.prime_pow) == 0

    cdef int _cmp_units(self, pAdicGenericElement _right) except -2:
        """
        Comparison of units, used in equality testing.

        EXAMPLES::

            sage: R = ZpFM(5)
            sage: a = R(17); b = R(0,3); c = R(85,7); d = R(2, 1)
            sage: any([a == b, a == c, b == c, b == d, c == d, a == d]) # indirect doctest
            False
            sage: all([a == a, b == b, c == c, d == d])
            True
        """
        cdef FMElement right = _right
        return ccmp(self.value, right.value, self.prime_pow.ram_prec_cap, False, False, self.prime_pow)

    cdef pAdicTemplateElement lift_to_precision_c(self, long absprec):
        """
        Lifts this element to another with precision at least absprec.

        Since fixed modulus elements don't track precision, this
        function just returns the same element.

        EXAMPLES::

            sage: R = ZpFM(5);
            sage: a = R(77, 2); a
            2 + 3*5^2 + O(5^20)
            sage: a.lift_to_precision(17) # indirect doctest
            2 + 3*5^2 + O(5^20)
        """
        return self

    def _teichmuller_set_unsafe(self):
        """
        Sets this element to the Teichmuller representative with the
        same residue.

        .. WARNING::

            This function modifies the element, which is not safe.
            Elements are supposed to be immutable.

        EXAMPLES::

            sage: R = ZpFM(17,5); a = R(11)
            sage: a
            11 + O(17^5)
            sage: a._teichmuller_set_unsafe(); a
            11 + 14*17 + 2*17^2 + 12*17^3 + 15*17^4 + O(17^5)
            sage: E = a.expansion(lift_mode='teichmuller'); E
            17-adic expansion of 11 + 14*17 + 2*17^2 + 12*17^3 + 15*17^4 + O(17^5) (teichmuller)
            sage: list(E)
            [11 + 14*17 + 2*17^2 + 12*17^3 + 15*17^4 + O(17^5), O(17^5), O(17^5), O(17^5), O(17^5)]

        Note that if you set an element which is congruent to 0 you
        get 0 to maximum precision::

            sage: b = R(17*5); b
            5*17 + O(17^5)
            sage: b._teichmuller_set_unsafe(); b
            O(17^5)
        """
        if cisunit(self.value, self.prime_pow):
            cteichmuller(self.value, self.value, self.prime_pow.ram_prec_cap, self.prime_pow)
        else:
            csetzero(self.value, self.prime_pow)

    def polynomial(self, var='x'):
        """
        Returns a polynomial over the base ring that yields this element
        when evaluated at the generator of the parent.

        INPUT:

        - ``var`` -- string, the variable name for the polynomial

        EXAMPLES::

            sage: R.<a> = ZqFM(5^3)
            sage: a.polynomial()
            (1 + O(5^20))*x + (O(5^20))
            sage: a.polynomial(var='y')
            (1 + O(5^20))*y + (O(5^20))
            sage: (5*a^2 + 25).polynomial()
            (5 + O(5^20))*x^2 + (O(5^20))*x + (5^2 + O(5^20))
        """
        R = self.base_ring()
        S = R[var]
        prec = self.precision_absolute()
        e = self.parent().e()
        L = ccoefficients(self.value, 0, self.prime_pow.prec_cap, self.prime_pow)
        if e == 1:
            L = [R(c, prec) for c in L]
        else:
            L = [R(c, (prec - i - 1) // e + 1) for i, c in enumerate(L)]
        return S(L)

    def precision_absolute(self):
        """
        The absolute precision of this element.

        EXAMPLES::

            sage: R = Zp(7,4,'fixed-mod'); a = R(7); a.precision_absolute()
            4
        """
        cdef Integer ans = Integer.__new__(Integer)
        mpz_set_si(ans.value, self.prime_pow.ram_prec_cap)
        return ans

    def precision_relative(self):
        r"""
        The relative precision of this element.

        EXAMPLES::

            sage: R = Zp(7,4,'fixed-mod'); a = R(7); a.precision_relative()
            3
            sage: a = R(0); a.precision_relative()
            0
        """
        cdef Integer ans = Integer.__new__(Integer)
        mpz_set_si(ans.value, self.prime_pow.ram_prec_cap - self.valuation_c())
        return ans

    cpdef pAdicTemplateElement unit_part(FMElement self):
        r"""
        Returns the unit part of self.

        If the valuation of self is positive, then the high digits of the
        result will be zero.

        EXAMPLES::

            sage: R = Zp(17, 4, 'fixed-mod')
            sage: R(5).unit_part()
            5 + O(17^4)
            sage: R(18*17).unit_part()
            1 + 17 + O(17^4)
            sage: R(0).unit_part()
            O(17^4)
            sage: type(R(5).unit_part())
            <type 'sage.rings.padics.padic_fixed_mod_element.pAdicFixedModElement'>
            sage: R = ZpFM(5, 5); a = R(75); a.unit_part()
            3 + O(5^5)
        """
        cdef FMElement ans = (<FMElement>self)._new_c()
        cremove(ans.value, (<FMElement>self).value, (<FMElement>self).prime_pow.ram_prec_cap, (<FMElement>self).prime_pow)
        return ans

    cdef long valuation_c(self):
        """
        Returns the valuation of this element.

        TESTS::

            sage: R = ZpFM(5, 5); R(0).valuation() #indirect doctest
            5
            sage: R = Zp(17, 4,'fixed-mod')
            sage: a = R(2*17^2)
            sage: a.valuation()
            2
            sage: R = Zp(5, 4,'fixed-mod')
            sage: R(0).valuation()
            4
            sage: R(1).valuation()
            0
            sage: R(2).valuation()
            0
            sage: R(5).valuation()
            1
            sage: R(10).valuation()
            1
            sage: R(25).valuation()
            2
            sage: R(50).valuation()
            2
        """
        # for backward compatibility
        return cvaluation(self.value, self.prime_pow.ram_prec_cap, self.prime_pow)

    cpdef val_unit(self):
        """
        Returns a 2-tuple, the first element set to the valuation of
        self, and the second to the unit part of self.

        If self == 0, then the unit part is O(p^self.parent().precision_cap()).

        EXAMPLES::

            sage: R = ZpFM(5,5)
            sage: a = R(75); b = a - a
            sage: a.val_unit()
            (2, 3 + O(5^5))
            sage: b.val_unit()
            (5, O(5^5))
        """
        cdef FMElement unit = self._new_c()
        cdef Integer valuation = Integer.__new__(Integer)
        mpz_set_si(valuation.value, cremove(unit.value, self.value, self.prime_pow.ram_prec_cap, self.prime_pow))
        return valuation, unit

    def __hash__(self):
        """
        Hashing.

        EXAMPLES::

            sage: R = ZpFM(11, 5)
            sage: hash(R(3)) == hash(3)
            True
        """
        return chash(self.value, 0, self.prime_pow.ram_prec_cap, self.prime_pow)

cdef class pAdicCoercion_ZZ_FM(RingHomomorphism):
    """
    The canonical inclusion from ZZ to a fixed modulus ring.

    EXAMPLES::

        sage: f = ZpFM(5).coerce_map_from(ZZ); f
        Ring morphism:
          From: Integer Ring
          To:   5-adic Ring of fixed modulus 5^20

    TESTS::

        sage: TestSuite(f).run()

    """
    def __init__(self, R):
        """
        Initialization.

        EXAMPLES::

            sage: f = ZpFM(5).coerce_map_from(ZZ); type(f)
            <type 'sage.rings.padics.padic_fixed_mod_element.pAdicCoercion_ZZ_FM'>
        """
        RingHomomorphism.__init__(self, ZZ.Hom(R))
        self._zero = R.element_class(R, 0)
        self._section = pAdicConvert_FM_ZZ(R)

    cdef dict _extra_slots(self, dict _slots):
        """
        Helper for copying and pickling.

        EXAMPLES::

            sage: f = ZpFM(5).coerce_map_from(ZZ)
            sage: g = copy(f) # indirect doctest
            sage: g == f
            True
            sage: g(6)
            1 + 5 + O(5^20)
            sage: g(6) == f(6)
            True
        """
        _slots['_zero'] = self._zero
        _slots['_section'] = self.section() # use method since it copies coercion-internal sections.
        return RingHomomorphism._extra_slots(self, _slots)

    cdef _update_slots(self, dict _slots):
        """
        Helper for copying and pickling.

        EXAMPLES::

            sage: f = ZpFM(5).coerce_map_from(ZZ)
            sage: g = copy(f) # indirect doctest
            sage: g == f
            True
            sage: g(6)
            1 + 5 + O(5^20)
            sage: g(6) == f(6)
            True
        """
        self._zero = _slots['_zero']
        self._section = _slots['_section']
        RingHomomorphism._update_slots(self, _slots)

    cpdef Element _call_(self, x):
        """
        Evaluation.

        EXAMPLES::

            sage: f = ZpFM(5).coerce_map_from(ZZ)
            sage: f(0).parent()
            5-adic Ring of fixed modulus 5^20
            sage: f(5)
            5 + O(5^20)
        """
        if mpz_sgn((<Integer>x).value) == 0:
            return self._zero
        cdef FMElement ans = self._zero._new_c()
        cconv_mpz_t(ans.value, (<Integer>x).value, ans.prime_pow.ram_prec_cap, True, ans.prime_pow)
        return ans

    cpdef Element _call_with_args(self, x, args=(), kwds={}):
        """
        This function is used when some precision cap is passed in (relative or absolute or both).

        INPUT:

        - ``x`` -- an Integer

        - ``absprec``, or the first positional argument -- the maximum
          absolute precision (unused for fixed modulus elements).

        - ``relprec``, or the second positional argument -- the
          maximum relative precision (unused for fixed modulus
          elements)

        EXAMPLES::

            sage: R = ZpFM(5,4)
            sage: type(R(10,2))
            <type 'sage.rings.padics.padic_fixed_mod_element.pAdicFixedModElement'>
            sage: R(30,2)
            5 + 5^2 + O(5^4)
            sage: R(30,3,1)
            5 + 5^2 + O(5^4)
            sage: R(30,absprec=2)
            5 + 5^2 + O(5^4)
            sage: R(30,relprec=2)
            5 + 5^2 + O(5^4)
            sage: R(30,absprec=1)
            5 + 5^2 + O(5^4)
            sage: R(30,empty=True)
            5 + 5^2 + O(5^4)
        """
        if mpz_sgn((<Integer>x).value) == 0:
            return self._zero
        cdef FMElement ans = self._zero._new_c()
        cconv_mpz_t(ans.value, (<Integer>x).value, ans.prime_pow.ram_prec_cap, True, ans.prime_pow)
        return ans

    def section(self):
        """
        Returns a map back to ZZ that approximates an element of this
        `p`-adic ring by an integer.

        EXAMPLES::

            sage: f = ZpFM(5).coerce_map_from(ZZ).section()
            sage: f(ZpFM(5)(-1)) - 5^20
            -1
        """
        from sage.misc.constant_function import ConstantFunction
        if not isinstance(self._section.domain, ConstantFunction):
            import copy
            self._section = copy.copy(self._section)
        return self._section

cdef class pAdicConvert_FM_ZZ(RingMap):
    """
    The map from a fixed modulus ring back to ZZ that returns the smallest
    non-negative integer approximation to its input which is accurate up to the precision.

    If the input is not in the closure of the image of ZZ, raises a ValueError.

    EXAMPLES::

        sage: f = ZpFM(5).coerce_map_from(ZZ).section(); f
        Set-theoretic ring morphism:
          From: 5-adic Ring of fixed modulus 5^20
          To:   Integer Ring
    """
    def __init__(self, R):
        """
        Initialization.

        EXAMPLES::

            sage: f = ZpFM(5).coerce_map_from(ZZ).section(); type(f)
            <type 'sage.rings.padics.padic_fixed_mod_element.pAdicConvert_FM_ZZ'>
            sage: f.category()
            Category of homsets of sets
        """
        if R.degree() > 1 or R.characteristic() != 0 or R.residue_characteristic() == 0:
            RingMap.__init__(self, Hom(R, ZZ, SetsWithPartialMaps()))
        else:
            RingMap.__init__(self, Hom(R, ZZ, Sets()))

    cpdef Element _call_(self, _x):
        """
        Evaluation.

        EXAMPLES::

            sage: f = ZpFM(5).coerce_map_from(ZZ).section()
            sage: f(ZpFM(5)(-1)) - 5^20
            -1
            sage: f(ZpFM(5)(0))
            0
        """
        cdef Integer ans = Integer.__new__(Integer)
        cdef FMElement x = _x
        cconv_mpz_t_out(ans.value, x.value, 0, x.prime_pow.ram_prec_cap, x.prime_pow)
        return ans

cdef class pAdicConvert_QQ_FM(Morphism):
    """
    The inclusion map from QQ to a fixed modulus ring that is defined
    on all elements with non-negative p-adic valuation.

    EXAMPLES::

        sage: f = ZpFM(5).convert_map_from(QQ); f
        Generic morphism:
          From: Rational Field
          To:   5-adic Ring of fixed modulus 5^20
    """
    def __init__(self, R):
        """
        Initialization.

        EXAMPLES::

            sage: f = ZpFM(5).convert_map_from(QQ); type(f)
            <type 'sage.rings.padics.padic_fixed_mod_element.pAdicConvert_QQ_FM'>
        """
        Morphism.__init__(self, Hom(QQ, R, SetsWithPartialMaps()))
        self._zero = R.element_class(R, 0)

    cdef dict _extra_slots(self, dict _slots):
        """
        Helper for copying and pickling.

        EXAMPLES::

            sage: f = ZpFM(5).convert_map_from(QQ)
            sage: g = copy(f) # indirect doctest
            sage: g == f # todo: comparison not implemented
            True
            sage: g(1/6)
            1 + 4*5 + 4*5^3 + 4*5^5 + 4*5^7 + 4*5^9 + 4*5^11 + 4*5^13 + 4*5^15 + 4*5^17 + 4*5^19 + O(5^20)
            sage: g(1/6) == f(1/6)
            True
        """
        _slots['_zero'] = self._zero
        return Morphism._extra_slots(self, _slots)

    cdef _update_slots(self, dict _slots):
        """
        Helper for copying and pickling.

        EXAMPLES::

            sage: f = ZpFM(5).convert_map_from(QQ)
            sage: g = copy(f) # indirect doctest
            sage: g == f # todo: comparison not implemented
            True
            sage: g(1/6)
            1 + 4*5 + 4*5^3 + 4*5^5 + 4*5^7 + 4*5^9 + 4*5^11 + 4*5^13 + 4*5^15 + 4*5^17 + 4*5^19 + O(5^20)
            sage: g(1/6) == f(1/6)
            True
        """
        self._zero = _slots['_zero']
        Morphism._update_slots(self, _slots)

    cpdef Element _call_(self, x):
        """
        Evaluation.

        EXAMPLES::

            sage: f = ZpFM(5,4).convert_map_from(QQ)
            sage: f(1/7)
            3 + 3*5 + 2*5^3 + O(5^4)
            sage: f(0)
            O(5^4)
        """
        if mpq_sgn((<Rational>x).value) == 0:
            return self._zero
        cdef FMElement ans = self._zero._new_c()
        cconv_mpq_t(ans.value, (<Rational>x).value, ans.prime_pow.ram_prec_cap, True, ans.prime_pow)
        return ans

    cpdef Element _call_with_args(self, x, args=(), kwds={}):
        """
        This function is used when some precision cap is passed in (relative or absolute or both).

        INPUT:

        - ``x`` -- a Rational

        - ``absprec``, or the first positional argument -- the maximum
          absolute precision (unused for fixed modulus elements).

        - ``relprec``, or the second positional argument -- the
          maximum relative precision (unused for fixed modulus
          elements)

        EXAMPLES::

            sage: R = ZpFM(5,4)
            sage: type(R(1/7,2))
            <type 'sage.rings.padics.padic_fixed_mod_element.pAdicFixedModElement'>
            sage: R(1/7,2)
            3 + 3*5 + 2*5^3 + O(5^4)
            sage: R(1/7,3,1)
            3 + 3*5 + 2*5^3 + O(5^4)
            sage: R(1/7,absprec=2)
            3 + 3*5 + 2*5^3 + O(5^4)
            sage: R(1/7,relprec=2)
            3 + 3*5 + 2*5^3 + O(5^4)
            sage: R(1/7,absprec=1)
            3 + 3*5 + 2*5^3 + O(5^4)
            sage: R(1/7,empty=True)
            3 + 3*5 + 2*5^3 + O(5^4)
        """
        if mpq_sgn((<Rational>x).value) == 0:
            return self._zero
        cdef FMElement ans = self._zero._new_c()
        cconv_mpq_t(ans.value, (<Rational>x).value, ans.prime_pow.ram_prec_cap, True, ans.prime_pow)
        return ans

cdef class pAdicCoercion_FM_frac_field(RingHomomorphism):
    """
    The canonical inclusion of Zq into its fraction field.

    EXAMPLES::

        sage: R.<a> = ZqFM(27, implementation='FLINT')
        sage: K = R.fraction_field()
        sage: f = K.coerce_map_from(R); f
        Ring morphism:
          From: Unramified Extension in a defined by x^3 + 2*x + 1 of fixed modulus 3^20 over 3-adic Ring
          To:   Unramified Extension in a defined by x^3 + 2*x + 1 with floating precision 20 over 3-adic Field

    TESTS::

        sage: TestSuite(f).run()

    """
    def __init__(self, R, K):
        """
        Initialization.

        EXAMPLES::

            sage: R.<a> = ZqFM(27)
            sage: K = R.fraction_field()
            sage: f = K.coerce_map_from(R); type(f)
            <type 'sage.rings.padics.qadic_flint_FM.pAdicCoercion_FM_frac_field'>
        """
        RingHomomorphism.__init__(self, R.Hom(K))
        self._zero = K(0)
        self._section = pAdicConvert_FM_frac_field(K, R)

    cpdef Element _call_(self, _x):
        """
        Evaluation.

        EXAMPLES::

            sage: R.<a> = ZqFM(27)
            sage: K = R.fraction_field()
            sage: f = K.coerce_map_from(R)
            sage: f(a)
            a
        """
        cdef FMElement x = _x
        if ciszero(x.value, x.prime_pow):
            return self._zero
        cdef FPElement ans = self._zero._new_c()
        ans.ordp = cremove(ans.unit, x.value, x.prime_pow.ram_prec_cap, x.prime_pow)
        return ans

    cpdef Element _call_with_args(self, _x, args=(), kwds={}):
        """
        This function is used when some precision cap is passed in
        (relative or absolute or both).

        See the documentation for
        :meth:`pAdicCappedAbsoluteElement.__init__` for more details.

        EXAMPLES::

            sage: R.<a> = ZqFM(27)
            sage: K = R.fraction_field()
            sage: f = K.coerce_map_from(R)
            sage: f(a, 3)
            a
            sage: b = 117*a
            sage: f(b, 3)
            a*3^2
            sage: f(b, 4, 1)
            a*3^2
            sage: f(b, 4, 3)
            a*3^2 + a*3^3
            sage: f(b, absprec=4)
            a*3^2 + a*3^3
            sage: f(b, relprec=3)
            a*3^2 + a*3^3 + a*3^4
            sage: f(b, absprec=1)
            0
            sage: f(R(0))
            0
        """
        cdef long aprec, rprec
        cdef FMElement x = _x
        if ciszero(x.value, x.prime_pow):
            return self._zero
        cdef FPElement ans = self._zero._new_c()
        cdef bint reduce = False
        _process_args_and_kwds(&aprec, &rprec, args, kwds, False, x.prime_pow)
        ans.ordp = cremove(ans.unit, x.value, aprec, x.prime_pow)
        if aprec < ans.ordp + rprec:
            rprec = aprec - ans.ordp
        if rprec <= 0:
            return self._zero
        creduce(ans.unit, ans.unit, rprec, x.prime_pow)
        return ans

    def section(self):
        """
        Returns a map back to the ring that converts elements of
        non-negative valuation.

        EXAMPLES::

            sage: R.<a> = ZqFM(27)
            sage: K = R.fraction_field()
            sage: f = K.coerce_map_from(R)
            sage: f.section()(K.gen())
            a + O(3^20)
        """
        from sage.misc.constant_function import ConstantFunction
        if not isinstance(self._section.domain, ConstantFunction):
            import copy
            self._section = copy.copy(self._section)
        return self._section

    cdef dict _extra_slots(self, dict _slots):
        """
        Helper for copying and pickling.

        TESTS::

            sage: R.<a> = ZqFM(27)
            sage: K = R.fraction_field()
            sage: f = K.coerce_map_from(R)
            sage: g = copy(f)   # indirect doctest
            sage: g
            Ring morphism:
              From: Unramified Extension in a defined by x^3 + 2*x + 1 of fixed modulus 3^20 over 3-adic Ring
              To:   Unramified Extension in a defined by x^3 + 2*x + 1 with floating precision 20 over 3-adic Field
            sage: g == f
            True
            sage: g is f
            False
            sage: g(a)
            a
            sage: g(a) == f(a)
            True

        """
        _slots['_zero'] = self._zero
        _slots['_section'] = self.section() # use method since it copies coercion-internal sections.
        return RingHomomorphism._extra_slots(self, _slots)

    cdef _update_slots(self, dict _slots):
        """
        Helper for copying and pickling.

        TESTS::

            sage: R.<a> = ZqFM(9)
            sage: K = R.fraction_field()
            sage: f = K.coerce_map_from(R)
            sage: g = copy(f)   # indirect doctest
            sage: g
            Ring morphism:
              From: Unramified Extension in a defined by x^2 + 2*x + 2 of fixed modulus 3^20 over 3-adic Ring
              To:   Unramified Extension in a defined by x^2 + 2*x + 2 with floating precision 20 over 3-adic Field
            sage: g == f
            True
            sage: g is f
            False
            sage: g(a)
            a
            sage: g(a) == f(a)
            True

        """
        self._zero = _slots['_zero']
        self._section = _slots['_section']
        RingHomomorphism._update_slots(self, _slots)

    def is_injective(self):
        r"""
        Return whether this map is injective.

        EXAMPLES::

            sage: R.<a> = ZqFM(9)
            sage: K = R.fraction_field()
            sage: f = K.coerce_map_from(R)
            sage: f.is_injective()
            True

        """
        return True

    def is_surjective(self):
        r"""
        Return whether this map is surjective.

        EXAMPLES::

            sage: R.<a> = ZqFM(9)
            sage: K = R.fraction_field()
            sage: f = K.coerce_map_from(R)
            sage: f.is_surjective()
            False

        """
        return False


cdef class pAdicConvert_FM_frac_field(Morphism):
    """
    The section of the inclusion from `\ZZ_q`` to its fraction field.

    EXAMPLES::

        sage: R.<a> = ZqFM(27)
        sage: K = R.fraction_field()
        sage: f = R.convert_map_from(K); f
        Generic morphism:
          From: Unramified Extension in a defined by x^3 + 2*x + 1 with floating precision 20 over 3-adic Field
          To:   Unramified Extension in a defined by x^3 + 2*x + 1 of fixed modulus 3^20 over 3-adic Ring
    """
    def __init__(self, K, R):
        """
        Initialization.

        EXAMPLES::

            sage: R.<a> = ZqFM(27)
            sage: K = R.fraction_field()
            sage: f = R.convert_map_from(K); type(f)
            <type 'sage.rings.padics.qadic_flint_FM.pAdicConvert_FM_frac_field'>
        """
        Morphism.__init__(self, Hom(K, R, SetsWithPartialMaps()))
        self._zero = R(0)

    cpdef Element _call_(self, _x):
        """
        Evaluation.

        EXAMPLES::

            sage: R.<a> = ZqFM(27)
            sage: K = R.fraction_field()
            sage: f = R.convert_map_from(K)
            sage: f(K.gen())
            a + O(3^20)
        """
        cdef FPElement x = _x
        if x.ordp < 0: raise ValueError("negative valuation")
        if x.ordp >= self._zero.prime_pow.ram_prec_cap:
            return self._zero
        cdef FMElement ans = self._zero._new_c()
        cshift(ans.value, x.unit, x.ordp, ans.prime_pow.ram_prec_cap, ans.prime_pow, x.ordp > 0)
        return ans

    cpdef Element _call_with_args(self, _x, args=(), kwds={}):
        """
        This function is used when some precision cap is passed in
        (relative or absolute or both).

        See the documentation for
        :meth:`pAdicCappedAbsoluteElement.__init__` for more details.

        EXAMPLES::

            sage: R.<a> = ZqFM(27)
            sage: K = R.fraction_field()
            sage: f = R.convert_map_from(K); a = K(a)
            sage: f(a, 3)
            a + O(3^20)
            sage: b = 117*a
            sage: f(b, 3)
            a*3^2 + O(3^20)
            sage: f(b, 4, 1)
            a*3^2 + O(3^20)
            sage: f(b, 4, 3)
            a*3^2 + a*3^3 + O(3^20)
            sage: f(b, absprec=4)
            a*3^2 + a*3^3 + O(3^20)
            sage: f(b, relprec=3)
            a*3^2 + a*3^3 + a*3^4 + O(3^20)
            sage: f(b, absprec=1)
            O(3^20)
            sage: f(K(0))
            O(3^20)
        """
        cdef long aprec, rprec
        cdef FPElement x = _x
        if x.ordp < 0: raise ValueError("negative valuation")
        if x.ordp >= self._zero.prime_pow.ram_prec_cap:
            return self._zero
        cdef FMElement ans = self._zero._new_c()
        _process_args_and_kwds(&aprec, &rprec, args, kwds, True, ans.prime_pow)
        if rprec < aprec - x.ordp:
            aprec = x.ordp + rprec
        sig_on()
        cshift(ans.value, x.unit, x.ordp, aprec, ans.prime_pow, x.ordp > 0)
        sig_off()
        return ans

    cdef dict _extra_slots(self, dict _slots):
        """
        Helper for copying and pickling.

        TESTS::

            sage: R.<a> = ZqFM(27)
            sage: K = R.fraction_field()
            sage: f = R.convert_map_from(K)
            sage: a = K(a)
            sage: g = copy(f)   # indirect doctest
            sage: g
            Generic morphism:
              From: Unramified Extension in a defined by x^3 + 2*x + 1 with floating precision 20 over 3-adic Field
              To:   Unramified Extension in a defined by x^3 + 2*x + 1 of fixed modulus 3^20 over 3-adic Ring
            sage: g == f
            True
            sage: g is f
            False
            sage: g(a)
            a + O(3^20)
            sage: g(a) == f(a)
            True

        """
        _slots['_zero'] = self._zero
        return Morphism._extra_slots(self, _slots)

    cdef _update_slots(self, dict _slots):
        """
        Helper for copying and pickling.

        TESTS::

            sage: R.<a> = ZqFM(9)
            sage: K = R.fraction_field()
            sage: f = R.convert_map_from(K)
            sage: a = f(a)
            sage: g = copy(f)   # indirect doctest
            sage: g
            Generic morphism:
              From: Unramified Extension in a defined by x^2 + 2*x + 2 with floating precision 20 over 3-adic Field
              To:   Unramified Extension in a defined by x^2 + 2*x + 2 of fixed modulus 3^20 over 3-adic Ring
            sage: g == f
            True
            sage: g is f
            False
            sage: g(a)
            a + O(3^20)
            sage: g(a) == f(a)
            True

        """
        self._zero = _slots['_zero']
        Morphism._update_slots(self, _slots)

def unpickle_fme_v2(cls, parent, value):
    """
<<<<<<< HEAD
    Unpickles a fixed-mod element.
=======
    Unpickles a fixed mod element.
>>>>>>> 1ad1dba6

    EXAMPLES::

        sage: from sage.rings.padics.padic_fixed_mod_element import pAdicFixedModElement, unpickle_fme_v2
        sage: R = ZpFM(5)
        sage: a = unpickle_fme_v2(pAdicFixedModElement, R, 17*25); a
        2*5^2 + 3*5^3 + O(5^20)
        sage: a.parent() is R
        True
    """
    cdef FMElement ans = cls.__new__(cls)
    ans._parent = parent
    ans.prime_pow = <PowComputer_?>parent.prime_pow
    cconstruct(ans.value, ans.prime_pow)
    cunpickle(ans.value, value, ans.prime_pow)
    return ans<|MERGE_RESOLUTION|>--- conflicted
+++ resolved
@@ -455,13 +455,8 @@
             else:
                 aprec = mpz_get_si((<Integer>absprec).value)
         if aprec < 0:
-<<<<<<< HEAD
             return self.parent().fraction_field()(self, absprec)
         elif aprec >= self.prime_pow.prec_cap:
-=======
-            raise ValueError("absprec must be at least 0")
-        if aprec >= self.prime_pow.ram_prec_cap:
->>>>>>> 1ad1dba6
             return self
         cdef FMElement ans = self._new_c()
         creduce(ans.value, self.value, aprec, ans.prime_pow)
@@ -1463,11 +1458,7 @@
 
 def unpickle_fme_v2(cls, parent, value):
     """
-<<<<<<< HEAD
     Unpickles a fixed-mod element.
-=======
-    Unpickles a fixed mod element.
->>>>>>> 1ad1dba6
 
     EXAMPLES::
 
