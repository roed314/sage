"""
Ring of Laurent Polynomials

If `R` is a commutative ring, then the ring of Laurent polynomials in `n`
variables over `R` is `R[x_1^{\pm 1}, x_2^{\pm 1}, \ldots, x_n^{\pm 1}]`.
We implement it as a quotient ring

.. MATH::

    R[x_1, y_1, x_2, y_2, \ldots, x_n, y_n] / (x_1 y_1 - 1, x_2 y_2 - 1, \ldots, x_n y_n - 1).

TESTS::

    sage: P.<q> = LaurentPolynomialRing(QQ)
    sage: qi = q^(-1)
    sage: qi in P
    True
    sage: P(qi)
    q^-1

    sage: A.<Y> = QQ[]
    sage: R.<X> = LaurentPolynomialRing(A)
    sage: matrix(R,2,2,[X,0,0,1])
    [X 0]
    [0 1]

AUTHORS:

- David Roe (2008-2-23): created
- David Loeffler (2009-07-10): cleaned up docstrings
"""

#################################################################################
#       Copyright (C) 2008 David Roe <roed@math.harvard.edu>,
#                          William Stein <wstein@gmail.com>,
#                          Mike Hansen <mhansen@gmail.com>
#
#  Distributed under the terms of the GNU General Public License (GPL)
#
#                  http://www.gnu.org/licenses/
#*****************************************************************************
from sage.structure.parent_gens import normalize_names
from sage.structure.element import is_Element
from sage.rings.ring import is_Ring
from sage.rings.integer import Integer
from sage.rings.polynomial.polynomial_ring_constructor import _single_variate as _single_variate_poly
from sage.rings.polynomial.polynomial_ring_constructor import _multi_variate as _multi_variate_poly
from sage.misc.latex import latex
from sage.rings.polynomial.laurent_polynomial import LaurentPolynomial_mpair, LaurentPolynomial_univariate
from sage.rings.ring import CommutativeRing
from sage.structure.parent_gens import ParentWithGens

def is_LaurentPolynomialRing(R):
    """
    Returns True if and only if R is a Laurent polynomial ring.

    EXAMPLES::

        sage: from sage.rings.polynomial.laurent_polynomial_ring import is_LaurentPolynomialRing
        sage: P = PolynomialRing(QQ,2,'x')
        sage: is_LaurentPolynomialRing(P)
        False

        sage: R = LaurentPolynomialRing(QQ,3,'x')
        sage: is_LaurentPolynomialRing(R)
        True
    """
    return isinstance(R, LaurentPolynomialRing_generic)

def LaurentPolynomialRing(base_ring, arg1=None, arg2=None, sparse = False, order='degrevlex', names = None, name=None):
    r"""
    Return the globally unique univariate or multivariate Laurent polynomial
    ring with given properties and variable name or names.

    There are four ways to call the Laurent polynomial ring constructor:

    1. ``LaurentPolynomialRing(base_ring, name,    sparse=False)``
    2. ``LaurentPolynomialRing(base_ring, names,   order='degrevlex')``
    3. ``LaurentPolynomialRing(base_ring, name, n, order='degrevlex')``
    4. ``LaurentPolynomialRing(base_ring, n, name, order='degrevlex')``

    The optional arguments sparse and order *must* be explicitly
    named, and the other arguments must be given positionally.

    INPUT:

    - ``base_ring`` -- a commutative ring
    - ``name`` -- a string
    - ``names`` -- a list or tuple of names, or a comma separated string
    - ``n`` -- a positive integer
    - ``sparse`` -- bool (default: False), whether or not elements are sparse
    - ``order`` -- string or
      :class:`~sage.rings.polynomial.term_order.TermOrder`, e.g.,

        - ``'degrevlex'`` (default) -- degree reverse lexicographic
        - ``'lex'`` -- lexicographic
        - ``'deglex'`` -- degree lexicographic
        - ``TermOrder('deglex',3) + TermOrder('deglex',3)`` -- block ordering

    OUTPUT:

    ``LaurentPolynomialRing(base_ring, name, sparse=False)`` returns a
    univariate Laurent polynomial ring; all other input formats return a
    multivariate Laurent polynomial ring.

    UNIQUENESS and IMMUTABILITY: In Sage there is exactly one
    single-variate Laurent polynomial ring over each base ring in each choice
    of variable and sparseness.  There is also exactly one multivariate
    Laurent polynomial ring over each base ring for each choice of names of
    variables and term order.

    ::

        sage: R.<x,y> = LaurentPolynomialRing(QQ,2); R
        Multivariate Laurent Polynomial Ring in x, y over Rational Field
        sage: f = x^2 - 2*y^-2

    You can't just globally change the names of those variables.
    This is because objects all over Sage could have pointers to
    that polynomial ring.

    ::

        sage: R._assign_names(['z','w'])
        Traceback (most recent call last):
        ...
        ValueError: variable names cannot be changed after object creation.


    EXAMPLES:

    1. ``LaurentPolynomialRing(base_ring, name, sparse=False)``

       ::

           sage: LaurentPolynomialRing(QQ, 'w')
           Univariate Laurent Polynomial Ring in w over Rational Field

       Use the diamond brackets notation to make the variable
       ready for use after you define the ring::

           sage: R.<w> = LaurentPolynomialRing(QQ)
           sage: (1 + w)^3
           1 + 3*w + 3*w^2 + w^3

       You must specify a name::

           sage: LaurentPolynomialRing(QQ)
           Traceback (most recent call last):
           ...
           TypeError: You must specify the names of the variables.

           sage: R.<abc> = LaurentPolynomialRing(QQ, sparse=True); R
           Univariate Laurent Polynomial Ring in abc over Rational Field

           sage: R.<w> = LaurentPolynomialRing(PolynomialRing(GF(7),'k')); R
           Univariate Laurent Polynomial Ring in w over Univariate Polynomial Ring in k over Finite Field of size 7

       Rings with different variables are different::

           sage: LaurentPolynomialRing(QQ, 'x') == LaurentPolynomialRing(QQ, 'y')
           False

    2. ``LaurentPolynomialRing(base_ring, names,   order='degrevlex')``

       ::

           sage: R = LaurentPolynomialRing(QQ, 'a,b,c'); R
           Multivariate Laurent Polynomial Ring in a, b, c over Rational Field

           sage: S = LaurentPolynomialRing(QQ, ['a','b','c']); S
           Multivariate Laurent Polynomial Ring in a, b, c over Rational Field

           sage: T = LaurentPolynomialRing(QQ, ('a','b','c')); T
           Multivariate Laurent Polynomial Ring in a, b, c over Rational Field

       All three rings are identical.

       ::

           sage: (R is S) and  (S is T)
           True

       There is a unique Laurent polynomial ring with each term order::

           sage: R = LaurentPolynomialRing(QQ, 'x,y,z', order='degrevlex'); R
           Multivariate Laurent Polynomial Ring in x, y, z over Rational Field
           sage: S = LaurentPolynomialRing(QQ, 'x,y,z', order='invlex'); S
           Multivariate Laurent Polynomial Ring in x, y, z over Rational Field
           sage: S is LaurentPolynomialRing(QQ, 'x,y,z', order='invlex')
           True
           sage: R == S
           False


    3. ``LaurentPolynomialRing(base_ring, name, n, order='degrevlex')``

       If you specify a single name as a string and a number of
       variables, then variables labeled with numbers are created.

       ::

           sage: LaurentPolynomialRing(QQ, 'x', 10)
           Multivariate Laurent Polynomial Ring in x0, x1, x2, x3, x4, x5, x6, x7, x8, x9 over Rational Field

           sage: LaurentPolynomialRing(GF(7), 'y', 5)
           Multivariate Laurent Polynomial Ring in y0, y1, y2, y3, y4 over Finite Field of size 7

           sage: LaurentPolynomialRing(QQ, 'y', 3, sparse=True)
           Multivariate Laurent Polynomial Ring in y0, y1, y2 over Rational Field

       By calling the
       :meth:`~sage.structure.category_object.CategoryObject.inject_variables`
       method, all those variable names are available for interactive use::

           sage: R = LaurentPolynomialRing(GF(7),15,'w'); R
           Multivariate Laurent Polynomial Ring in w0, w1, w2, w3, w4, w5, w6, w7, w8, w9, w10, w11, w12, w13, w14 over Finite Field of size 7
           sage: R.inject_variables()
           Defining w0, w1, w2, w3, w4, w5, w6, w7, w8, w9, w10, w11, w12, w13, w14
           sage: (w0 + 2*w8 + w13)^2
           w0^2 + 4*w0*w8 + 4*w8^2 + 2*w0*w13 + 4*w8*w13 + w13^2
    """
    if is_Element(arg1) and not isinstance(arg1, (int, long, Integer)):
        arg1 = repr(arg1)
    if is_Element(arg2) and not isinstance(arg2, (int, long, Integer)):
        arg2 = repr(arg2)

    if isinstance(arg1, (int, long, Integer)):
        arg1, arg2 = arg2, arg1

    if not names is None:
        arg1 = names
    elif not name is None:
        arg1 = name

    if not is_Ring(base_ring):
        raise TypeError('base_ring must be a ring')

    if arg1 is None:
        raise TypeError("You must specify the names of the variables.")

    R = None
    if isinstance(arg1, (list, tuple)):
        arg1 = [str(x) for x in arg1]
    if isinstance(arg2, (list, tuple)):
        arg2 = [str(x) for x in arg2]
    if isinstance(arg2, (int, long, Integer)):
        # 3. LaurentPolynomialRing(base_ring, names, n, order='degrevlex'):
        if not isinstance(arg1, (list, tuple, str)):
            raise TypeError("You *must* specify the names of the variables.")
        n = int(arg2)
        names = arg1
        R = _multi_variate(base_ring, names, n, sparse, order)

    elif isinstance(arg1, str) or (isinstance(arg1, (list,tuple)) and len(arg1) == 1) and isinstance(arg1[0], str):
        if isinstance(arg1, (list,tuple)):
            arg1 = arg1[0]
        if not ',' in arg1:
            # 1. LaurentPolynomialRing(base_ring, name, sparse=False):
            if not arg2 is None:
                raise TypeError("if second arguments is a string with no commas, then there must be no other non-optional arguments")
            name = arg1
            R = _single_variate(base_ring, name, sparse)
        else:
            # 2-4. LaurentPolynomialRing(base_ring, names, order='degrevlex'):
            if not arg2 is None:
                raise TypeError("invalid input to LaurentPolynomialRing function; please see the docstring for that function")
            names = arg1.split(',')
            n = len(names)
            R = _multi_variate(base_ring, names, n, sparse, order)
    elif isinstance(arg1, (list, tuple)):
        # LaurentPolynomialRing(base_ring, names (list or tuple), order='degrevlex'):
        names = arg1
        n = len(names)
        R = _multi_variate(base_ring, names, n, sparse, order)

    if arg1 is None and arg2 is None:
        raise TypeError("you *must* specify the indeterminates (as not None).")
    if R is None:
        raise TypeError("invalid input (%s, %s, %s) to PolynomialRing function; please see the docstring for that function"%(base_ring, arg1, arg2))

    return R

_cache = {}
def _get_from_cache(key):
    """
    EXAMPLES::

        sage: from sage.rings.polynomial.laurent_polynomial_ring import _get_from_cache
        sage: L = LaurentPolynomialRing(QQ,2,'x')
        sage: L2 = _get_from_cache( (QQ,('x0','x1'),2,False,TermOrder('degrevlex')) ); L2
        Multivariate Laurent Polynomial Ring in x0, x1 over Rational Field
        sage: L is L2
        True
    """
    try:
        if key in _cache:
            return _cache[key]   # put () here to re-enable weakrefs
    except TypeError as msg:
        raise TypeError('key = %s\n%s'%(key,msg))
    return None

def _save_in_cache(key, R):
    """
    EXAMPLES::

        sage: from sage.rings.polynomial.laurent_polynomial_ring import _save_in_cache, _get_from_cache
        sage: L = LaurentPolynomialRing(QQ,2,'x')
        sage: _save_in_cache('testkey', L)
        sage: _get_from_cache('testkey')
        Multivariate Laurent Polynomial Ring in x0, x1 over Rational Field
        sage: _ is L
        True
    """
    try:
        # We disable weakrefs since they cause segfault at the end of doctesting.
        #weakref.ref(R)
        _cache[key] = R
    except TypeError as msg:
        raise TypeError('key = %s\n%s'%(key,msg))

def _single_variate(base_ring, names, sparse):
    """
    EXAMPLES::

        sage: from sage.rings.polynomial.laurent_polynomial_ring import _single_variate
        sage: _single_variate(QQ, ('x',), False)
        Univariate Laurent Polynomial Ring in x over Rational Field
    """
    names = normalize_names(1, names)
    key = (base_ring, names, sparse)
    P = _get_from_cache(key)
    if P is not None:
        return P
    prepend_string = "qk"
    while True:
        if prepend_string in names:
            prepend_string += 'k'
        else:
            break
    R = _single_variate_poly(base_ring, names, sparse, None)
    P = LaurentPolynomialRing_univariate(R, names)
    _save_in_cache(key, P)
    return P

def _multi_variate(base_ring, names, n, sparse, order):
    """
    EXAMPLES::

        sage: from sage.rings.polynomial.laurent_polynomial_ring import _multi_variate
        sage: _multi_variate(QQ, ('x','y'), 2, False, 'degrevlex')
        Multivariate Laurent Polynomial Ring in x, y over Rational Field
    """
    # We need to come up with a name for the inverse that is easy to search
    # for in a string *and* doesn't overlap with the name that we already have.
    # For now, I'm going to use a name mangling with checking method.
    names = normalize_names(n, names)

    from term_order import TermOrder
    order = TermOrder(order, n)

    if isinstance(names, list):
        names = tuple(names)
    elif isinstance(names, str):
        if ',' in names:
            names = tuple(names.split(','))

    key = (base_ring, names, n, sparse, order)
    P = _get_from_cache(key)
    if P is not None:
        return P
    prepend_string = "qk"
    while True:
        for a in names:
            if prepend_string in a:
                prepend_string += 'k'
                break
        else:
            break
    R = _multi_variate_poly(base_ring, names, n, sparse, order, None)
    P = LaurentPolynomialRing_mpair(R, prepend_string, names)
    _save_in_cache(key, P)
    return P

class LaurentPolynomialRing_generic(CommutativeRing, ParentWithGens):
    """
    Laurent polynomial ring (base class).

    EXAMPLES:

    This base class inherits from :class:`~sage.rings.ring.CommutativeRing`.
    Since trac ticket #11900, it is also initialised as such::

        sage: R.<x1,x2> = LaurentPolynomialRing(QQ)
        sage: R.category()
        Category of commutative rings
        sage: TestSuite(R).run()

    """
    def __init__(self, R, prepend_string, names):
        """
        EXAMPLES::

            sage: R = LaurentPolynomialRing(QQ,2,'x')
            sage: R == loads(dumps(R))
            True
        """
        self._n = R.ngens()
        self._R = R
        self._prepend_string = prepend_string
        CommutativeRing.__init__(self, R.base_ring(), names=names)
        self._populate_coercion_lists_(element_constructor=self._element_constructor_,
                                       init_no_parent=True)


    def __repr__(self):
        """
        TESTS::

            sage: LaurentPolynomialRing(QQ,2,'x').__repr__()
            'Multivariate Laurent Polynomial Ring in x0, x1 over Rational Field'
            sage: LaurentPolynomialRing(QQ,1,'x').__repr__()
            'Univariate Laurent Polynomial Ring in x over Rational Field'
        """
        if self._n == 1:
            return "Univariate Laurent Polynomial Ring in %s over %s"%(self._R.variable_name(), self._R.base_ring())
        else:
            return "Multivariate Laurent Polynomial Ring in %s over %s"%(", ".join(self._R.variable_names()), self._R.base_ring())

    def ngens(self):
        """
        Returns the number of generators of self.

        EXAMPLES::

            sage: LaurentPolynomialRing(QQ,2,'x').ngens()
            2
            sage: LaurentPolynomialRing(QQ,1,'x').ngens()
            1
        """
        return self._n

    def gen(self, i=0):
        r"""
        Returns the `i^{th}` generator of self.  If i is not specified, then
        the first generator will be returned.

        EXAMPLES::

            sage: LaurentPolynomialRing(QQ,2,'x').gen()
            x0
            sage: LaurentPolynomialRing(QQ,2,'x').gen(0)
            x0
            sage: LaurentPolynomialRing(QQ,2,'x').gen(1)
            x1

        TESTS::

            sage: LaurentPolynomialRing(QQ,2,'x').gen(3)
            Traceback (most recent call last):
            ...
            ValueError: generator not defined
        """
        if i < 0 or i >= self._n:
<<<<<<< HEAD
            raise ValueError("generator not defined")
        return self(self._R.gen(i))
=======
            raise ValueError, "generator not defined"
        try:
            return self.__generators[i]
        except AttributeError:
            self.__generators = tuple(self(x) for x in self._R.gens())
            return self.__generators[i]

>>>>>>> e27a420b

    def is_integral_domain(self, proof = True):
        """
        Returns True if self is an integral domain.

        EXAMPLES::

            sage: LaurentPolynomialRing(QQ,2,'x').is_integral_domain()
            True

        The following used to fail; see #7530::

            sage: L = LaurentPolynomialRing(ZZ, 'X')
            sage: L['Y']
            Univariate Polynomial Ring in Y over Univariate Laurent Polynomial Ring in X over Integer Ring
        """
        return self.base_ring().is_integral_domain(proof)

    def is_noetherian(self):
        """
        Returns True if self is Noetherian.

        EXAMPLES::

            sage: LaurentPolynomialRing(QQ,2,'x').is_noetherian()
            Traceback (most recent call last):
            ...
            NotImplementedError
        """
        raise NotImplementedError

    def construction(self):
        """
        Returns the construction of self.

        EXAMPLES::

            sage: LaurentPolynomialRing(QQ,2,'x,y').construction()
            (LaurentPolynomialFunctor,
            Univariate Laurent Polynomial Ring in x over Rational Field)

        """
        from sage.categories.pushout import LaurentPolynomialFunctor
        vars = self.variable_names()
        if len(vars) == 1:
            return LaurentPolynomialFunctor(vars[0], False), self.base_ring()
        else:
            return LaurentPolynomialFunctor(vars[-1], True), LaurentPolynomialRing(self.base_ring(), vars[:-1])



    def completion(self, p, prec=20, extras=None):
        """
        EXAMPLES::

            sage: P.<x>=LaurentPolynomialRing(QQ)
            sage: P
            Univariate Laurent Polynomial Ring in x over Rational Field
            sage: PP=P.completion(x)
            sage: PP
            Laurent Series Ring in x over Rational Field
            sage: f=1-1/x
            sage: PP(f)
            -x^-1 + 1
            sage: 1/PP(f)
            -x - x^2 - x^3 - x^4 - x^5 - x^6 - x^7 - x^8 - x^9 - x^10 - x^11 - x^12 - x^13 - x^14 - x^15 - x^16 - x^17 - x^18 - x^19 - x^20 + O(x^21)
        """
        if str(p) == self._names[0] and self._n == 1:
            from sage.rings.laurent_series_ring import LaurentSeriesRing
            return LaurentSeriesRing(self.base_ring(), name=self._names[0])
        else:
            raise TypeError, "Cannot complete %s with respect to %s" % (self, p)




    def remove_var(self, var):
        """
        EXAMPLES::

            sage: R = LaurentPolynomialRing(QQ,'x,y,z')
            sage: R.remove_var('x')
            Multivariate Laurent Polynomial Ring in y, z over Rational Field
            sage: R.remove_var('x').remove_var('y')
            Univariate Laurent Polynomial Ring in z over Rational Field
        """
        vars = list(self.variable_names())
        vars.remove(str(var))
        return LaurentPolynomialRing(self.base_ring(), vars)

    def _coerce_map_from_(self, R):
        """
        EXAMPLES::

            sage: L.<x,y> = LaurentPolynomialRing(QQ)
            sage: L.coerce_map_from(QQ)
            Composite map:
              From: Rational Field
              To:   Multivariate Laurent Polynomial Ring in x, y over Rational Field
              Defn:   Polynomial base injection morphism:
                      From: Rational Field
                      To:   Multivariate Polynomial Ring in x, y over Rational Field
                    then
                      Call morphism:
                      From: Multivariate Polynomial Ring in x, y over Rational Field
                      To:   Multivariate Laurent Polynomial Ring in x, y over Rational Field

        Let us check that coercion between Laurent Polynomials over
        different base rings works (:trac:`15345`)::

            sage: R = LaurentPolynomialRing(ZZ, 'x')
            sage: T = LaurentPolynomialRing(QQ, 'x')
            sage: R.gen() + 3*T.gen()
            4*x
        """
        if R is self._R or (isinstance(R, LaurentPolynomialRing_generic)
            and self._R.has_coerce_map_from(R._R)):
            from sage.structure.coerce_maps import CallableConvertMap
            return CallableConvertMap(R, self, self._element_constructor_,
                                      parent_as_first_arg=False)
        elif isinstance(R, LaurentPolynomialRing_generic) and \
             R.variable_names() == self.variable_names() and \
             self.base_ring().has_coerce_map_from(R.base_ring()):
            return True

        f = self._R.coerce_map_from(R)
        if f is not None:
            from sage.categories.homset import Hom
            from sage.categories.morphism import CallMorphism
            return CallMorphism(Hom(self._R, self)) * f

    def __cmp__(left, right):
        """
        EXAMPLES::

            sage: R = LaurentPolynomialRing(QQ,'x,y,z')
            sage: P = LaurentPolynomialRing(ZZ,'x,y,z')
            sage: Q = LaurentPolynomialRing(QQ,'x,y')

            sage: cmp(R,R)
            0
            sage: cmp(R,Q) == 0
            False
            sage: cmp(Q,P) == 0
            False
            sage: cmp(R,P) == 0
            False
        """
        c = cmp(type(left), type(right))
        if c == 0:
            c = cmp(left._R, right._R)
        return c

    def _latex_(self):
        """
        EXAMPLES::

            sage: latex(LaurentPolynomialRing(QQ,2,'x'))
            \Bold{Q}[x_{0}^{\pm 1}, x_{1}^{\pm 1}]
        """
        vars = ', '.join([a + '^{\pm 1}' for a in self.latex_variable_names()])
        return "%s[%s]"%(latex(self.base_ring()), vars)

    def _ideal_class_(self, n=0):
        """
        EXAMPLES::

            sage: LaurentPolynomialRing(QQ,2,'x')._ideal_class_()
            Traceback (most recent call last):
            ...
            NotImplementedError
        """
        # One may eventually want ideals in these guys.
        raise NotImplementedError

    def ideal(self):
        """
        EXAMPLES::

            sage: LaurentPolynomialRing(QQ,2,'x').ideal()
            Traceback (most recent call last):
            ...
            NotImplementedError
        """
        raise NotImplementedError

    def _is_valid_homomorphism_(self, codomain, im_gens):
        """
        EXAMPLES::

            sage: L.<x,y> = LaurentPolynomialRing(QQ)
            sage: L._is_valid_homomorphism_(QQ, (1/2, 3/2))
            True
        """
        if not codomain.has_coerce_map_from(self.base_ring()):
            # we need that elements of the base ring
            # canonically coerce into codomain.
            return False
        for a in im_gens:
            # in addition, the image of each generator must be invertible.
            if not a.is_unit():
                return False
        return True

    def term_order(self):
        """
        Returns the term order of self.

        EXAMPLES::

            sage: LaurentPolynomialRing(QQ,2,'x').term_order()
            Degree reverse lexicographic term order

        """
        return self._R.term_order()

    def is_finite(self):
        """
        EXAMPLES::

            sage: LaurentPolynomialRing(QQ,2,'x').is_finite()
            False

        """
        return False

    def is_field(self, proof = True):
        """
        EXAMPLES::

            sage: LaurentPolynomialRing(QQ,2,'x').is_field()
            False
        """
        return False

    def polynomial_ring(self):
        """
        Returns the polynomial ring associated with self.

        EXAMPLES::

            sage: LaurentPolynomialRing(QQ,2,'x').polynomial_ring()
            Multivariate Polynomial Ring in x0, x1 over Rational Field
            sage: LaurentPolynomialRing(QQ,1,'x').polynomial_ring()
            Multivariate Polynomial Ring in x over Rational Field
        """
        return self._R

    def characteristic(self):
        """
        Returns the characteristic of the base ring.

        EXAMPLES::

            sage: LaurentPolynomialRing(QQ,2,'x').characteristic()
            0
            sage: LaurentPolynomialRing(GF(3),2,'x').characteristic()
            3

        """
        return self.base_ring().characteristic()

    def krull_dimension(self):
        """
        EXAMPLES::

            sage: LaurentPolynomialRing(QQ,2,'x').krull_dimension()
            Traceback (most recent call last):
            ...
            NotImplementedError
        """
        raise NotImplementedError

    def random_element(self, low_degree = -2, high_degree = 2, terms = 5, choose_degree=False,*args, **kwds):
        """
        EXAMPLES::

            sage: LaurentPolynomialRing(QQ,2,'x').random_element()
            Traceback (most recent call last):
            ...
            NotImplementedError
        """
        raise NotImplementedError

    def is_exact(self):
        """
        Returns True if the base ring is exact.

        EXAMPLES::

            sage: LaurentPolynomialRing(QQ,2,'x').is_exact()
            True
            sage: LaurentPolynomialRing(RDF,2,'x').is_exact()
            False
        """
        return self.base_ring().is_exact()

    def change_ring(self, base_ring=None, names=None, sparse=False, order=None):
        """
        EXAMPLES::

            sage: R = LaurentPolynomialRing(QQ,2,'x')
            sage: R.change_ring(ZZ)
            Multivariate Laurent Polynomial Ring in x0, x1 over Integer Ring
        """
        if base_ring is None:
            base_ring = self.base_ring()
        if names is None:
            names = self.variable_names()
        if self._n == 1:
            return LaurentPolynomialRing(base_ring, names[0], sparse = sparse)

        if order is None:
            order = self.polynomial_ring().term_order()
        return LaurentPolynomialRing(base_ring, self._n, names, order = order)

    def fraction_field(self):
        """
        The fraction field is the same as the fraction field of the
        polynomial ring.

        EXAMPLES::

            sage: L.<x> = LaurentPolynomialRing(QQ)
            sage: L.fraction_field()
            Fraction Field of Univariate Polynomial Ring in x over Rational Field
            sage: (x^-1 + 2) / (x - 1)
            (2*x + 1)/(x^2 - x)
        """
        return self.polynomial_ring().fraction_field()

class LaurentPolynomialRing_univariate(LaurentPolynomialRing_generic):
    def __init__(self, R, names):
        """
        EXAMPLES::

            sage: L = LaurentPolynomialRing(QQ,'x')
            sage: type(L)
            <class 'sage.rings.polynomial.laurent_polynomial_ring.LaurentPolynomialRing_univariate_with_category'>
            sage: L == loads(dumps(L))
            True
        """
        if R.ngens() != 1:
            raise ValueError("must be 1 generator")
        if not R.base_ring().is_integral_domain():
            raise ValueError("base ring must be an integral domain")
        LaurentPolynomialRing_generic.__init__(self, R, '', names)

    def _element_constructor_(self, x):
        """
        EXAMPLES::

            sage: L = LaurentPolynomialRing(QQ, 'x')
            sage: L(1/2)
            1/2
        """
        return LaurentPolynomial_univariate(self, x)

    def __reduce__(self):
        """
        Used in pickling.

        EXAMPLES::

            sage: L = LaurentPolynomialRing(QQ, 'x')
            sage: loads(dumps(L)) == L
            True
        """
        return LaurentPolynomialRing_univariate, (self._R, self._names)

class LaurentPolynomialRing_mpair(LaurentPolynomialRing_generic):
    def __init__(self, R, prepend_string, names):
        """
        EXAMPLES::

            sage: L = LaurentPolynomialRing(QQ,2,'x')
            sage: type(L)
            <class
            'sage.rings.polynomial.laurent_polynomial_ring.LaurentPolynomialRing_mpair_with_category'>
            sage: L == loads(dumps(L))
            True
        """
        if R.ngens() <= 0:
            raise ValueError("n must be positive")
        if not R.base_ring().is_integral_domain():
            raise ValueError("base ring must be an integral domain")
        LaurentPolynomialRing_generic.__init__(self, R, prepend_string, names)

    def _element_constructor_(self, x):
        """
        EXAMPLES::

            sage: L = LaurentPolynomialRing(QQ,2,'x')
            sage: L(1/2)
            1/2
        """
        return LaurentPolynomial_mpair(self, x)

    def __reduce__(self):
        """
        Used in pickling.

        EXAMPLES::

            sage: L = LaurentPolynomialRing(QQ,2,'x')
            sage: loads(dumps(L)) == L
            True
        """
        return LaurentPolynomialRing_mpair, (self._R, self._prepend_string, self._names)

<|MERGE_RESOLUTION|>--- conflicted
+++ resolved
@@ -462,18 +462,13 @@
             ValueError: generator not defined
         """
         if i < 0 or i >= self._n:
-<<<<<<< HEAD
             raise ValueError("generator not defined")
-        return self(self._R.gen(i))
-=======
-            raise ValueError, "generator not defined"
         try:
             return self.__generators[i]
         except AttributeError:
             self.__generators = tuple(self(x) for x in self._R.gens())
             return self.__generators[i]
 
->>>>>>> e27a420b
 
     def is_integral_domain(self, proof = True):
         """
