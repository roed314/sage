# -*- coding: utf-8 -*-
"""
Ideals in Univariate Polynomial Rings.

AUTHORS:

- David Roe (2009-12-14) -- initial version.
"""

#*****************************************************************************
#       Copyright (C) 2009 David Roe <roed@math.harvard.edu>
#                          William Stein <wstein@gmail.com>
#
# This program is free software: you can redistribute it and/or modify
# it under the terms of the GNU General Public License as published by
# the Free Software Foundation, either version 2 of the License, or
# (at your option) any later version.
#                  http://www.gnu.org/licenses/
#*****************************************************************************

from sage.rings.ideal import Ideal_pid

class Ideal_1poly_field(Ideal_pid):
    """
    An ideal in a univariate polynomial ring over a field.
    """
    def residue_class_degree(self):
        """
        Returns the degree of the generator of this ideal.

        This function is included for compatibility with ideals in rings of integers of number fields.

        EXAMPLES::

            sage: R.<t> = GF(5)[]
            sage: P = R.ideal(t^4 + t + 1)
            sage: P.residue_class_degree()
            4
        """
        return self.gen().degree()

    def residue_field(self, names=None, check=True):
        """
        If this ideal is `P \subset F_p[t]`, returns the quotient `F_p[t]/P`.

        EXAMPLES::

            sage: R.<t> = GF(17)[]; P = R.ideal(t^3 + 2*t + 9)
            sage: k.<a> = P.residue_field(); k
            Residue field in a of Principal ideal (t^3 + 2*t + 9) of Univariate Polynomial Ring in t over Finite Field of size 17
        """
        if check:
            if not self.ring().base_ring().is_finite():
                raise TypeError("residue fields only supported for polynomial rings over finite fields.")
            if not self.is_prime():
                raise ValueError("%s is not a prime ideal"%self)

        from sage.rings.finite_rings.residue_field import ResidueField
<<<<<<< HEAD
        return ResidueField(self, names, check=False)
=======
        return ResidueField(self, names, check=False)

    def groebner_basis(self, algorithm=None):
        """
        Return a Gröbner basis for this ideal.

        The Gröbner basis has 1 element, namely the generator of the
        ideal. This trivial method exists for compatibility with
        multi-variate polynomial rings.

        INPUT:

        - ``algorithm`` -- ignored

        EXAMPLES::

            sage: R.<x> = QQ[]
            sage: I = R.ideal([x^2 - 1, x^3 - 1])
            sage: G = I.groebner_basis(); G
            [x - 1]
            sage: type(G)
            <class 'sage.rings.polynomial.multi_polynomial_sequence.PolynomialSequence_generic'>
            sage: list(G)
            [x - 1]
        """
        gb = self.gens_reduced()
        from sage.rings.polynomial.multi_polynomial_sequence import PolynomialSequence_generic
        return PolynomialSequence_generic([gb], self.ring(), immutable=True)
>>>>>>> 4d80eb34
<|MERGE_RESOLUTION|>--- conflicted
+++ resolved
@@ -56,9 +56,6 @@
                 raise ValueError("%s is not a prime ideal"%self)
 
         from sage.rings.finite_rings.residue_field import ResidueField
-<<<<<<< HEAD
-        return ResidueField(self, names, check=False)
-=======
         return ResidueField(self, names, check=False)
 
     def groebner_basis(self, algorithm=None):
@@ -86,5 +83,4 @@
         """
         gb = self.gens_reduced()
         from sage.rings.polynomial.multi_polynomial_sequence import PolynomialSequence_generic
-        return PolynomialSequence_generic([gb], self.ring(), immutable=True)
->>>>>>> 4d80eb34
+        return PolynomialSequence_generic([gb], self.ring(), immutable=True)