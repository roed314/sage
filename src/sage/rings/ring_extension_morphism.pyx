#############################################################################
#    Copyright (C) 2019 Xavier Caruso <xavier.caruso@normalesup.org>
#
#    This program is free software: you can redistribute it and/or modify
#    it under the terms of the GNU General Public License as published by
#    the Free Software Foundation, either version 2 of the License, or
#    (at your option) any later version.
#                  http://www.gnu.org/licenses/
#****************************************************************************

from sage.structure.element cimport Element
from sage.categories.map import Map
from sage.rings.morphism cimport RingHomomorphism
from sage.rings.ring_extension import RingExtension_class, RingExtensionWithBasis
from sage.rings.ring_extension import _common_base


# Helper functions

def _backend_morphism(f):
    from sage.categories.map import FormalCompositeMap
    if not isinstance(f.domain(), RingExtension_class) and not isinstance(f.codomain(), RingExtension_class):
        return f
    elif isinstance(f, RingExtensionHomomorphism):
        return f._backend()
    elif isinstance(f, FormalCompositeMap):
        return _backend_morphism(f.then()) * _backend_morphism(f.first())
    else:
        raise NotImplementedError

def backend_morphism(f, forget="all"):
    try:
        g = _backend_morphism(f)
        if forget is None and (isinstance(f.domain(), RingExtension_class) or isinstance(f.codomain(), RingExtension_class)):
            g = RingExtensionHomomorphism(f.domain().Hom(f.codomain()), g)
        if forget == "domain" and isinstance(f.codomain(), RingExtension_class):
            g = RingExtensionHomomorphism(g.domain().Hom(f.codomain()), g)
        if forget == "codomain" and isinstance(f.domain(), RingExtension_class):
            g = RingExtensionHomomorphism(f.domain().Hom(g.codomain()), g)
    except NotImplementedError:
        g = f
        if (forget == "all" or forget == "domain") and isinstance(f.domain(), RingExtension_class):
            ring = f.domain()._backend()
            g = g * RingExtensionHomomorphism(ring.Hom(f.domain()), ring.Hom(ring).identity())
        if (forget == "all" or forget == "codomain") and isinstance(f.codomain(), RingExtension_class):
            ring = f.codomain()._backend()
            g = RingExtensionHomomorphism(f.codomain().Hom(ring), ring.Hom(ring).identity()) * g
    return g


# Classes

cdef class RingExtensionHomomorphism(RingHomomorphism):
    r"""
    Homomorphisms between extensions

    EXAMPLES:

        sage: F = GF(5^2)
        sage: K = GF(5^4)
        sage: L = GF(5^8)
        sage: E1 = RingExtension(K,F)
        sage: E2 = RingExtension(L,K)

    """
<<<<<<< HEAD
    def __init__(self, parent, backend, check=None):
=======
    def __init__(self, parent, defn, base_map=None, check=True):
>>>>>>> ed7c7b69
        RingHomomorphism.__init__(self, parent)
        backend_domain = domain = self.domain()
        if isinstance(backend_domain, RingExtension_class):
            backend_domain = backend_domain._backend()
        backend_codomain = codomain = self.codomain()
        if isinstance(backend_codomain, RingExtension_class):
            backend_codomain = backend_codomain._backend()
        # We construct the backend morphism
        if isinstance(defn, Map):
            if base_map is not None:
                raise ValueError("base_map must not be set when providing the backend morphism")
            backend = backend_morphism(defn)
            if backend.domain() is not backend_domain:
                raise TypeError("the domain of the backend morphism is not correct")
            if backend.codomain() is not backend_codomain:
                raise TypeError("the codomain of the backend morphism is not correct")
            self._backend_morphism = backend
            self._im_gens = None
            self._base_map = False
        elif isinstance(defn, (list, tuple)):
            # We figure out what is the base
            if base_map is not None:
                base = base_map.domain()
                gens = domain.gens(base)
            else:
                base = domain
                gens = tuple([])
                while True:
                    if len(gens) == len(defn): 
                        break  
                    if len(gens) > len(defn) or base is base.base_ring():
                        raise ValueError("the number of images does not match the number of generators")
                    gens += base.gens()
                    base = base.base_ring()
            # We construct the backend morphism
            im_gens = [ codomain(x) for x in defn ]
            backend_bases = [ backend_domain ]
            b = backend_domain.base_ring()
            while b is not b.base_ring():
                backend_bases.append(b)
                b = b.base_ring()
            backend_bases.reverse()
            current_morphism = None
            for current_domain in backend_bases:
                current_im_gens = [ ]
                for x in current_domain.gens():
                    pol = domain(backend_domain(x)).polynomial(base)
                    if base_map is not None:
                        pol = pol.map_coefficients(base_map)
                    y = pol(im_gens)
                    if isinstance(codomain, RingExtension_class):
                        y = y._backend()
                    current_im_gens.append(y)
                current_morphism = current_domain.hom(current_im_gens, base_map=current_morphism, check=check)
            # We check that everything went well
            if check:
                for i in range(len(gens)):
                    if current_morphism(domain(gens[i])._backend()) != im_gens[i]._backend():
                        raise ValueError("images do not define a valid homomorphism")
                # instead of the following code, it would be better to write
                # if backend_morphism(base_map) != current_morphism.restriction(base._backend()):
                #     raise ValueError("images do not define a valid homomorphism")
                # but many things need to be implemented for that
                current = base
                while current is not current.base_ring():
                    for g in current.gens():
                        gg = domain(g)
                        x = gg._backend()
                        if base_map is None:
                            y = codomain(gg)
                        else:
                            y = codomain(base_map(g))
                        if isinstance(codomain, RingExtension_class):
                            y = y._backend()
                        if current_morphism(x) != y:
                            raise ValueError("images do not define a valid homomorphism")
                    current = current.base_ring()
            self._backend_morphism = current_morphism
            self._im_gens = im_gens[:domain.ngens()]
            if base is domain.base_ring():
                self._base_map = base_map
            else:
                self._base_map = { 
                    'im_gens': defn[domain.ngens():], 
                    'base_map': base_map, 
                    'check': False
                }
        else:
            raise TypeError

    cpdef Element _call_(self, x):
        if isinstance(self.domain(), RingExtension_class):
            x = x._backend()
        y = self._backend_morphism(x)
        if isinstance(self.codomain(), RingExtension_class):
            y = self._codomain(y)
        return y

    def _backend(self):
        return self._backend_morphism

    def base_map(self):
        if self._base_map is False:
            raise NotImplementedError
        if isinstance(self._base_map, dict):
            self._base_map = self.domain().base_ring().hom(**self._base_map)
        return self._base_map

    def _repr_defn(self):
        import re
        s = ""
        if self._im_gens is not None:
            gens = self.domain().gens()
            for i in range(len(gens)):
                s += "%s |--> %s\n" % (gens[i], self._im_gens[i])
            if self._base_map is not None:
                s += "with base map"
                ss = self.base_map()._repr_defn()
                ss = re.sub('\nwith base map:?$', '', ss, 0, re.MULTILINE)
                if ss != "": s += ":\n" + ss
        if s[-1] == "\n":
            s = s[:-1]
        return s

    cdef _update_slots(self, dict _slots):
        self._backend_morphism = _slots['_backend_morphism']
        RingHomomorphism._update_slots(self, _slots)

    cdef dict _extra_slots(self):
        slots = RingHomomorphism._extra_slots(self)
        slots['_backend_morphism'] = self._backend_morphism
        return slots


class MapVectorSpaceToRelativeField(Map):
    def __init__(self, E, K):
        if not isinstance(E, RingExtensionWithBasis):
            raise TypeError("you must pass in a RingExtensionWithBasis")
        self._degree = E.degree(K)
        self._basis = [ x._backend() for x in E.basis(K) ]
        self._f = E.defining_morphism(K)
        domain = K ** self._degree
        parent = domain.Hom(E)
        Map.__init__(self, parent)

    def is_injective(self):
        return True

    def is_surjective(self):
        return True

    def _call_(self, v):
        return sum(self._f(v[i]) * self._basis[i] for i in range(self._degree))


class MapRelativeFieldToVectorSpace(Map):
    def __init__(self, E, K):
        if not isinstance(E, RingExtensionWithBasis):
            raise TypeError("you must pass in a RingExtensionWithBasis")
        self._degree = E.degree(K)
        self._basis = [ x._backend() for x in E.basis(K) ]
        f = E.defining_morphism(K)
        codomain = K ** self._degree
        parent = E.Hom(codomain)
        Map.__init__(self, parent)

        if isinstance(K, RingExtension_class):
            K = K._backend()
        L = E._backend()

        # We compute the matrix of our isomorphism (over base)
        # EK, iK, jK = K.vector_space(base, map=True)
        # EL, iL, jL = L.vector_space(base, map=True)
        base = _common_base(K,L)
        EK, iK, jK = K.free_module(base=base, map=True)
        EL, iL, jL = L.free_module(base=base, map=True)

        self._dimK = EK.dimension()
        self._iK = iK
        self._jL = jL

        M = [ ]
        for x in self._basis:
            for v in EK.basis():
                y = x * f(iK(v))
                M.append(jL(y))
        from sage.matrix.matrix_space import MatrixSpace
        self._matrix = MatrixSpace(base,len(M))(M).inverse()

    def is_injective(self):
        return True

    def is_surjective(self):
        return True

    def _call_(self, x):
        dK = self._dimK
        w = (self._jL(x._backend()) * self._matrix).list()
        coeffs = [ ]
        for i in range(self._degree):
            coeff = self._iK(w[i*dK:(i+1)*dK])
            coeffs.append(coeff)
        return self.codomain()(coeffs)<|MERGE_RESOLUTION|>--- conflicted
+++ resolved
@@ -63,11 +63,7 @@
         sage: E2 = RingExtension(L,K)
 
     """
-<<<<<<< HEAD
-    def __init__(self, parent, backend, check=None):
-=======
     def __init__(self, parent, defn, base_map=None, check=True):
->>>>>>> ed7c7b69
         RingHomomorphism.__init__(self, parent)
         backend_domain = domain = self.domain()
         if isinstance(backend_domain, RingExtension_class):
