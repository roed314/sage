# -*- coding: utf-8 -*-
r"""
Number Fields

AUTHORS:

- William Stein (2004, 2005): initial version

- Steven Sivek (2006-05-12): added support for relative extensions

- William Stein (2007-09-04): major rewrite and documentation

- Robert Bradshaw (2008-10): specified embeddings into ambient fields

- Simon King (2010-05): Improve coercion from GAP

- Jeroen Demeyer (2010-07, 2011-04): Upgrade PARI (:trac:`9343`, :trac:`10430`, :trac:`11130`)

- Robert Harron (2012-08): added is_CM(), complex_conjugation(), and
  maximal_totally_real_subfield()

- Christian Stump (2012-11): added conversion to universal cyclotomic field

- Julian Rueth (2014-04-03): absolute number fields are unique parents

- Vincent Delecroix (2015-02): comparisons/floor/ceil using embeddings

- Kiran Kedlaya (2016-05): relative number fields hash based on relative polynomials

- Peter Bruin (2016-06): make number fields fully satisfy unique representation

.. note::

   Unlike in PARI/GP, class group computations *in Sage* do *not* by default
   assume the Generalized Riemann Hypothesis. To do class groups computations
   not provably correctly you must often pass the flag ``proof=False`` to
   functions or call the function ``proof.number_field(False)``. It can easily
   take 1000's of times longer to do computations with ``proof=True`` (the
   default).

This example follows one in the Magma reference manual::

    sage: K.<y> = NumberField(x^4 - 420*x^2 + 40000)
    sage: z = y^5/11; z
    420/11*y^3 - 40000/11*y
    sage: R.<y> = PolynomialRing(K)
    sage: f = y^2 + y + 1
    sage: L.<a> = K.extension(f); L
    Number Field in a with defining polynomial y^2 + y + 1 over its base field
    sage: KL.<b> = NumberField([x^4 - 420*x^2 + 40000, x^2 + x + 1]); KL
    Number Field in b0 with defining polynomial x^4 - 420*x^2 + 40000 over its base field

We do some arithmetic in a tower of relative number fields::

    sage: K.<cuberoot2> = NumberField(x^3 - 2)
    sage: L.<cuberoot3> = K.extension(x^3 - 3)
    sage: S.<sqrt2> = L.extension(x^2 - 2)
    sage: S
    Number Field in sqrt2 with defining polynomial x^2 - 2 over its base field
    sage: sqrt2 * cuberoot3
    cuberoot3*sqrt2
    sage: (sqrt2 + cuberoot3)^5
    (20*cuberoot3^2 + 15*cuberoot3 + 4)*sqrt2 + 3*cuberoot3^2 + 20*cuberoot3 + 60
    sage: cuberoot2 + cuberoot3
    cuberoot3 + cuberoot2
    sage: cuberoot2 + cuberoot3 + sqrt2
    sqrt2 + cuberoot3 + cuberoot2
    sage: (cuberoot2 + cuberoot3 + sqrt2)^2
    (2*cuberoot3 + 2*cuberoot2)*sqrt2 + cuberoot3^2 + 2*cuberoot2*cuberoot3 + cuberoot2^2 + 2
    sage: cuberoot2 + sqrt2
    sqrt2 + cuberoot2
    sage: a = S(cuberoot2); a
    cuberoot2
    sage: a.parent()
    Number Field in sqrt2 with defining polynomial x^2 - 2 over its base field

.. warning::

   Doing arithmetic in towers of relative fields that depends on
   canonical coercions is currently VERY SLOW. It is much better to
   explicitly coerce all elements into a common field, then do
   arithmetic with them there (which is quite fast).
"""
#*****************************************************************************
#       Copyright (C) 2004, 2005, 2006, 2007 William Stein <wstein@gmail.com>
#                     2014 Julian Rueth <julian.rueth@fsfe.org>
#
#  Distributed under the terms of the GNU General Public License (GPL)
#  as published by the Free Software Foundation; either version 2 of
#  the License, or (at your option) any later version.
#                  http://www.gnu.org/licenses/
#*****************************************************************************

from __future__ import absolute_import, print_function
from six.moves import range
from six import integer_types

from sage.structure.parent_gens import localvars
from sage.misc.cachefunc import cached_method

import sage.libs.ntl.all as ntl
import sage.interfaces.gap

import sage.rings.complex_field
from sage.rings.polynomial.polynomial_element import is_Polynomial
import sage.rings.real_mpfr
import sage.rings.real_mpfi
import sage.rings.complex_double
import sage.rings.real_double
import sage.rings.real_lazy

from sage.rings.finite_rings.integer_mod import mod

from sage.misc.fast_methods import WithEqualityById
from sage.misc.functional import is_odd
from sage.misc.misc_c import prod
from sage.categories.homset import End
from sage.rings.all import Infinity

import sage.rings.ring
from sage.misc.latex import latex_variable_name
from sage.misc.misc import union

from .unit_group import UnitGroup
from .class_group import ClassGroup
from .class_group import SClassGroup

from sage.structure.element import is_Element
from sage.structure.sequence import Sequence

from sage.structure.category_object import normalize_names
import sage.structure.parent_gens

from sage.structure.proof.proof import get_flag
from . import maps
from . import structure
from . import number_field_morphisms
from itertools import count
from builtins import zip


def is_NumberFieldHomsetCodomain(codomain):
    """
    Returns whether ``codomain`` is a valid codomain for a number
    field homset. This is used by NumberField._Hom_ to determine
    whether the created homsets should be a
    :class:`sage.rings.number_field.morphism.NumberFieldHomset`.

    EXAMPLES:

    This currently accepts any parent (CC, RR, ...) in :class:`Fields`::

        sage: from sage.rings.number_field.number_field import is_NumberFieldHomsetCodomain
        sage: is_NumberFieldHomsetCodomain(QQ)
        True
        sage: is_NumberFieldHomsetCodomain(NumberField(x^2 + 1, 'x'))
        True
        sage: is_NumberFieldHomsetCodomain(ZZ)
        False
        sage: is_NumberFieldHomsetCodomain(3)
        False
        sage: is_NumberFieldHomsetCodomain(MatrixSpace(QQ, 2))
        False
        sage: is_NumberFieldHomsetCodomain(InfinityRing)
        False

    Question: should, for example, QQ-algebras be accepted as well?

    Caveat: Gap objects are not (yet) in :class:`Fields`, and therefore
    not accepted as number field homset codomains::

        sage: is_NumberFieldHomsetCodomain(gap.Rationals)
        False
    """
    from sage.categories.fields import Fields
    return codomain in Fields()

from sage.rings.number_field.morphism import RelativeNumberFieldHomomorphism_from_abs

def proof_flag(t):
    """
    Used for easily determining the correct proof flag to use.

    Returns t if t is not None, otherwise returns the system-wide
    proof-flag for number fields (default: True).

    EXAMPLES::

        sage: from sage.rings.number_field.number_field import proof_flag
        sage: proof_flag(True)
        True
        sage: proof_flag(False)
        False
        sage: proof_flag(None)
        True
        sage: proof_flag("banana")
        'banana'
    """
    return get_flag(t, "number_field")


import weakref

from sage.misc.latex import latex

import sage.arith.all as arith
import sage.rings.rational_field as rational_field
import sage.rings.integer_ring as integer_ring
import sage.rings.infinity as infinity
from sage.rings.rational import Rational
from sage.rings.integer import Integer
import sage.rings.polynomial.polynomial_element as polynomial_element
import sage.rings.complex_field
import sage.groups.abelian_gps.abelian_group
import sage.rings.complex_interval_field

from sage.structure.parent_gens import ParentWithGens
from sage.structure.factory import UniqueFactory
from . import number_field_element
from . import number_field_element_quadratic
from .number_field_ideal import is_NumberFieldIdeal, NumberFieldFractionalIdeal
from sage.libs.pari.all import pari, pari_gen

from sage.rings.rational_field import QQ
from sage.rings.integer_ring import ZZ
RIF = sage.rings.real_mpfi.RealIntervalField()
CIF = sage.rings.complex_interval_field.ComplexIntervalField()
from sage.rings.real_double import RDF
from sage.rings.complex_double import CDF
from sage.rings.real_lazy import RLF, CLF

def NumberField(polynomial, name=None, check=True, names=None, embedding=None, latex_name=None, assume_disc_small=False, maximize_at_primes=None, structure=None):
    r"""
    Return *the* number field (or tower of number fields) defined by the
    irreducible ``polynomial``.

    INPUT:

        - ``polynomial`` - a polynomial over `\QQ` or a number field, or a list
          of such polynomials.
        - ``name`` - a string or a list of strings, the names of the generators
        - ``check`` - a boolean (default: ``True``); do type checking and
          irreducibility checking.
        - ``embedding`` - ``None``, an element, or a list of elements, the
          images of the generators in an ambient field (default: ``None``)
        - ``latex_name`` - ``None``, a string, or a list of strings (default:
          ``None``), how the generators are printed for latex output
        - ``assume_disc_small`` -- a boolean (default: ``False``); if ``True``,
          assume that no square of a prime greater than PARI's primelimit
          (which should be 500000); only applies for absolute fields at
          present.
        - ``maximize_at_primes`` -- ``None`` or a list of primes (default:
          ``None``); if not ``None``, then the maximal order is computed by
          maximizing only at the primes in this list, which completely avoids
          having to factor the discriminant, but of course can lead to wrong
          results; only applies for absolute fields at present.
        - ``structure`` -- ``None``, a list or an instance of
          :class:`structure.NumberFieldStructure` (default: ``None``),
          internally used to pass in additional structural information, e.g.,
          about the field from which this field is created as a subfield.

    EXAMPLES::

        sage: z = QQ['z'].0
        sage: K = NumberField(z^2 - 2,'s'); K
        Number Field in s with defining polynomial z^2 - 2
        sage: s = K.0; s
        s
        sage: s*s
        2
        sage: s^2
        2

    Constructing a relative number field::

        sage: K.<a> = NumberField(x^2 - 2)
        sage: R.<t> = K[]
        sage: L.<b> = K.extension(t^3+t+a); L
        Number Field in b with defining polynomial t^3 + t + a over its base field
        sage: L.absolute_field('c')
        Number Field in c with defining polynomial x^6 + 2*x^4 + x^2 - 2
        sage: a*b
        a*b
        sage: L(a)
        a
        sage: L.lift_to_base(b^3 + b)
        -a

    Constructing another number field::

        sage: k.<i> = NumberField(x^2 + 1)
        sage: R.<z> = k[]
        sage: m.<j> = NumberField(z^3 + i*z + 3)
        sage: m
        Number Field in j with defining polynomial z^3 + i*z + 3 over its base field

    Number fields are globally unique::

        sage: K.<a> = NumberField(x^3 - 5)
        sage: a^3
        5
        sage: L.<a> = NumberField(x^3 - 5)
        sage: K is L
        True

    Equality of number fields depends on the variable name of the
    defining polynomial::

        sage: x = polygen(QQ, 'x'); y = polygen(QQ, 'y')
        sage: k.<a> = NumberField(x^2 + 3)
        sage: m.<a> = NumberField(y^2 + 3)
        sage: k
        Number Field in a with defining polynomial x^2 + 3
        sage: m
        Number Field in a with defining polynomial y^2 + 3
        sage: k == m
        False

    In case of conflict of the generator name with the name given by the preparser, the name given by the preparser takes precedence::

        sage: K.<b> = NumberField(x^2 + 5, 'a'); K
        Number Field in b with defining polynomial x^2 + 5

    One can also define number fields with specified embeddings, may be used
    for arithmetic and deduce relations with other number fields which would
    not be valid for an abstract number field. ::

        sage: K.<a> = NumberField(x^3-2, embedding=1.2)
        sage: RR.coerce_map_from(K)
        Composite map:
          From: Number Field in a with defining polynomial x^3 - 2
          To:   Real Field with 53 bits of precision
          Defn:   Generic morphism:
                  From: Number Field in a with defining polynomial x^3 - 2
                  To:   Real Lazy Field
                  Defn: a -> 1.259921049894873?
                then
                  Conversion via _mpfr_ method map:
                  From: Real Lazy Field
                  To:   Real Field with 53 bits of precision
        sage: RR(a)
        1.25992104989487
        sage: 1.1 + a
        2.35992104989487
        sage: b = 1/(a+1); b
        1/3*a^2 - 1/3*a + 1/3
        sage: RR(b)
        0.442493334024442
        sage: L.<b> = NumberField(x^6-2, embedding=1.1)
        sage: L(a)
        b^2
        sage: a + b
        b^2 + b

    Note that the image only needs to be specified to enough precision
    to distinguish roots, and is exactly computed to any needed
    precision::

        sage: RealField(200)(a)
        1.2599210498948731647672106072782283505702514647015079800820

    One can embed into any other field::

        sage: K.<a> = NumberField(x^3-2, embedding=CC.gen()-0.6)
        sage: CC(a)
        -0.629960524947436 + 1.09112363597172*I
        sage: L = Qp(5)
        sage: f = polygen(L)^3 - 2
        sage: K.<a> = NumberField(x^3-2, embedding=f.roots()[0][0])
        sage: a + L(1)
        4 + 2*5^2 + 2*5^3 + 3*5^4 + 5^5 + 4*5^6 + 2*5^8 + 3*5^9 + 4*5^12 + 4*5^14 + 4*5^15 + 3*5^16 + 5^17 + 5^18 + 2*5^19 + O(5^20)
        sage: L.<b> = NumberField(x^6-x^2+1/10, embedding=1)
        sage: K.<a> = NumberField(x^3-x+1/10, embedding=b^2)
        sage: a+b
        b^2 + b
        sage: CC(a) == CC(b)^2
        True
        sage: K.coerce_embedding()
        Generic morphism:
          From: Number Field in a with defining polynomial x^3 - x + 1/10
          To:   Number Field in b with defining polynomial x^6 - x^2 + 1/10
          Defn: a -> b^2

    The ``QuadraticField`` and ``CyclotomicField`` constructors
    create an embedding by default unless otherwise specified::

        sage: K.<zeta> = CyclotomicField(15)
        sage: CC(zeta)
        0.913545457642601 + 0.406736643075800*I
        sage: L.<sqrtn3> = QuadraticField(-3)
        sage: K(sqrtn3)
        2*zeta^5 + 1
        sage: sqrtn3 + zeta
        2*zeta^5 + zeta + 1

    Comparison depends on the (real) embedding specified (or the one selected by default).
    Note that the codomain of the embedding must be `QQbar` or `AA` for this to work
    (see :trac:`20184`)::

        sage: N.<g> = NumberField(x^3+2,embedding=1)
        sage: 1 < g
        False
        sage: g > 1
        False
        sage: RR(g)
        -1.25992104989487

    If no embedding is specified or is complex, the comparison is not returning something
    meaningful.::

        sage: N.<g> = NumberField(x^3+2)
        sage: 1 < g
        False
        sage: g > 1
        True

    Since SageMath 6.9, number fields may be defined by polynomials
    that are not necessarily integral or monic.  The only notable
    practical point is that in the PARI interface, a monic integral
    polynomial defining the same number field is computed and used::

        sage: K.<a> = NumberField(2*x^3 + x + 1)
        sage: K.pari_polynomial()
        x^3 - x^2 - 2

    Elements and ideals may be converted to and from PARI as follows::

        sage: pari(a)
        Mod(-1/2*y^2 + 1/2*y, y^3 - y^2 - 2)
        sage: K(pari(a))
        a
        sage: I = K.ideal(a); I
        Fractional ideal (a)
        sage: I.pari_hnf()
        [1, 0, 0; 0, 1, 0; 0, 0, 1/2]
        sage: K.ideal(I.pari_hnf())
        Fractional ideal (a)

    Here is an example where the field has non-trivial class group::

        sage: L.<b> = NumberField(3*x^2 - 1/5)
        sage: L.pari_polynomial()
        x^2 - 15
        sage: J = L.primes_above(2)[0]; J
        Fractional ideal (2, 15*b + 1)
        sage: J.pari_hnf()
        [2, 1; 0, 1]
        sage: L.ideal(J.pari_hnf())
        Fractional ideal (2, 15*b + 1)

    An example involving a variable name that defines a function in
    PARI::

        sage: theta = polygen(QQ, 'theta')
        sage: M.<z> = NumberField([theta^3 + 4, theta^2 + 3]); M
        Number Field in z0 with defining polynomial theta^3 + 4 over its base field

    TESTS::

        sage: x = QQ['x'].gen()
        sage: y = ZZ['y'].gen()
        sage: K = NumberField(x^3 + x + 3, 'a'); K
        Number Field in a with defining polynomial x^3 + x + 3
        sage: K.defining_polynomial().parent()
        Univariate Polynomial Ring in x over Rational Field

    ::

        sage: L = NumberField(y^3 + y + 3, 'a'); L
        Number Field in a with defining polynomial y^3 + y + 3
        sage: L.defining_polynomial().parent()
        Univariate Polynomial Ring in y over Rational Field

    ::

        sage: W1 = NumberField(x^2+1,'a')
        sage: K.<x> = CyclotomicField(5)[]
        sage: W.<a> = NumberField(x^2 + 1); W
        Number Field in a with defining polynomial x^2 + 1 over its base field

    The following has been fixed in :trac:`8800`::

        sage: P.<x> = QQ[]
        sage: K.<a> = NumberField(x^3-5,embedding=0)
        sage: L.<b> = K.extension(x^2+a)
        sage: F, R = L.construction()
        sage: F(R) == L    # indirect doctest
        True

    Check that :trac:`11670` has been fixed::

        sage: K.<a> = NumberField(x^2 - x - 1)
        sage: loads(dumps(K)) is K
        True
        sage: K.<a> = NumberField(x^3 - x - 1)
        sage: loads(dumps(K)) is K
        True
        sage: K.<a> = CyclotomicField(7)
        sage: loads(dumps(K)) is K
        True

    Another problem that was found while working on :trac:`11670`,
    ``maximize_at_primes`` and ``assume_disc_small`` were lost when pickling::

        sage: K.<a> = NumberField(x^3-2, assume_disc_small=True, maximize_at_primes=[2], latex_name='\\alpha', embedding=2^(1/3))
        sage: L = loads(dumps(K))
        sage: L._assume_disc_small
        True
        sage: L._maximize_at_primes
        (2,)

    It is an error not to specify the generator::

        sage: K = NumberField(x^2-2)
        Traceback (most recent call last):
        ...
        TypeError: You must specify the name of the generator.

    """
    if names is not None:
        name = names
    if isinstance(polynomial, (list,tuple)):
        return NumberFieldTower(polynomial, names=name, check=check, embeddings=embedding, latex_names=latex_name, assume_disc_small=assume_disc_small, maximize_at_primes=maximize_at_primes, structures=structure)

    return NumberField_version2(polynomial=polynomial, name=name, check=check, embedding=embedding, latex_name=latex_name, assume_disc_small=assume_disc_small, maximize_at_primes=maximize_at_primes, structure=structure)

class NumberFieldFactory(UniqueFactory):
    r"""
    Factory for number fields.

    This should usually not be called directly, use :meth:`NumberField`
    instead.

    INPUT:

        - ``polynomial`` - a polynomial over `\QQ` or a number field.
        - ``name`` - a string (default: ``'a'``), the name of the generator
        - ``check`` - a boolean (default: ``True``); do type checking and
          irreducibility checking.
        - ``embedding`` - ``None`` or an element, the images of the generator
          in an ambient field (default: ``None``)
        - ``latex_name`` - ``None`` or a string (default: ``None``), how the
          generator is printed for latex output
        - ``assume_disc_small`` -- a boolean (default: ``False``); if ``True``,
          assume that no square of a prime greater than PARI's primelimit
          (which should be 500000); only applies for absolute fields at
          present.
        - ``maximize_at_primes`` -- ``None`` or a list of primes (default:
          ``None``); if not ``None``, then the maximal order is computed by
          maximizing only at the primes in this list, which completely avoids
          having to factor the discriminant, but of course can lead to wrong
          results; only applies for absolute fields at present.
        - ``structure`` -- ``None`` or an instance of
          :class:`structure.NumberFieldStructure` (default: ``None``),
          internally used to pass in additional structural information, e.g.,
          about the field from which this field is created as a subfield.

    TESTS::

        sage: from sage.rings.number_field.number_field import NumberFieldFactory
        sage: nff = NumberFieldFactory("number_field_factory")
        sage: R.<x> = QQ[]
        sage: nff(x^2 + 1, name='a', check=False, embedding=None, latex_name=None, assume_disc_small=False, maximize_at_primes=None, structure=None)
        Number Field in a with defining polynomial x^2 + 1

    Pickling preserves the ``structure()`` of a number field::

        sage: K.<a> = QuadraticField(2)
        sage: L.<b> = K.change_names()
        sage: M = loads(dumps(L))
        sage: M.structure()
        (Isomorphism given by variable name change map:
          From: Number Field in b with defining polynomial x^2 - 2
          To:   Number Field in a with defining polynomial x^2 - 2,
         Isomorphism given by variable name change map:
          From: Number Field in a with defining polynomial x^2 - 2
          To:   Number Field in b with defining polynomial x^2 - 2)

    """
    def create_key_and_extra_args(self, polynomial, name, check, embedding, latex_name, assume_disc_small, maximize_at_primes, structure):
        r"""
        Create a unique key for the number field specified by the parameters.

        TESTS::

            sage: from sage.rings.number_field.number_field import NumberFieldFactory
            sage: nff = NumberFieldFactory("number_field_factory")
            sage: R.<x> = QQ[]
            sage: nff.create_key_and_extra_args(x^2+1, name='a', check=False, embedding=None, latex_name=None, assume_disc_small=False, maximize_at_primes=None, structure=None)
            ((Rational Field, x^2 + 1, ('a',), None, 'a', None, False, None),
             {'check': False})

        """
        if name is None:
            raise TypeError("You must specify the name of the generator.")
        name = normalize_names(1, name)

        if not is_Polynomial(polynomial):
            try:
                polynomial = polynomial.polynomial(QQ)
            except (AttributeError, TypeError):
                raise TypeError("polynomial (=%s) must be a polynomial." % polynomial)

        # convert polynomial to a polynomial over a field
        polynomial = polynomial.change_ring(polynomial.base_ring().fraction_field())

        # normalize embedding
        if isinstance(embedding, (list,tuple)):
            if len(embedding) != 1:
                raise TypeError("embedding must be a list of length 1")
            embedding = embedding[0]
        if embedding is not None:
            x = number_field_morphisms.root_from_approx(polynomial, embedding)
            embedding = (x.parent(), x)

        # normalize latex_name
        if isinstance(latex_name, (list, tuple)):
            if len(latex_name) != 1:
                raise TypeError("latex_name must be a list of length 1")
            latex_name = latex_name[0]

        if latex_name is None:
            latex_name = latex_variable_name(name[0])

        if maximize_at_primes is not None:
            maximize_at_primes = tuple(maximize_at_primes)

        # normalize structure
        if isinstance(structure, (list, tuple)):
            if len(structure) != 1:
                raise TypeError("structure must be a list of length 1")
            structure = structure[0]

        return (polynomial.base_ring(), polynomial, name, embedding, latex_name, maximize_at_primes, assume_disc_small, structure), {"check":check}

    def create_object(self, version, key, check):
        r"""
        Create the unique number field defined by ``key``.

        TESTS::

            sage: from sage.rings.number_field.number_field import NumberFieldFactory
            sage: nff = NumberFieldFactory("number_field_factory")
            sage: R.<x> = QQ[]
            sage: nff.create_object(None, (QQ, x^2 + 1, ('a',), None, None, None, False, None), check=False)
            Number Field in a with defining polynomial x^2 + 1

        """
        base, polynomial, name, embedding, latex_name, maximize_at_primes, assume_disc_small, structure = key

        if isinstance(base, NumberField_generic):
            from sage.rings.number_field.number_field_rel import NumberField_relative
            # Relative number fields do not support embeddings.
            return NumberField_relative(base, polynomial, name[0], latex_name,
                                        check=check, embedding=None,
                                        structure=structure)
        if polynomial.degree() == 2:
            return NumberField_quadratic(polynomial, name, latex_name, check, embedding, assume_disc_small=assume_disc_small, maximize_at_primes=maximize_at_primes, structure=structure)
        else:
            return NumberField_absolute(polynomial, name, latex_name, check, embedding, assume_disc_small=assume_disc_small, maximize_at_primes=maximize_at_primes, structure=structure)

NumberField_version2 = NumberFieldFactory("sage.rings.number_field.number_field.NumberField_version2")

def NumberFieldTower(polynomials, names, check=True, embeddings=None, latex_names=None, assume_disc_small=False, maximize_at_primes=None, structures=None):
    """
    Create the tower of number fields defined by the polynomials in the list
    ``polynomials``.

    INPUT:

    - ``polynomials`` - a list of polynomials. Each entry must be polynomial
      which is irreducible over the number field generated by the roots of the
      following entries.
    - ``names`` - a list of strings or a string, the names of the generators of
      the relative number fields. If a single string, then names are generated
      from that string.
    - ``check`` - a boolean (default: ``True``), whether to check that the
      polynomials are irreducible
    - ``embeddings`` - a list of elements or ``None`` (default: ``None``),
      embeddings of the relative number fields in an ambient field.
    - ``latex_names`` - a list of strings or ``None`` (default: ``None``), names
      used to print the generators for latex output.
    - ``assume_disc_small`` -- a boolean (default: ``False``); if ``True``,
      assume that no square of a prime greater than PARI's primelimit
      (which should be 500000); only applies for absolute fields at
      present.
    - ``maximize_at_primes`` -- ``None`` or a list of primes (default:
      ``None``); if not ``None``, then the maximal order is computed by
      maximizing only at the primes in this list, which completely avoids
      having to factor the discriminant, but of course can lead to wrong
      results; only applies for absolute fields at present.
    - ``structures`` -- ``None`` or a list (default: ``None``), internally used
      to provide additional information about the number field such as the
      field from which it was created.

    OUTPUT:

    Returns the relative number field generated by a root of the first entry of
    ``polynomials`` over the relative number field generated by root of the
    second entry of ``polynomials`` ... over the number field over which the
    last entry of ``polynomials`` is defined.

    EXAMPLES::

        sage: k.<a,b,c> = NumberField([x^2 + 1, x^2 + 3, x^2 + 5]); k # indirect doctest
        Number Field in a with defining polynomial x^2 + 1 over its base field
        sage: a^2
        -1
        sage: b^2
        -3
        sage: c^2
        -5
        sage: (a+b+c)^2
        (2*b + 2*c)*a + 2*c*b - 9

    The Galois group is a product of 3 groups of order 2::

        sage: k.galois_group(type="pari")
        Galois group PARI group [8, 1, 3, "E(8)=2[x]2[x]2"] of degree 8 of the Number Field in a with defining polynomial x^2 + 1 over its base field

    Repeatedly calling base_field allows us to descend the internally
    constructed tower of fields::

        sage: k.base_field()
        Number Field in b with defining polynomial x^2 + 3 over its base field
        sage: k.base_field().base_field()
        Number Field in c with defining polynomial x^2 + 5
        sage: k.base_field().base_field().base_field()
        Rational Field

    In the following example the second polynomial is reducible over
    the first, so we get an error::

        sage: v = NumberField([x^3 - 2, x^3 - 2], names='a')
        Traceback (most recent call last):
        ...
        ValueError: defining polynomial (x^3 - 2) must be irreducible

    We mix polynomial parent rings::

        sage: k.<y> = QQ[]
        sage: m = NumberField([y^3 - 3, x^2 + x + 1, y^3 + 2], 'beta')
        sage: m
        Number Field in beta0 with defining polynomial y^3 - 3 over its base field
        sage: m.base_field ()
        Number Field in beta1 with defining polynomial x^2 + x + 1 over its base field

    A tower of quadratic fields::

        sage: K.<a> = NumberField([x^2 + 3, x^2 + 2, x^2 + 1])
        sage: K
        Number Field in a0 with defining polynomial x^2 + 3 over its base field
        sage: K.base_field()
        Number Field in a1 with defining polynomial x^2 + 2 over its base field
        sage: K.base_field().base_field()
        Number Field in a2 with defining polynomial x^2 + 1

    A bigger tower of quadratic fields::

        sage: K.<a2,a3,a5,a7> = NumberField([x^2 + p for p in [2,3,5,7]]); K
        Number Field in a2 with defining polynomial x^2 + 2 over its base field
        sage: a2^2
        -2
        sage: a3^2
        -3
        sage: (a2+a3+a5+a7)^3
        ((6*a5 + 6*a7)*a3 + 6*a7*a5 - 47)*a2 + (6*a7*a5 - 45)*a3 - 41*a5 - 37*a7

    The function can also be called by name::

        sage: NumberFieldTower([x^2 + 1, x^2 + 2], ['a','b'])
        Number Field in a with defining polynomial x^2 + 1 over its base field
    """
    try:
        names = normalize_names(len(polynomials), names)
    except IndexError:
        names = normalize_names(1, names)
        if len(polynomials) > 1:
            names = ['%s%s'%(names[0], i) for i in range(len(polynomials))]

    if embeddings is None:
        embeddings = [None] * len(polynomials)
    if latex_names is None:
        latex_names = [None] * len(polynomials)
    if structures is None:
        structures = [None] * len(polynomials)

    if not isinstance(polynomials, (list, tuple)):
        raise TypeError("polynomials must be a list or tuple")

    if len(polynomials) == 0:
        return QQ
    if len(polynomials) == 1:
        return NumberField(polynomials[0], names=names, check=check, embedding=embeddings[0], latex_name=latex_names[0], assume_disc_small=assume_disc_small, maximize_at_primes=maximize_at_primes, structure=structures[0])

    # create the relative number field defined by f over the tower defined by polynomials[1:]
    f = polynomials[0]
    name = names[0]
    w = NumberFieldTower(polynomials[1:], names=names[1:], check=check, embeddings=embeddings[1:], latex_names=latex_names[1:], assume_disc_small=assume_disc_small, maximize_at_primes=maximize_at_primes, structures=structures[1:])
    var = f.variable_name() if is_Polynomial(f) else 'x'

    R = w[var]  # polynomial ring
    return w.extension(R(f), name, check=check, embedding=embeddings[0], structure=structures[0]) # currently, extension does not accept assume_disc_small, or maximize_at_primes

def QuadraticField(D, name='a', check=True, embedding=True, latex_name='sqrt', **args):
    r"""
    Return a quadratic field obtained by adjoining a square root of
    `D` to the rational numbers, where `D` is not a
    perfect square.

    INPUT:

    -  ``D`` - a rational number

    -  ``name`` - variable name (default: 'a')

    -  ``check`` - bool (default: True)

    -  ``embedding`` - bool or square root of D in an
       ambient field (default: True)

    - ``latex_name`` - latex variable name (default: \sqrt{D})


    OUTPUT: A number field defined by a quadratic polynomial. Unless
    otherwise specified, it has an embedding into `\RR` or
    `\CC` by sending the generator to the positive
    or upper-half-plane root.

    EXAMPLES::

        sage: QuadraticField(3, 'a')
        Number Field in a with defining polynomial x^2 - 3
        sage: K.<theta> = QuadraticField(3); K
        Number Field in theta with defining polynomial x^2 - 3
        sage: RR(theta)
        1.73205080756888
        sage: QuadraticField(9, 'a')
        Traceback (most recent call last):
        ...
        ValueError: D must not be a perfect square.
        sage: QuadraticField(9, 'a', check=False)
        Number Field in a with defining polynomial x^2 - 9

    Quadratic number fields derive from general number fields.

    ::

        sage: from sage.rings.number_field.number_field import is_NumberField
        sage: type(K)
        <class 'sage.rings.number_field.number_field.NumberField_quadratic_with_category'>
        sage: is_NumberField(K)
        True

    Quadratic number fields are cached::

        sage: QuadraticField(-11, 'a') is QuadraticField(-11, 'a')
        True

    By default, quadratic fields come with a nice latex representation::

        sage: K.<a> = QuadraticField(-7)
        sage: latex(K)
        \Bold{Q}(\sqrt{-7})
        sage: latex(a)
        \sqrt{-7}
        sage: latex(1/(1+a))
        -\frac{1}{8} \sqrt{-7} + \frac{1}{8}
        sage: K.latex_variable_name()
        '\\sqrt{-7}'

    We can provide our own name as well::

        sage: K.<a> = QuadraticField(next_prime(10^10), latex_name=r'\sqrt{D}')
        sage: 1+a
        a + 1
        sage: latex(1+a)
        \sqrt{D} + 1
        sage: latex(QuadraticField(-1, 'a', latex_name=None).gen())
        a

    The name of the generator does not interfere with Sage preparser, see :trac:`1135`::

        sage: K1 = QuadraticField(5, 'x')
        sage: K2.<x> = QuadraticField(5)
        sage: K3.<x> = QuadraticField(5, 'x')
        sage: K1 is K2
        True
        sage: K1 is K3
        True
        sage: K1
        Number Field in x with defining polynomial x^2 - 5


    Note that, in presence of two different names for the generator,
    the name given by the preparser takes precedence::

        sage: K4.<y> = QuadraticField(5, 'x'); K4
        Number Field in y with defining polynomial x^2 - 5
        sage: K1 == K4
        False

    TESTS::

        sage: QuadraticField(-11, 'a') is QuadraticField(-11, 'a', latex_name='Z')
        False
        sage: QuadraticField(-11, 'a') is QuadraticField(-11, 'a', latex_name=None)
        False
    """
    D = QQ(D)
    if check:
        if D.is_square():
            raise ValueError("D must not be a perfect square.")
    R = QQ['x']
    f = R([-D, 0, 1])
    if embedding is True:
        if D > 0:
            embedding = RLF(D).sqrt()
        else:
            embedding = CLF(D).sqrt()
    if latex_name == 'sqrt':
        latex_name = r'\sqrt{%s}' % D
    return NumberField(f, name, check=False, embedding=embedding, latex_name=latex_name, **args)

def is_AbsoluteNumberField(x):
    """
    Return True if x is an absolute number field.

    EXAMPLES::

        sage: from sage.rings.number_field.number_field import is_AbsoluteNumberField
        sage: is_AbsoluteNumberField(NumberField(x^2+1,'a'))
        True
        sage: is_AbsoluteNumberField(NumberField([x^3 + 17, x^2+1],'a'))
        False

    The rationals are a number field, but they're not of the absolute
    number field class.

    ::

        sage: is_AbsoluteNumberField(QQ)
        False
    """
    return isinstance(x, NumberField_absolute)

def is_QuadraticField(x):
    r"""
    Return True if x is of the quadratic *number* field type.

    EXAMPLES::

        sage: from sage.rings.number_field.number_field import is_QuadraticField
        sage: is_QuadraticField(QuadraticField(5,'a'))
        True
        sage: is_QuadraticField(NumberField(x^2 - 5, 'b'))
        True
        sage: is_QuadraticField(NumberField(x^3 - 5, 'b'))
        False

    A quadratic field specially refers to a number field, not a finite
    field::

        sage: is_QuadraticField(GF(9,'a'))
        False
    """
    return isinstance(x, NumberField_quadratic)

class CyclotomicFieldFactory(UniqueFactory):
    r"""
    Return the `n`-th cyclotomic field, where n is a positive integer,
    or the universal cyclotomic field if ``n==0``.

    For the documentation of the universal cyclotomic field, see
    :class:`~sage.rings.universal_cyclotomic_field.UniversalCyclotomicField`.

    INPUT:

    -  ``n`` - a nonnegative integer, default:``0``

    -  ``names`` - name of generator (optional - defaults to zetan)

    - ``bracket`` - Defines the brackets in the case of ``n==0``, and
      is ignored otherwise. Can be any even length string, with ``"()"`` being the default.

    -  ``embedding`` - bool or n-th root of unity in an
       ambient field (default True)

    EXAMPLES:

    If called without a parameter, we get the :class:`universal cyclotomic
    field<sage.rings.universal_cyclotomic_field.UniversalCyclotomicField>`::

        sage: CyclotomicField()
        Universal Cyclotomic Field

    We create the `7`\th cyclotomic field
    `\QQ(\zeta_7)` with the default generator name.

    ::

        sage: k = CyclotomicField(7); k
        Cyclotomic Field of order 7 and degree 6
        sage: k.gen()
        zeta7

    The default embedding sends the generator to the complex primitive
    `n^{th}` root of unity of least argument.

    ::

        sage: CC(k.gen())
        0.623489801858734 + 0.781831482468030*I

    Cyclotomic fields are of a special type.

    ::

        sage: type(k)
        <class 'sage.rings.number_field.number_field.NumberField_cyclotomic_with_category'>

    We can specify a different generator name as follows.

    ::

        sage: k.<z7> = CyclotomicField(7); k
        Cyclotomic Field of order 7 and degree 6
        sage: k.gen()
        z7

    The `n` must be an integer.

    ::

        sage: CyclotomicField(3/2)
        Traceback (most recent call last):
        ...
        TypeError: no conversion of this rational to integer

    The degree must be nonnegative.

    ::

        sage: CyclotomicField(-1)
        Traceback (most recent call last):
        ...
        ValueError: n (=-1) must be a positive integer

    The special case `n=1` does *not* return the rational
    numbers::

        sage: CyclotomicField(1)
        Cyclotomic Field of order 1 and degree 1

    Due to their default embedding into `\CC`,
    cyclotomic number fields are all compatible.

    ::

        sage: cf30 = CyclotomicField(30)
        sage: cf5 = CyclotomicField(5)
        sage: cf3 = CyclotomicField(3)
        sage: cf30.gen() + cf5.gen() + cf3.gen()
        zeta30^6 + zeta30^5 + zeta30 - 1
        sage: cf6 = CyclotomicField(6) ; z6 = cf6.0
        sage: cf3 = CyclotomicField(3) ; z3 = cf3.0
        sage: cf3(z6)
        zeta3 + 1
        sage: cf6(z3)
        zeta6 - 1
        sage: cf9 = CyclotomicField(9) ; z9 = cf9.0
        sage: cf18 = CyclotomicField(18) ; z18 = cf18.0
        sage: cf18(z9)
        zeta18^2
        sage: cf9(z18)
        -zeta9^5
        sage: cf18(z3)
        zeta18^3 - 1
        sage: cf18(z6)
        zeta18^3
        sage: cf18(z6)**2
        zeta18^3 - 1
        sage: cf9(z3)
        zeta9^3
    """
    def create_key(self, n=0, names=None, embedding=True):
        r"""
        Create the unique key for the cyclotomic field specified by the
        parameters.

        TESTS::

            sage: CyclotomicField.create_key()
            (0, None, True)
        """
        n = ZZ(n)
        if n < 0:
            raise ValueError("n (=%s) must be a positive integer" % n)
        if n > 0:
            bracket = None
            if embedding is True:
                embedding = (CLF, (2 * CLF.pi() * CLF.gen() / n).exp())
            elif embedding is not None:
                x = number_field_morphisms.root_from_approx(QQ['x'].cyclotomic_polynomial(n), embedding)
                embedding = (x.parent(), x)
            if names is None:
                names = "zeta%s"%n
            names = normalize_names(1, names)

        return n, names, embedding

    def create_object(self, version, key, **extra_args):
        r"""
        Create the unique cyclotomic field defined by ``key``.

        TESTS::

            sage: CyclotomicField.create_object(None, (0, None, True))
            Universal Cyclotomic Field
        """
        n, names, embedding = key
        if n == 0:
            from sage.rings.universal_cyclotomic_field import UniversalCyclotomicField
            return UniversalCyclotomicField()
        else:
            return NumberField_cyclotomic(n, names, embedding=embedding)

CyclotomicField = CyclotomicFieldFactory("sage.rings.number_field.number_field.CyclotomicField")

def is_CyclotomicField(x):
    """
    Return True if x is a cyclotomic field, i.e., of the special
    cyclotomic field class. This function does not return True for a
    number field that just happens to be isomorphic to a cyclotomic
    field.

    EXAMPLES::

        sage: from sage.rings.number_field.number_field import is_CyclotomicField
        sage: is_CyclotomicField(NumberField(x^2 + 1,'zeta4'))
        False
        sage: is_CyclotomicField(CyclotomicField(4))
        True
        sage: is_CyclotomicField(CyclotomicField(1))
        True
        sage: is_CyclotomicField(QQ)
        False
        sage: is_CyclotomicField(7)
        False
    """
    return isinstance(x, NumberField_cyclotomic)

from . import number_field_base

is_NumberField = number_field_base.is_NumberField

class NumberField_generic(WithEqualityById, number_field_base.NumberField):
    """
    Generic class for number fields defined by an irreducible
    polynomial over `\\QQ`.

    EXAMPLES::

        sage: K.<a> = NumberField(x^3 - 2); K
        Number Field in a with defining polynomial x^3 - 2
        sage: TestSuite(K).run()

    TESTS::

        sage: k.<a> = NumberField(x^3 + 2); m.<b> = NumberField(x^3 + 2)
        sage: k == QQ
        False
        sage: k.<a> = NumberField(x^3 + 2); m.<a> = NumberField(x^3 + 2)
        sage: k is m
        True
        sage: loads(dumps(k)) is k
        True

        sage: x = QQ['x'].gen()
        sage: y = ZZ['y'].gen()
        sage: K = NumberField(x^3 + x + 3, 'a'); K
        Number Field in a with defining polynomial x^3 + x + 3
        sage: K.defining_polynomial().parent()
        Univariate Polynomial Ring in x over Rational Field

        sage: L = NumberField(y^3 + y + 3, 'a'); L
        Number Field in a with defining polynomial y^3 + y + 3
        sage: L.defining_polynomial().parent()
        Univariate Polynomial Ring in y over Rational Field
        sage: L == K
        False

        sage: NumberField(ZZ['x'].0^4 + 23, 'a') == NumberField(ZZ['y'].0^4 + 23, 'a')
        False
        sage: NumberField(ZZ['x'].0^4 + 23, 'a') == NumberField(QQ['y'].0^4 + 23, 'a')
        False
        sage: NumberField(QQ['x'].0^4 + 23, 'a') == NumberField(QQ['y'].0^4 + 23, 'a')
        False

        sage: x = var('x'); y = ZZ['y'].gen()
        sage: NumberField(x^3 + x + 5, 'a') == NumberField(y^3 + y + 5, 'a')
        False
        sage: NumberField(x^3 + x + 5, 'a') == NumberField(y^4 + y + 5, 'a')
        False
        sage: NumberField(x^3 + x + 5, 'a') == NumberField(x^3 + x + 5, 'b')
        False
        sage: QuadraticField(2, 'a', embedding=2) == QuadraticField(2, 'a', embedding=-2)
        False

        sage: K.<a> = QuadraticField(2)
        sage: R.<x> = K[]
        sage: L.<b> = K.extension(x^2+1)
        sage: M.<b> = L.absolute_field()
        sage: M == L
        False
        sage: M['x'] == L['x']
        False

        sage: R.<x> = QQ[]
        sage: R.<y> = QQ[]
        sage: K.<a> = NumberField(x^2+1)
        sage: L.<a> = NumberField(y^2+1)
        sage: K == L
        False
        sage: hash(K) == hash(L)
        False

    Two relative number fields which are isomorphic as absolute
    fields, but which are not presented the same way, are not
    considered equal (see :trac:`18942`)::

        sage: F.<omega> = NumberField(x^2 + x + 1)
        sage: y = polygen(F)
        sage: K = F.extension(y^3 + 3*omega + 2, 'alpha')
        sage: L = F.extension(y^3 - 3*omega - 1, 'alpha')
        sage: K == L
        False
        sage: K.is_isomorphic(L)
        True
        sage: hash(K) == hash(L)
        False

    This example illustrates the issue resolved in :trac:`18942`::

        sage: F.<omega> = NumberField(x^2+x+1)
        sage: xx = polygen(F)
        sage: ps = [p for p, _ in F(7).factor()]
        sage: for mu in ps:
        ....:     K = F.extension(xx^3 - mu, 'alpha')
        ....:     print(K.defining_polynomial().roots(K))
        [(alpha, 1), ((-omega - 1)*alpha, 1), (omega*alpha, 1)]
        [(alpha, 1), (omega*alpha, 1), ((-omega - 1)*alpha, 1)]
        sage: for mu in ps:
        ....:     K = F.extension(xx^3 - mu, 'alpha')
        ....:     print(K.defining_polynomial().roots(K))
        [(alpha, 1), ((-omega - 1)*alpha, 1), (omega*alpha, 1)]
        [(alpha, 1), (omega*alpha, 1), ((-omega - 1)*alpha, 1)]

    This example was suggested on sage-nt; see :trac:`18942`::

        sage: G = DirichletGroup(80)
        sage: for chi in G:
        ....:     D = ModularSymbols(chi, 2, -1).cuspidal_subspace().new_subspace().decomposition()
        ....:     for f in D:
        ....:         elt = f.q_eigenform(10, 'alpha')[3]
        ....:         assert elt.is_integral()

    """
    def __init__(self, polynomial, name, latex_name,
                 check=True, embedding=None, category=None,
                 assume_disc_small=False, maximize_at_primes=None, structure=None):
        """
        Create a number field.

        EXAMPLES::

            sage: NumberField(x^97 - 19, 'a')
            Number Field in a with defining polynomial x^97 - 19

        The defining polynomial must be irreducible::

            sage: K.<a> = NumberField(x^2 - 1)
            Traceback (most recent call last):
            ...
            ValueError: defining polynomial (x^2 - 1) must be irreducible

        If you use check=False, you avoid checking irreducibility of the
        defining polynomial, which can save time.

        ::

            sage: K.<a> = NumberField(x^2 - 1, check=False)

        It can also be dangerous::

            sage: (a-1)*(a+1)
            0

        The constructed object is in the category of number fields::

            sage: NumberField(x^2 + 3, 'a').category()
            Category of number fields
            sage: category(NumberField(x^2 + 3, 'a'))
            Category of number fields

        The special types of number fields, e.g., quadratic fields, do
        not have (yet?) their own category::

            sage: QuadraticField(2,'d').category()
            Category of number fields

        TESTS::

            sage: NumberField(ZZ['x'].0^4 + 23, 'a')
            Number Field in a with defining polynomial x^4 + 23
            sage: NumberField(QQ['x'].0^4 + 23, 'a')
            Number Field in a with defining polynomial x^4 + 23
            sage: NumberField(GF(7)['x'].0^4 + 23, 'a')
            Traceback (most recent call last):
            ...
            TypeError: polynomial must be defined over rational field
        """
        self._assume_disc_small = assume_disc_small
        self._maximize_at_primes = maximize_at_primes
        self._structure = structure
        from sage.categories.number_fields import NumberFields
        default_category = NumberFields()
        if category is None:
            category = default_category
        else:
            assert category.is_subcategory(default_category), "%s is not a subcategory of %s"%(category, default_category)

        ParentWithGens.__init__(self, QQ, name, category=category)
        if not isinstance(polynomial, polynomial_element.Polynomial):
            raise TypeError("polynomial (=%s) must be a polynomial"%repr(polynomial))

        if check:
            if not polynomial.parent().base_ring() == QQ:
                raise TypeError("polynomial must be defined over rational field")
            if not polynomial.is_irreducible():
                raise ValueError("defining polynomial (%s) must be irreducible"%polynomial)

        self._assign_names(name)
        self.__latex_variable_name = latex_name
        self.__polynomial = polynomial
        self._pari_bnf_certified = False
        self._integral_basis_dict = {}
        if embedding is not None:
            # Since Trac #20827, an embedding is specified as a pair
            # (parent, x) with x the image of the distinguished
            # generator (previously, it was just given as x).  This
            # allows the UniqueFactory to distinguish embeddings into
            # different fields with images of the generator that
            # compare equal.
            # We allow both formats to support old pickles.
            if isinstance(embedding, tuple):
                parent, x = embedding
            else:
                parent, x = embedding.parent(), embedding
            embedding = number_field_morphisms.NumberFieldEmbedding(self, parent, x)
        self._populate_coercion_lists_(embedding=embedding)

    def _convert_map_from_(self, other):
        r"""
        Additional conversion maps from ``other`` may be defined by
        :meth:`structure`.

        .. SEEALSO::

            :meth:`structure.NumberFieldStructure.create_structure`

        TESTS::

            sage: K.<i> = QuadraticField(-1)
            sage: L.<j> = K.change_names()
            sage: L(i)
            j
            sage: K(j)
            i

        This also works for relative number fields and their absolute fields::

            sage: K.<a> = QuadraticField(2)
            sage: L.<i> = K.extension(x^2 + 1)
            sage: M.<b> = L.absolute_field()
            sage: M(i)
            1/6*b^3 + 1/6*b
            sage: L(b)
            i - a

        """
        from sage.categories.map import is_Map
        if self._structure is not None:
            structure = self.structure()
            if len(structure) >= 2:
                to_self = structure[1]
                if is_Map(to_self) and to_self.domain() is other:
                    return to_self
        if isinstance(other, NumberField_generic) and other._structure is not None:
            structure = other.structure()
            if len(structure) >= 1:
                from_other = structure[0]
                if is_Map(from_other) and from_other.codomain() is self:
                    return from_other

    @cached_method
    def _magma_polynomial_(self, magma):
        """
        Return Magma version of the defining polynomial of this number field.

        EXAMPLES::

            sage: R.<x> = QQ[]                                                   # optional - magma
            sage: K.<a> = NumberField(x^3+2)                                     # optional - magma
            sage: K._magma_polynomial_(magma)                                    # optional - magma
            x^3 + 2
            sage: magma2=Magma()                                                 # optional - magma
            sage: K._magma_polynomial_(magma2)                                   # optional - magma
            x^3 + 2
            sage: K._magma_polynomial_(magma) is K._magma_polynomial_(magma)     # optional - magma
            True
            sage: K._magma_polynomial_(magma) is K._magma_polynomial_(magma2)    # optional - magma
            False
        """
        # NB f must not be garbage-collected, otherwise the
        # return value of this function is invalid
        return magma(self.defining_polynomial())

    def _magma_init_(self, magma):
        """
        Return a Magma version of this number field.

        EXAMPLES::

            sage: R.<t> = QQ[]
            sage: K.<a> = NumberField(t^2 + 1)
            sage: K._magma_init_(magma)                            # optional - magma
            'SageCreateWithNames(NumberField(_sage_[...]),["a"])'
            sage: L = magma(K)    # optional - magma
            sage: L               # optional - magma
            Number Field with defining polynomial t^2 + 1 over the Rational Field
            sage: L.sage()        # optional - magma
            Number Field in a with defining polynomial t^2 + 1
            sage: L.sage() is K   # optional - magma
            True
            sage: L.1             # optional - magma
            a
            sage: L.1^2           # optional - magma
            -1
            sage: m = magma(a+1/2); m    # optional - magma
            1/2*(2*a + 1)
            sage: m.sage()        # optional - magma
            a + 1/2

        A relative number field::

            sage: S.<u> = K[]
            sage: M.<b> = NumberField(u^3+u+a)
            sage: L = magma(M)    # optional - magma
            sage: L               # optional - magma
            Number Field with defining polynomial u^3 + u + a over its ground field
            sage: L.sage() is M   # optional - magma
            True
        """
        # Get magma version of defining polynomial of this number field
        f = self._magma_polynomial_(magma)
        s = 'NumberField(%s)'%f.name()
        return magma._with_names(s, self.variable_names())

    def construction(self):
        r"""
        Construction of self

        EXAMPLES::

            sage: K.<a>=NumberField(x^3+x^2+1,embedding=CC.gen())
            sage: F,R = K.construction()
            sage: F
            AlgebraicExtensionFunctor
            sage: R
            Rational Field

        The construction functor respects distinguished embeddings::

            sage: F(R) is K
            True
            sage: F.embeddings
            [0.2327856159383841? + 0.7925519925154479?*I]

        TESTS::

            sage: K.<a> = NumberField(x^3+x+1)
            sage: R.<t> = ZZ[]
            sage: a+t     # indirect doctest
            t + a
            sage: (a+t).parent()
            Univariate Polynomial Ring in t over Number Field in a with defining polynomial x^3 + x + 1

        The construction works for non-absolute number fields as well::

            sage: K.<a,b,c>=NumberField([x^3+x^2+1,x^2+1,x^7+x+1])
            sage: F,R = K.construction()
            sage: F(R) == K
            True

        ::

            sage: P.<x> = QQ[]
            sage: K.<a> = NumberField(x^3-5,embedding=0)
            sage: L.<b> = K.extension(x^2+a)
            sage: a*b
            a*b

        """
        from sage.categories.pushout import AlgebraicExtensionFunctor
        from sage.all import QQ
        names = self.variable_names()
        polys = []
        embeddings = []
        structures = []
        K = self
        while K is not QQ:
            polys.append(K.relative_polynomial())
            embeddings.append(None if K.coerce_embedding() is None else K.coerce_embedding()(K.gen()))
            structures.append(K._structure)
            K = K.base_field()
        return (AlgebraicExtensionFunctor(polys, names, embeddings, structures), QQ)

    def _element_constructor_(self, x, check=True):
        r"""
        Convert ``x`` into an element of this number field.

        INPUT:

        - ``x`` -- Sage (or Python) object

        OUTPUT:

        A :class:`~number_field_element.NumberFieldElement`
        constructed from ``x``.

        TESTS::

            sage: K.<a> = NumberField(x^3 + 17)
            sage: K(a) is a # indirect doctest
            True
            sage: K('a^2 + 2/3*a + 5')
            a^2 + 2/3*a + 5
            sage: K('1').parent()
            Number Field in a with defining polynomial x^3 + 17
            sage: K(3/5).parent()
            Number Field in a with defining polynomial x^3 + 17
            sage: K.<a> = NumberField(polygen(QQ)^2 - 5)
            sage: F.<b> = K.extension(polygen(K))
            sage: F([a])
            a

        We can create number field elements from PARI::

            sage: K.<a> = NumberField(x^3 - 17)
            sage: K(pari(42))
            42
            sage: K(pari("5/3"))
            5/3
            sage: K(pari("[3/2, -5, 0]~"))    # Uses Z-basis
            -5/3*a^2 + 5/3*a - 1/6

        From a PARI polynomial or ``POLMOD``, note that the variable
        name does not matter::

            sage: K(pari("-5/3*q^2 + 5/3*q - 1/6"))
            -5/3*a^2 + 5/3*a - 1/6
            sage: K(pari("Mod(-5/3*q^2 + 5/3*q - 1/6, q^3 - 17)"))
            -5/3*a^2 + 5/3*a - 1/6
            sage: K(pari("x^5/17"))
            a^2

        An error is raised when a PARI element with an incorrect
        modulus is given:

            sage: K(pari("Mod(-5/3*q^2 + 5/3*q - 1/6, q^3 - 999)"))
            Traceback (most recent call last):
            ...
            TypeError: cannot convert PARI element Mod(-5/3*q^2 + 5/3*q - 1/6, q^3 - 999) into Number Field in a with defining polynomial x^3 - 17

        Test round-trip conversion to PARI and back::

            sage: x = polygen(QQ)
            sage: K.<a> = NumberField(x^3 - 1/2*x + 1/3)
            sage: b = K.random_element()
            sage: K(pari(b)) == b
            True

            sage: F.<c> = NumberField(2*x^3 + x + 1)
            sage: d = F.random_element()
            sage: F(F.pari_nf().nfalgtobasis(d)) == d
            True

        If the PARI polynomial is different from the Sage polynomial,
        a warning is printed unless ``check=False`` is specified::

            sage: b = pari(a); b
            Mod(-1/12*y^2 - 1/12*y + 1/6, y^3 - 3*y - 22)
            sage: K(b.lift())
            doctest:...: UserWarning: interpreting PARI polynomial -1/12*y^2 - 1/12*y + 1/6 relative to the defining polynomial x^3 - 3*x - 22 of the PARI number field
            a
            sage: K(b.lift(), check=False)
            a

        Using a GAP element may be tricky, as it may contain
        an exclamation mark::

            sage: L.<tau> = NumberField(x^3-2)
            sage: gap(tau^3)
            2
            sage: gap(tau)^3
            !2
            sage: L(gap(tau)^3)     # indirect doctest
            2

        Check that :trac:`22202` is fixed::

            sage: y = QQ['y'].gen()
            sage: R = QQ.extension(y^2-2,'a')['x']
            sage: R("a*x").factor()
            (a) * x
        """
        if isinstance(x, number_field_element.NumberFieldElement):
            K = x.parent()
            if K is self:
                return x
            elif isinstance(x, (number_field_element.OrderElement_absolute,
                                number_field_element.OrderElement_relative,
                                number_field_element_quadratic.OrderElement_quadratic)):
                L = K.number_field()
                if L is self:
                    return self._element_class(self, x)
                x = L(x)
            return self._coerce_from_other_number_field(x)
        elif isinstance(x, pari_gen):
            if x.type() == "t_POLMOD":
                modulus = x.mod()
                if check and modulus != self.pari_polynomial(modulus.variable()):
                    raise TypeError("cannot convert PARI element %s into %s" % (x, self))
                x = x.lift()
                check = False
            elif x.type() == "t_COL":
                x = self.pari_nf().nfbasistoalg_lift(x)
                check = False
            if x.type() in ["t_INT", "t_FRAC"]:
                pass
            elif x.type() == "t_POL":
                var = self.absolute_polynomial().variable_name()
                if check and self.pari_polynomial(var) != self.absolute_polynomial().monic():
                    from warnings import warn
                    warn("interpreting PARI polynomial %s relative to the defining polynomial %s of the PARI number field"
                         % (x, self.pari_polynomial()))
                # We consider x as a polynomial in the standard
                # generator of the PARI number field, and convert it
                # to a polynomial in the Sage generator.
                if x.poldegree() > 0:
                    beta = self._pari_absolute_structure()[2]
                    x = x(beta).lift()
            else:
                raise TypeError("%s has unsupported PARI type %s" % (x, x.type()))
            x = self.absolute_polynomial().parent()(x)
            return self._element_class(self, x)
        elif sage.interfaces.gap.is_GapElement(x):
            s = x._sage_repr()
            if self.variable_name() in s:
                return self._convert_from_str(s)
            return self._convert_from_str(s.replace('!', ''))
        elif isinstance(x,str):
            return self._convert_from_str(x)
        elif isinstance(x, (tuple, list)) or \
                (isinstance(x, sage.modules.free_module_element.FreeModuleElement) and
                 self.base_ring().has_coerce_map_from(x.parent().base_ring())):
            if len(x) != self.relative_degree():
                raise ValueError("Length must be equal to the degree of this number field")
            result = x[0]
            for i in range(1, self.relative_degree()):
                result += x[i]*self.gen(0)**i
            return result
        return self._convert_non_number_field_element(x)

    def _convert_non_number_field_element(self, x):
        """
        Convert a non-number field element ``x`` into this number field.

        INPUT:

        - ``x`` -- a non number field element, e.g., a list, integer,
          rational, or polynomial

        EXAMPLES::

            sage: K.<a> = NumberField(x^3 + 2/3)
            sage: K._convert_non_number_field_element(-7/8)
            -7/8
            sage: K._convert_non_number_field_element([1,2,3])
            3*a^2 + 2*a + 1

        The list is just turned into a polynomial in the generator::

            sage: K._convert_non_number_field_element([0,0,0,1,1])
            -2/3*a - 2/3

        Any polynomial whose coefficients can be converted to rationals
        will convert to the number field, e.g., this one in
        characteristic 7::

            sage: f = GF(7)['y']([1,2,3]); f
            3*y^2 + 2*y + 1
            sage: K._convert_non_number_field_element(f)
            3*a^2 + 2*a + 1

        But not this one over a field of order 27::

            sage: F27.<g> = GF(27)
            sage: f = F27['z']([g^2, 2*g, 1]); f
            z^2 + 2*g*z + g^2
            sage: K._convert_non_number_field_element(f)
            Traceback (most recent call last):
            ...
            TypeError: unable to convert g^2 to a rational

        One can also convert an element of the polynomial quotient ring
        that is isomorphic to the number field::

            sage: K.<a> = NumberField(x^3 + 17)
            sage: b = K.polynomial_quotient_ring().random_element()
            sage: K(b)
            -1/2*a^2 - 4

        We can convert symbolic expressions::

            sage: I = sqrt(-1); parent(I)
            Symbolic Ring
            sage: GaussianIntegers()(2 + I)
            I + 2
            sage: K1 = QuadraticField(3)
            sage: K2 = QuadraticField(5)
            sage: (K,) = K1.composite_fields(K2, preserve_embedding=True)
            sage: K(sqrt(3) + sqrt(5))
            -1/2*a0^3 + 8*a0
            sage: K(sqrt(-3)*I)
            1/4*a0^3 - 7/2*a0
        """
        if isinstance(x, integer_types + (Rational, Integer, pari_gen, list)):
            return self._element_class(self, x)

        if isinstance(x, sage.rings.polynomial.polynomial_quotient_ring_element.PolynomialQuotientRingElement)\
               and (x in self.polynomial_quotient_ring()):
            y = self.polynomial_ring().gen()
            return x.lift().subs({y:self.gen()})

        if isinstance(x, (sage.rings.qqbar.AlgebraicNumber, sage.rings.qqbar.AlgebraicReal)):
            return self._convert_from_qqbar(x)

        if isinstance(x, polynomial_element.Polynomial):
            return self._element_class(self, x)

        # Try converting via QQ.
        try:
            y = QQ(x)
        except (TypeError, ValueError):
            pass
        else:
            return self._element_class(self, y)

        # Final attempt: convert via QQbar. This deals in particular
        # with symbolic expressions like sqrt(-5).
        try:
            y = sage.rings.qqbar.QQbar(x)
        except (TypeError, ValueError):
            pass
        else:
            return self._convert_from_qqbar(y)

        raise TypeError("unable to convert %r to %s" % (x, self))

    def _convert_from_qqbar(self, x):
        """
        Convert an element of ``QQbar`` or ``AA`` to this number field,
        if possible.

        This requires that the given number field is equipped with an
        embedding.

        INPUT:

        - ``x`` -- an algebraic number

        EXAMPLES::

            sage: K.<a> = QuadraticField(3)
            sage: K._convert_from_qqbar(7 + 2*AA(3).sqrt())
            2*a + 7
            sage: GaussianIntegers()(QQbar(I))
            I
            sage: CyclotomicField(15)(QQbar.zeta(5))
            zeta15^3
            sage: CyclotomicField(12)(QQbar.zeta(5))
            Traceback (most recent call last):
            ...
            TypeError: unable to convert 0.3090169943749474? + 0.9510565162951536?*I to Cyclotomic Field of order 12 and degree 4
        """
        # We use the diagram
        #
        # self
        #  ↑  ↘
        #  F → QQbar
        #
        # Where F is the smallest number field containing x.
        #
        # y is the pre-image such that x = F(y)
        F, y, F_to_QQbar = x.as_number_field_element(minimal=True)

        # Try all embeddings from F into self
        from sage.rings.qqbar import QQbar
        for F_to_self in F.embeddings(self):
            z = F_to_self(y)
            # Check whether the diagram commutes
            if QQbar(z) == x:
                return z

        raise TypeError("unable to convert %r to %s" % (x, self))

    def _convert_from_str(self, x):
        """
        Coerce a string representation of an element of this
        number field into this number field.

        INPUT:
            x -- string

        EXAMPLES::

            sage: k.<theta25> = NumberField(x^3+(2/3)*x+1)
            sage: k._convert_from_str('theta25^3 + (1/3)*theta25')
            -1/3*theta25 - 1

        This function is called by the coerce method when it gets a string
        as input:
            sage: k('theta25^3 + (1/3)*theta25')
            -1/3*theta25 - 1
        """
        w = sage.misc.all.sage_eval(x,locals=self.gens_dict())
        if not (is_Element(w) and w.parent() is self):
            return self(w)
        else:
            return w

    def _Hom_(self, codomain, cat=None):
        """
        Return homset of homomorphisms from self to the number field codomain.

        EXAMPLES:

        This method is implicitly called by :meth:`Hom` and
        :meth:`sage.categories.homset.Hom`::

            sage: K.<i> = NumberField(x^2 + 1); K
            Number Field in i with defining polynomial x^2 + 1
            sage: K.Hom(K) # indirect doctest
            Automorphism group of Number Field in i with defining polynomial x^2 + 1
            sage: Hom(K, QuadraticField(-1, 'b'))
            Set of field embeddings from Number Field in i with defining polynomial x^2 + 1 to Number Field in b with defining polynomial x^2 + 1

        CHECKME: handling of the case where codomain is not a number field?

           sage: Hom(K, VectorSpace(QQ,3))
           Set of Morphisms from Number Field in i with defining polynomial x^2 + 1 to Vector space of dimension 3 over Rational Field in Category of commutative additive groups

        TESTS:

        Verify that :trac:`22001` has been resolved::

            sage: R.<x> = QQ[]
            sage: K.<a> = QQ.extension(x^2 + 1)
            sage: K.hom([a]).category_for()
            Category of number fields

        """
        if is_NumberFieldHomsetCodomain(codomain):
            from . import morphism
            return morphism.NumberFieldHomset(self, codomain, category=cat)
        else:
            raise TypeError

    @cached_method
    def structure(self):
        """
        Return fixed isomorphism or embedding structure on self.

        This is used to record various isomorphisms or embeddings that
        arise naturally in other constructions.

        EXAMPLES::

            sage: K.<z> = NumberField(x^2 + 3)
            sage: L.<a> = K.absolute_field(); L
            Number Field in a with defining polynomial x^2 + 3
            sage: L.structure()
            (Isomorphism given by variable name change map:
              From: Number Field in a with defining polynomial x^2 + 3
              To:   Number Field in z with defining polynomial x^2 + 3,
             Isomorphism given by variable name change map:
              From: Number Field in z with defining polynomial x^2 + 3
              To:   Number Field in a with defining polynomial x^2 + 3)

            sage: K.<a> = QuadraticField(-3)
            sage: R.<y> = K[]
            sage: D.<x0> = K.extension(y)
            sage: D_abs.<y0> = D.absolute_field()
            sage: D_abs.structure()[0](y0)
            -a
        """
        if self._structure is None:
            f = self.hom(self)
            return f,f
        else:
            return self._structure.create_structure(self)

    def completion(self, p, prec, extras={}):
        """
        Returns the completion of self at `p` to the specified
        precision. Only implemented at archimedean places, and then only if
        an embedding has been fixed.

        EXAMPLES::

            sage: K.<a> = QuadraticField(2)
            sage: K.completion(infinity, 100)
            Real Field with 100 bits of precision
            sage: K.<zeta> = CyclotomicField(12)
            sage: K.completion(infinity, 53, extras={'type': 'RDF'})
            Complex Double Field
            sage: zeta + 1.5                            # implicit test
            2.36602540378444 + 0.500000000000000*I
        """
        if p == infinity.infinity:
            gen_image = self.gen_embedding()
            if gen_image is not None:
                if gen_image in RDF:
                    return QQ.completion(p, prec, extras)
                elif gen_image in CDF:
                    return QQ.completion(p, prec, extras).algebraic_closure()
            raise ValueError("No embedding into the complex numbers has been specified.")
        else:
            raise NotImplementedError

    def primitive_element(self):
        r"""
        Return a primitive element for this field, i.e., an element that
        generates it over `\QQ`.

        EXAMPLES::

            sage: K.<a> = NumberField(x^3 + 2)
            sage: K.primitive_element()
            a
            sage: K.<a,b,c> = NumberField([x^2-2,x^2-3,x^2-5])
            sage: K.primitive_element()
            a - b + c
            sage: alpha = K.primitive_element(); alpha
            a - b + c
            sage: alpha.minpoly()
            x^2 + (2*b - 2*c)*x - 2*c*b + 6
            sage: alpha.absolute_minpoly()
            x^8 - 40*x^6 + 352*x^4 - 960*x^2 + 576
        """
        try:
            return self.__primitive_element
        except AttributeError:
            pass
        K = self.absolute_field('a')
        from_K, to_K = K.structure()
        self.__primitive_element = from_K(K.gen())
        return self.__primitive_element

    def random_element(self, num_bound=None, den_bound=None,
                       integral_coefficients=False, distribution=None):
        r"""
        Return a random element of this number field.

        INPUT:

        - ``num_bound`` - Bound on numerator of the coefficients of
                          the resulting element

        - ``den_bound`` - Bound on denominators of the coefficients
                          of the resulting element

        - ``integral_coefficients`` (default: False) - If True, then
                          the resulting element will have integral
                          coefficients. This option overrides any
                          value of `den_bound`.

        - ``distribution`` - Distribution to use for the coefficients
                          of the resulting element

        OUTPUT:

        - Element of this number field

        EXAMPLES::

            sage: K.<j> = NumberField(x^8+1)
            sage: K.random_element()
            1/2*j^7 - j^6 - 12*j^5 + 1/2*j^4 - 1/95*j^3 - 1/2*j^2 - 4

            sage: K.<a,b,c> = NumberField([x^2-2,x^2-3,x^2-5])
            sage: K.random_element()
            ((6136*c - 7489/3)*b + 5825/3*c - 71422/3)*a + (-4849/3*c + 58918/3)*b - 45718/3*c + 75409/12

            sage: K.<a> = NumberField(x^5-2)
            sage: K.random_element(integral_coefficients=True)
            a^3 + a^2 - 3*a - 1

        TESTS::

            sage: K.<a> = NumberField(x^5-2)
            sage: K.random_element(-1)
            Traceback (most recent call last):
            ...
            TypeError: x must be < y
            sage: K.random_element(5,0)
            Traceback (most recent call last):
            ...
            TypeError: x must be < y
            sage: QQ[I].random_element(0)
            Traceback (most recent call last):
            ...
            TypeError: x must be > 0
        """
        if integral_coefficients:
            den_bound = 1

        return self._zero_element._random_element(num_bound=num_bound,
                                                  den_bound=den_bound,
                                                  distribution=distribution)

    def subfield(self, alpha, name=None, names=None):
        r"""
        Return a number field `K` isomorphic to `\QQ(\alpha)`
        (if this is an absolute number field) or `L(\alpha)` (if this
        is a relative extension `M/L`) and a map from K to self that
        sends the generator of K to alpha.

        INPUT:

        -  ``alpha`` - an element of self, or something that
           coerces to an element of self.

        OUTPUT:

        - ``K`` - a number field
        - ``from_K`` - a homomorphism from K to self that
          sends the generator of K to alpha.

        EXAMPLES::

            sage: K.<a> = NumberField(x^4 - 3); K
            Number Field in a with defining polynomial x^4 - 3
            sage: H.<b>, from_H = K.subfield(a^2)
            sage: H
            Number Field in b with defining polynomial x^2 - 3
            sage: from_H(b)
            a^2
            sage: from_H
            Ring morphism:
              From: Number Field in b with defining polynomial x^2 - 3
              To:   Number Field in a with defining polynomial x^4 - 3
              Defn: b |--> a^2

        A relative example. Note that the result returned is the subfield generated
        by `\alpha` over ``self.base_field()``, not over `\QQ` (see :trac:`5392`)::

            sage: L.<a> = NumberField(x^2 - 3)
            sage: M.<b> = L.extension(x^4 + 1)
            sage: K, phi = M.subfield(b^2)
            sage: K.base_field() is L
            True

        Subfields inherit embeddings::

            sage: K.<z> = CyclotomicField(5)
            sage: L, K_from_L = K.subfield(z-z^2-z^3+z^4)
            sage: L
            Number Field in z0 with defining polynomial x^2 - 5
            sage: CLF_from_K = K.coerce_embedding(); CLF_from_K
            Generic morphism:
              From: Cyclotomic Field of order 5 and degree 4
              To:   Complex Lazy Field
              Defn: z -> 0.309016994374948? + 0.951056516295154?*I
            sage: CLF_from_L = L.coerce_embedding(); CLF_from_L
            Generic morphism:
              From: Number Field in z0 with defining polynomial x^2 - 5
              To:   Complex Lazy Field
              Defn: z0 -> 2.236067977499790?

        Check transitivity::

            sage: CLF_from_L(L.gen())
            2.236067977499790?
            sage: CLF_from_K(K_from_L(L.gen()))
            2.23606797749979? + 0.?e-14*I

        If `self` has no specified embedding, then `K` comes with an
        embedding in `self`::

            sage: K.<a> = NumberField(x^6 - 6*x^4 + 8*x^2 - 1)
            sage: L.<b>, from_L = K.subfield(a^2)
            sage: L
            Number Field in b with defining polynomial x^3 - 6*x^2 + 8*x - 1
            sage: L.gen_embedding()
            a^2

        You can also view a number field as having a different generator by
        just choosing the input to generate the whole field; for that it is
        better to use ``self.change_generator``, which gives
        isomorphisms in both directions.
        """
        if not names is None:
            name = names
        if name is None:
            name = self.variable_name() + '0'
        beta = self(alpha)
        f = beta.minpoly()
        # If self has a specified embedding, K should inherit it
        if self.coerce_embedding() is not None:
            emb = self.coerce_embedding()(beta)
        else:
            # Otherwise K should at least come with an embedding in self
            emb = beta
        K = NumberField(f, names=name, embedding=emb)
        from_K = K.hom([beta])
        return K, from_K

    def change_generator(self, alpha, name=None, names=None):
        r"""
        Given the number field self, construct another isomorphic number
        field `K` generated by the element alpha of self, along
        with isomorphisms from `K` to self and from self to
        `K`.

        EXAMPLES::

            sage: L.<i> = NumberField(x^2 + 1); L
            Number Field in i with defining polynomial x^2 + 1
            sage: K, from_K, to_K = L.change_generator(i/2 + 3)
            sage: K
            Number Field in i0 with defining polynomial x^2 - 6*x + 37/4
            sage: from_K
            Ring morphism:
              From: Number Field in i0 with defining polynomial x^2 - 6*x + 37/4
              To:   Number Field in i with defining polynomial x^2 + 1
              Defn: i0 |--> 1/2*i + 3
            sage: to_K
            Ring morphism:
              From: Number Field in i with defining polynomial x^2 + 1
              To:   Number Field in i0 with defining polynomial x^2 - 6*x + 37/4
              Defn: i |--> 2*i0 - 6

        We can also do

        ::

            sage: K.<c>, from_K, to_K = L.change_generator(i/2 + 3); K
            Number Field in c with defining polynomial x^2 - 6*x + 37/4


        We compute the image of the generator `\sqrt{-1}` of `L`.

        ::

            sage: to_K(i)
            2*c - 6

        Note that the image is indeed a square root of -1.

        ::

            sage: to_K(i)^2
            -1
            sage: from_K(to_K(i))
            i
            sage: to_K(from_K(c))
            c
        """
        if not names is None:
            name = names
        alpha = self(alpha)
        K, from_K = self.subfield(alpha, name=name)
        if K.degree() != self.degree():
            raise ValueError("alpha must generate a field of degree %s, but alpha generates a subfield of degree %s"%(self.degree(), K.degree()))
        # Now compute to_K, which is an isomorphism
        # from self to K such that from_K(to_K(x)) == x for all x,
        # and to_K(from_K(y)) == y.
        # To do this, we must compute the image of self.gen()
        # under to_K.   This means writing self.gen() as a
        # polynomial in alpha, which is possible by the degree
        # check above.  This latter we do by linear algebra.
        phi = alpha.coordinates_in_terms_of_powers()
        c = phi(self.gen())
        to_K = self.hom([K(c)])
        return K, from_K, to_K

    def is_absolute(self):
        """
        Returns True if self is an absolute field.

        This function will be implemented in the derived classes.

        EXAMPLES::

            sage: K = CyclotomicField(5)
            sage: K.is_absolute()
            True
        """
        raise NotImplementedError

    def is_relative(self):
        """
        EXAMPLES::

            sage: K.<a> = NumberField(x^10 - 2)
            sage: K.is_absolute()
            True
            sage: K.is_relative()
            False
        """
        return not self.is_absolute()

    @cached_method
    def absolute_field(self, names):
        """
        Returns self as an absolute extension over QQ.

        OUTPUT:


        -  ``K`` - this number field (since it is already
           absolute)


        Also, ``K.structure()`` returns from_K and to_K,
        where from_K is an isomorphism from K to self and to_K is an
        isomorphism from self to K.

        EXAMPLES::

            sage: K = CyclotomicField(5)
            sage: K.absolute_field('a')
            Number Field in a with defining polynomial x^4 + x^3 + x^2 + x + 1
        """
        return NumberField(self.defining_polynomial(), names, check=False, structure=structure.NameChange(self))

    def is_isomorphic(self, other):
        """
        Return True if self is isomorphic as a number field to other.

        EXAMPLES::

            sage: k.<a> = NumberField(x^2 + 1)
            sage: m.<b> = NumberField(x^2 + 4)
            sage: k.is_isomorphic(m)
            True
            sage: m.<b> = NumberField(x^2 + 5)
            sage: k.is_isomorphic (m)
            False

        ::

            sage: k = NumberField(x^3 + 2, 'a')
            sage: k.is_isomorphic(NumberField((x+1/3)^3 + 2, 'b'))
            True
            sage: k.is_isomorphic(NumberField(x^3 + 4, 'b'))
            True
            sage: k.is_isomorphic(NumberField(x^3 + 5, 'b'))
            False
        """
        if not isinstance(other, NumberField_generic):
            raise ValueError("other must be a generic number field.")
        t = self.pari_polynomial().nfisisom(other.pari_polynomial())
        return t != 0

    def is_totally_real(self):
        """
        Return True if self is totally real, and False otherwise.

        Totally real means that every isomorphic embedding of self into the
        complex numbers has image contained in the real numbers.

        EXAMPLES::

            sage: NumberField(x^2+2, 'alpha').is_totally_real()
            False
            sage: NumberField(x^2-2, 'alpha').is_totally_real()
            True
            sage: NumberField(x^4-2, 'alpha').is_totally_real()
            False
        """
        return self.signature()[1] == 0

    def is_totally_imaginary(self):
        """
        Return True if self is totally imaginary, and False otherwise.

        Totally imaginary means that no isomorphic embedding of self into
        the complex numbers has image contained in the real numbers.

        EXAMPLES::

            sage: NumberField(x^2+2, 'alpha').is_totally_imaginary()
            True
            sage: NumberField(x^2-2, 'alpha').is_totally_imaginary()
            False
            sage: NumberField(x^4-2, 'alpha').is_totally_imaginary()
            False
        """
        return self.signature()[0] == 0

    def is_CM(self):
        r"""
        Return True if self is a CM field (i.e. a totally imaginary
        quadratic extension of a totally real field).

        EXAMPLES::

            sage: Q.<a> = NumberField(x - 1)
            sage: Q.is_CM()
            False
            sage: K.<i> = NumberField(x^2 + 1)
            sage: K.is_CM()
            True
            sage: L.<zeta20> = CyclotomicField(20)
            sage: L.is_CM()
            True
            sage: K.<omega> = QuadraticField(-3)
            sage: K.is_CM()
            True
            sage: L.<sqrt5> = QuadraticField(5)
            sage: L.is_CM()
            False
            sage: F.<a> = NumberField(x^3 - 2)
            sage: F.is_CM()
            False
            sage: F.<a> = NumberField(x^4-x^3-3*x^2+x+1)
            sage: F.is_CM()
            False

        The following are non-CM totally imaginary fields.

        ::

            sage: F.<a> = NumberField(x^4 + x^3 - x^2 - x + 1)
            sage: F.is_totally_imaginary()
            True
            sage: F.is_CM()
            False
            sage: F2.<a> = NumberField(x^12 - 5*x^11 + 8*x^10 - 5*x^9 - \
                                       x^8 + 9*x^7 + 7*x^6 - 3*x^5 + 5*x^4 + \
                                       7*x^3 - 4*x^2 - 7*x + 7)
            sage: F2.is_totally_imaginary()
            True
            sage: F2.is_CM()
            False

        The following is a non-cyclotomic CM field.

        ::

            sage: M.<a> = NumberField(x^4 - x^3 - x^2 - 2*x + 4)
            sage: M.is_CM()
            True

        Now, we construct a totally imaginary quadratic extension of a
        totally real field (which is not cyclotomic).

        ::

            sage: E_0.<a> = NumberField(x^7 - 4*x^6 - 4*x^5 + 10*x^4 + 4*x^3 - \
                                        6*x^2 - x + 1)
            sage: E_0.is_totally_real()
            True
            sage: E.<b> = E_0.extension(x^2 + 1)
            sage: E.is_CM()
            True

        Finally, a CM field that is given as an extension that is not CM.

        ::

            sage: E_0.<a> = NumberField(x^2 - 4*x + 16)
            sage: y = polygen(E_0)
            sage: E.<z> = E_0.extension(y^2 - E_0.gen() / 2)
            sage: E.is_CM()
            True
            sage: E.is_CM_extension()
            False

        """

        #Return cached answer if available
        try:
            return self.__is_CM
        except(AttributeError):
            pass

        #Then, deal with simple cases
        if is_odd(self.absolute_degree()):
            self.__is_CM = False
            return False
        if isinstance(
           self, sage.rings.number_field.number_field.NumberField_quadratic):
            self.__is_CM = (self.discriminant() < 0)
            return self.__is_CM
        if isinstance(
           self, sage.rings.number_field.number_field.NumberField_cyclotomic):
            self.__is_CM = True
            return True
        if not self.is_totally_imaginary():
            self.__is_CM = False
            return False
        if self.is_absolute():
            K = self
        else:
            F = self.base_field()
            if F.absolute_degree() == self.absolute_degree() / 2:
                if F.is_totally_real():
                    self.__is_CM = True
                    self.__max_tot_real_sub = [F, self.coerce_map_from(F)]
                    return True
            K = self.absolute_field('z')

        #Check for index 2 subextensions that are totally real
        possibilities = K.subfields(K.absolute_degree()/2)
        for F, phi, _ in possibilities:
            if F.is_totally_real():
                self.__is_CM = True
                if self.is_relative():
                    phi = phi.post_compose(K.structure()[0])
                self.__max_tot_real_sub = [F, phi]
                return True
        self.__is_CM = False
        return False

    def complex_conjugation(self):
        """
        Return the complex conjugation of self.

        This is only well-defined for fields contained in CM fields
        (i.e. for totally real fields and CM fields). Recall that a CM
        field is a totally imaginary quadratic extension of a totally
        real field. For other fields, a ValueError is raised.

        EXAMPLES::

            sage: QuadraticField(-1, 'I').complex_conjugation()
            Ring endomorphism of Number Field in I with defining polynomial x^2 + 1
              Defn: I |--> -I
            sage: CyclotomicField(8).complex_conjugation()
            Ring endomorphism of Cyclotomic Field of order 8 and degree 4
              Defn: zeta8 |--> -zeta8^3
            sage: QuadraticField(5, 'a').complex_conjugation()
            Identity endomorphism of Number Field in a with defining polynomial x^2 - 5
            sage: F = NumberField(x^4 + x^3 - 3*x^2 - x + 1, 'a')
            sage: F.is_totally_real()
            True
            sage: F.complex_conjugation()
            Identity endomorphism of Number Field in a with defining polynomial x^4 + x^3 - 3*x^2 - x + 1
            sage: F.<b> = NumberField(x^2 - 2)
            sage: F.extension(x^2 + 1, 'a').complex_conjugation()
            Relative number field endomorphism of Number Field in a with defining polynomial x^2 + 1 over its base field
              Defn: a |--> -a
                    b |--> b
            sage: F2.<b> = NumberField(x^2 + 2)
            sage: K2.<a> = F2.extension(x^2 + 1)
            sage: cc = K2.complex_conjugation()
            sage: cc(a)
            -a
            sage: cc(b)
            -b

        """

        #Return cached answer if available
        try:
            return self.__complex_conjugation
        except(AttributeError):
            pass

        #Then, deal with simple cases
        if isinstance(
           self, sage.rings.number_field.number_field.NumberField_quadratic):
            disc = self.discriminant()
            if disc > 0:
                self.__complex_conjugation = self.coerce_map_from(self)
                return self.__complex_conjugation
            else:
                a = self.gen()
                r = a.trace()
                iy = a - r / 2
                self.__complex_conjugation = self.hom([a - 2 * iy], check=False)
            return self.__complex_conjugation
        if isinstance(
           self, sage.rings.number_field.number_field.NumberField_cyclotomic):
            zeta = self.gen()
            self.__complex_conjugation = self.hom([zeta ** (-1)], check=False)
            return self.__complex_conjugation
        if self.is_totally_real():
            self.__complex_conjugation = self.coerce_map_from(self)
            return self.__complex_conjugation

        if not self.is_CM():
            raise ValueError('Complex conjugation is only well-defined for fields contained in CM fields.')

        #In the remaining case, self.is_CM() should have cached __max_tot_real_sub
        try:
            F, phi = self.__max_tot_real_sub
        except(AttributeError):
            F, phi = self.maximal_totally_real_subfield()
        if self.is_absolute():
            K_rel = self.relativize(phi, self.variable_name() * 2)
            to_abs, from_abs = K_rel.structure()
            self.__complex_conjugation = K_rel.automorphisms()[1].pre_compose( \
               from_abs).post_compose(to_abs)
            self.__complex_conjugation = self.hom([self.__complex_conjugation(self.gen())], check=False)
            return self.__complex_conjugation
        else:
            if self.is_CM_extension():
                return self.automorphisms()[1]
            K_abs = self.absolute_field(self.variable_name() * 2)
            to_self, from_self = K_abs.structure()
            K_rel = K_abs.relativize(phi.post_compose(from_self), self.variable_name() * 3)
            to_abs, from_abs = K_rel.structure()
            self.__complex_conjugation = K_rel.automorphisms()[1].pre_compose(from_abs).post_compose(to_abs)
            self.__complex_conjugation = K_abs.hom([self.__complex_conjugation(K_abs.gen())], check=False)
            self.__complex_conjugation = self.__complex_conjugation.pre_compose(from_self).post_compose(to_self)
            return self.__complex_conjugation

    def maximal_totally_real_subfield(self):
        """
        Return the maximal totally real subfield of self together with an embedding of it into self.

        EXAMPLES::

            sage: F.<a> = QuadraticField(11)
            sage: F.maximal_totally_real_subfield()
            [Number Field in a with defining polynomial x^2 - 11, Identity endomorphism of Number Field in a with defining polynomial x^2 - 11]
            sage: F.<a> = QuadraticField(-15)
            sage: F.maximal_totally_real_subfield()
            [Rational Field, Natural morphism:
              From: Rational Field
              To:   Number Field in a with defining polynomial x^2 + 15]
            sage: F.<a> = CyclotomicField(29)
            sage: F.maximal_totally_real_subfield()
            (Number Field in a0 with defining polynomial x^14 + x^13 - 13*x^12 - 12*x^11 + 66*x^10 + 55*x^9 - 165*x^8 - 120*x^7 + 210*x^6 + 126*x^5 - 126*x^4 - 56*x^3 + 28*x^2 + 7*x - 1, Ring morphism:
              From: Number Field in a0 with defining polynomial x^14 + x^13 - 13*x^12 - 12*x^11 + 66*x^10 + 55*x^9 - 165*x^8 - 120*x^7 + 210*x^6 + 126*x^5 - 126*x^4 - 56*x^3 + 28*x^2 + 7*x - 1
              To:   Cyclotomic Field of order 29 and degree 28
              Defn: a0 |--> -a^27 - a^26 - a^25 - a^24 - a^23 - a^22 - a^21 - a^20 - a^19 - a^18 - a^17 - a^16 - a^15 - a^14 - a^13 - a^12 - a^11 - a^10 - a^9 - a^8 - a^7 - a^6 - a^5 - a^4 - a^3 - a^2 - 1)
            sage: F.<a> = NumberField(x^3 - 2)
            sage: F.maximal_totally_real_subfield()
            [Rational Field, Coercion map:
               From: Rational Field
               To:   Number Field in a with defining polynomial x^3 - 2]
            sage: F.<a> = NumberField(x^4 - x^3 - x^2 + x + 1)
            sage: F.maximal_totally_real_subfield()
            [Rational Field, Coercion map:
               From: Rational Field
               To:   Number Field in a with defining polynomial x^4 - x^3 - x^2 + x + 1]
            sage: F.<a> = NumberField(x^4 - x^3 + 2*x^2 + x + 1)
            sage: F.maximal_totally_real_subfield()
            [Number Field in a1 with defining polynomial x^2 - x - 1, Ring morphism:
              From: Number Field in a1 with defining polynomial x^2 - x - 1
              To:   Number Field in a with defining polynomial x^4 - x^3 + 2*x^2 + x + 1
              Defn: a1 |--> -1/2*a^3 - 1/2]
            sage: F.<a> = NumberField(x^4-4*x^2-x+1)
            sage: F.maximal_totally_real_subfield()
            [Number Field in a with defining polynomial x^4 - 4*x^2 - x + 1, Identity endomorphism of Number Field in a with defining polynomial x^4 - 4*x^2 - x + 1]

        An example of a relative extension where the base field is not the maximal totally real subfield.

        ::

            sage: E_0.<a> = NumberField(x^2 - 4*x + 16)
            sage: y = polygen(E_0)
            sage: E.<z> = E_0.extension(y^2 - E_0.gen() / 2)
            sage: E.maximal_totally_real_subfield()
            [Number Field in z1 with defining polynomial x^2 - 2*x - 5, Composite map:
               From: Number Field in z1 with defining polynomial x^2 - 2*x - 5
               To:   Number Field in z with defining polynomial x^2 - 1/2*a over its base field
               Defn:   Ring morphism:
                       From: Number Field in z1 with defining polynomial x^2 - 2*x - 5
                       To:   Number Field in z with defining polynomial x^4 - 2*x^3 + x^2 + 6*x + 3
                       Defn: z1 |--> -1/3*z^3 + 1/3*z^2 + z - 1
                     then
                       Isomorphism map:
                       From: Number Field in z with defining polynomial x^4 - 2*x^3 + x^2 + 6*x + 3
                       To:   Number Field in z with defining polynomial x^2 - 1/2*a over its base field]

        """

        try:
            return self.__max_tot_real_sub
        except(AttributeError):
            pass

        if isinstance(
           self, sage.rings.number_field.number_field.NumberField_quadratic):
            if self.discriminant() > 0:
                self.__max_tot_real_sub = [self, self.coerce_map_from(self)]
                return self.__max_tot_real_sub
            else:
                self.__max_tot_real_sub = [QQ, self.coerce_map_from(QQ)]
            return self.__max_tot_real_sub
        if isinstance(
           self, sage.rings.number_field.number_field.NumberField_cyclotomic):
            zeta = self.gen()
            self.__max_tot_real_sub = self.subfield(zeta + zeta ** (-1))
            return self.__max_tot_real_sub
        if self.is_totally_real():
            self.__max_tot_real_sub = [self, self.coerce_map_from(self)]
            return self.__max_tot_real_sub
        if self.is_absolute():
            K = self
        else:
            if self.is_CM_extension():
                self.__max_tot_real_sub = [self.base_field(), self.coerce_map_from(self.base_field())]
                return self.__max_tot_real_sub
            K = self.absolute_field('z')

        d = K.absolute_degree()
        divs = d.divisors()[1:-1]
        divs.reverse()
        for i in divs:
            possibilities = K.subfields(i)
            for F, phi, _ in possibilities:
                if F.is_totally_real():
                    if self.is_relative():
                        phi = phi.post_compose(K.structure()[0])
                    self.__max_tot_real_sub = [F, phi]
                    return self.__max_tot_real_sub
        self.__max_tot_real_sub = [QQ, self.coerce_map_from(QQ)]
        return self.__max_tot_real_sub

    def complex_embeddings(self, prec=53):
        r"""
        Return all homomorphisms of this number field into the approximate
        complex field with precision prec.

        This always embeds into an MPFR based complex field.  If you
        want embeddings into the 53-bit double precision, which is
        faster, use ``self.embeddings(CDF)``.

        EXAMPLES::

            sage: k.<a> = NumberField(x^5 + x + 17)
            sage: v = k.complex_embeddings()
            sage: ls = [phi(k.0^2) for phi in v] ; ls # random order
            [2.97572074038...,
             -2.40889943716 + 1.90254105304*I,
             -2.40889943716 - 1.90254105304*I,
             0.921039066973 + 3.07553311885*I,
             0.921039066973 - 3.07553311885*I]
            sage: K.<a> = NumberField(x^3 + 2)
            sage: ls = K.complex_embeddings() ; ls # random order
            [
            Ring morphism:
              From: Number Field in a with defining polynomial x^3 + 2
              To:   Complex Double Field
              Defn: a |--> -1.25992104989...,
            Ring morphism:
              From: Number Field in a with defining polynomial x^3 + 2
              To:   Complex Double Field
              Defn: a |--> 0.629960524947 - 1.09112363597*I,
            Ring morphism:
              From: Number Field in a with defining polynomial x^3 + 2
              To:   Complex Double Field
              Defn: a |--> 0.629960524947 + 1.09112363597*I
            ]
        """
        CC = sage.rings.complex_field.ComplexField(prec)
        return self.embeddings(CC)

    def real_embeddings(self, prec=53):
        r"""
        Return all homomorphisms of this number field into the approximate
        real field with precision prec.

        If prec is 53 (the default), then the real double field is
        used; otherwise the arbitrary precision (but slow) real field
        is used.  If you want embeddings into the 53-bit double
        precision, which is faster, use ``self.embeddings(RDF)``.

        .. NOTE::

            This function uses finite precision real numbers.
            In functions that should output proven results, one
            could use ``self.embeddings(AA)`` instead.

        EXAMPLES::

            sage: K.<a> = NumberField(x^3 + 2)
            sage: K.real_embeddings()
            [
            Ring morphism:
              From: Number Field in a with defining polynomial x^3 + 2
              To:   Real Field with 53 bits of precision
              Defn: a |--> -1.25992104989487
            ]
            sage: K.real_embeddings(16)
            [
            Ring morphism:
              From: Number Field in a with defining polynomial x^3 + 2
              To:   Real Field with 16 bits of precision
              Defn: a |--> -1.260
            ]
            sage: K.real_embeddings(100)
            [
            Ring morphism:
              From: Number Field in a with defining polynomial x^3 + 2
              To:   Real Field with 100 bits of precision
              Defn: a |--> -1.2599210498948731647672106073
            ]

        As this is a numerical function, the number of embeddings
        may be incorrect if the precision is too low::

            sage: K = NumberField(x^2+2*10^1000*x + 10^2000+1, 'a')
            sage: len(K.real_embeddings())
            2
            sage: len(K.real_embeddings(100))
            2
            sage: len(K.real_embeddings(10000))
            0
            sage: len(K.embeddings(AA))
            0

        """
        K = sage.rings.real_mpfr.RealField(prec)
        return self.embeddings(K)

    def specified_complex_embedding(self):
        r"""
        Returns the embedding of this field into the complex numbers which has
        been specified.

        Fields created with the ``QuadraticField`` or
        ``CyclotomicField`` constructors come with an implicit
        embedding. To get one of these fields without the embedding, use
        the generic ``NumberField`` constructor.

        EXAMPLES::

            sage: QuadraticField(-1, 'I').specified_complex_embedding()
            Generic morphism:
              From: Number Field in I with defining polynomial x^2 + 1
              To:   Complex Lazy Field
              Defn: I -> 1*I

        ::

            sage: QuadraticField(3, 'a').specified_complex_embedding()
            Generic morphism:
              From: Number Field in a with defining polynomial x^2 - 3
              To:   Real Lazy Field
              Defn: a -> 1.732050807568878?

        ::

            sage: CyclotomicField(13).specified_complex_embedding()
            Generic morphism:
              From: Cyclotomic Field of order 13 and degree 12
              To:   Complex Lazy Field
              Defn: zeta13 -> 0.885456025653210? + 0.464723172043769?*I

        Most fields don't implicitly have embeddings unless explicitly
        specified::

            sage: NumberField(x^2-2, 'a').specified_complex_embedding() is None
            True
            sage: NumberField(x^3-x+5, 'a').specified_complex_embedding() is None
            True
            sage: NumberField(x^3-x+5, 'a', embedding=2).specified_complex_embedding()
            Generic morphism:
              From: Number Field in a with defining polynomial x^3 - x + 5
              To:   Real Lazy Field
              Defn: a -> -1.904160859134921?
            sage: NumberField(x^3-x+5, 'a', embedding=CDF.0).specified_complex_embedding()
            Generic morphism:
              From: Number Field in a with defining polynomial x^3 - x + 5
              To:   Complex Lazy Field
              Defn: a -> 0.952080429567461? + 1.311248044077123?*I

        This function only returns complex embeddings::

            sage: K.<a> = NumberField(x^2-2, embedding=Qp(7)(2).sqrt())
            sage: K.specified_complex_embedding() is None
            True
            sage: K.gen_embedding()
            3 + 7 + 2*7^2 + 6*7^3 + 7^4 + 2*7^5 + 7^6 + 2*7^7 + 4*7^8 + 6*7^9 + 6*7^10 + 2*7^11 + 7^12 + 7^13 + 2*7^15 + 7^16 + 7^17 + 4*7^18 + 6*7^19 + O(7^20)
            sage: K.coerce_embedding()
            Generic morphism:
              From: Number Field in a with defining polynomial x^2 - 2
              To:   7-adic Field with capped relative precision 20
              Defn: a -> 3 + 7 + 2*7^2 + 6*7^3 + 7^4 + 2*7^5 + 7^6 + 2*7^7 + 4*7^8 + 6*7^9 + 6*7^10 + 2*7^11 + 7^12 + 7^13 + 2*7^15 + 7^16 + 7^17 + 4*7^18 + 6*7^19 + O(7^20)
        """
        embedding = self.coerce_embedding()
        if embedding is not None:
            from sage.rings.real_mpfr import mpfr_prec_min
            from sage.rings.complex_field import ComplexField
            if ComplexField(mpfr_prec_min()).has_coerce_map_from(embedding.codomain()):
                 return embedding

    def gen_embedding(self):
        """
        If an embedding has been specified, return the image of the
        generator under that embedding. Otherwise return None.

        EXAMPLES::

            sage: QuadraticField(-7, 'a').gen_embedding()
            2.645751311064591?*I
            sage: NumberField(x^2+7, 'a').gen_embedding() # None
        """
        embedding = self.coerce_embedding()
        if embedding is None:
            return None
        else:
            return embedding(self.gen())

    def algebraic_closure(self):
        """
        Return the algebraic closure of self (which is QQbar).

        EXAMPLES::

            sage: K.<i> = QuadraticField(-1)
            sage: K.algebraic_closure()
            Algebraic Field
            sage: K.<a> = NumberField(x^3-2)
            sage: K.algebraic_closure()
            Algebraic Field
            sage: K = CyclotomicField(23)
            sage: K.algebraic_closure()
            Algebraic Field
        """
        return sage.rings.all.QQbar

    def latex_variable_name(self, name=None):
        """
        Return the latex representation of the variable name for this
        number field.

        EXAMPLES::

            sage: NumberField(x^2 + 3, 'a').latex_variable_name()
            'a'
            sage: NumberField(x^3 + 3, 'theta3').latex_variable_name()
            '\\theta_{3}'
            sage: CyclotomicField(5).latex_variable_name()
            '\\zeta_{5}'
        """
        if name is None:
            return self.__latex_variable_name
        else:
            self.__latex_variable_name = name

    def _repr_(self):
        """
        Return string representation of this number field.

        EXAMPLES::

            sage: k.<a> = NumberField(x^13 - (2/3)*x + 3)
            sage: k._repr_()
            'Number Field in a with defining polynomial x^13 - 2/3*x + 3'
        """
        return "Number Field in %s with defining polynomial %s"%(
                   self.variable_name(), self.polynomial())

    def _latex_(self):
        r"""
        Return latex representation of this number field. This is viewed as
        a polynomial quotient ring over a field.

        EXAMPLES::

            sage: k.<a> = NumberField(x^13 - (2/3)*x + 3)
            sage: k._latex_()
            '\\Bold{Q}[a]/(a^{13} - \\frac{2}{3} a + 3)'
            sage: latex(k)
            \Bold{Q}[a]/(a^{13} - \frac{2}{3} a + 3)

        Numbered variables are often correctly typeset::

            sage: k.<theta25> = NumberField(x^25+x+1)
            sage: print(k._latex_())
            \Bold{Q}[\theta_{25}]/(\theta_{25}^{25} + \theta_{25} + 1)
        """
        return "%s[%s]/(%s)"%(latex(QQ), self.latex_variable_name(),
                              self.polynomial()._latex_(self.latex_variable_name()))

    def _ideal_class_(self, n=0):
        """
        Return the Python class used in defining the zero ideal of the ring
        of integers of this number field.

        This function is required by the general ring/ideal machinery. The
        value defined here is the default value for all number fields.

        EXAMPLES::

            sage: NumberField(x^2 + 2, 'c')._ideal_class_()
            <class 'sage.rings.number_field.number_field_ideal.NumberFieldIdeal'>
        """
        return sage.rings.number_field.number_field_ideal.NumberFieldIdeal

    def _fractional_ideal_class_(self):
        """
        Return the Python class used in defining fractional ideals of the
        ring of integers of this number field.

        This function is required by the general ring/ideal machinery. The
        value defined here is the default value for all number fields
        *except* relative number fields; this function is overridden by
        one of the same name on class NumberField_relative.

        EXAMPLES::

            sage: NumberField(x^2 + 2, 'c')._fractional_ideal_class_()
            <class 'sage.rings.number_field.number_field_ideal.NumberFieldFractionalIdeal'>
        """
        return sage.rings.number_field.number_field_ideal.NumberFieldFractionalIdeal

    def ideal(self, *gens, **kwds):
        """
        K.ideal() returns a fractional ideal of the field, except for the
        zero ideal which is not a fractional ideal.

        EXAMPLES::

            sage: K.<i>=NumberField(x^2+1)
            sage: K.ideal(2)
            Fractional ideal (2)
            sage: K.ideal(2+i)
            Fractional ideal (i + 2)
            sage: K.ideal(0)
            Ideal (0) of Number Field in i with defining polynomial x^2 + 1
        """
        try:
            return self.fractional_ideal(*gens, **kwds)
        except ValueError:
            return sage.rings.ring.Ring.ideal(self, gens, **kwds)

    def fractional_ideal(self, *gens, **kwds):
        r"""
        Return the ideal in `\mathcal{O}_K` generated by gens.
        This overrides the ``sage.rings.ring.Field`` method to
        use the ``sage.rings.ring.Ring`` one instead, since
        we're not really concerned with ideals in a field but in its ring
        of integers.

        INPUT:


        -  ``gens`` - a list of generators, or a number field
           ideal.


        EXAMPLES::

            sage: K.<a> = NumberField(x^3-2)
            sage: K.fractional_ideal([1/a])
            Fractional ideal (1/2*a^2)

        One can also input a number field ideal itself,
        or, more usefully, for a tower of number fields an ideal
        in one of the fields lower down the tower.

        ::

            sage: K.fractional_ideal(K.ideal(a))
            Fractional ideal (a)
            sage: L.<b> = K.extension(x^2 - 3, x^2 + 1)
            sage: M.<c> = L.extension(x^2 + 1)
            sage: L.ideal(K.ideal(2, a))
            Fractional ideal (a)
            sage: M.ideal(K.ideal(2, a)) == M.ideal(a*(b - c)/2)
            True

        The zero ideal is not a fractional ideal!

        ::

            sage: K.fractional_ideal(0)
            Traceback (most recent call last):
            ...
            ValueError: gens must have a nonzero element (zero ideal is not a fractional ideal)
        """
        if len(gens) == 1 and isinstance(gens[0], (list, tuple)):
            gens = gens[0]
        if len(gens) == 1 and isinstance(gens[0], NumberFieldFractionalIdeal):
            I = gens[0]
            if I.number_field() is self:
                return I
            else:
                gens = I.gens()
        return self._fractional_ideal_class_()(self, gens, **kwds)

    def ideals_of_bdd_norm(self, bound):
        """
        All integral ideals of bounded norm.

        INPUT:


        -  ``bound`` - a positive integer


        OUTPUT: A dict of all integral ideals I such that Norm(I) <= bound,
        keyed by norm.

        EXAMPLES::

            sage: K.<a> = NumberField(x^2 + 23)
            sage: d = K.ideals_of_bdd_norm(10)
            sage: for n in d:
            ....:     print(n)
            ....:     for I in d[n]:
            ....:         print(I)
            1
            Fractional ideal (1)
            2
            Fractional ideal (2, 1/2*a - 1/2)
            Fractional ideal (2, 1/2*a + 1/2)
            3
            Fractional ideal (3, 1/2*a - 1/2)
            Fractional ideal (3, 1/2*a + 1/2)
            4
            Fractional ideal (4, 1/2*a + 3/2)
            Fractional ideal (2)
            Fractional ideal (4, 1/2*a + 5/2)
            5
            6
            Fractional ideal (1/2*a - 1/2)
            Fractional ideal (6, 1/2*a + 5/2)
            Fractional ideal (6, 1/2*a + 7/2)
            Fractional ideal (1/2*a + 1/2)
            7
            8
            Fractional ideal (1/2*a + 3/2)
            Fractional ideal (4, a - 1)
            Fractional ideal (4, a + 1)
            Fractional ideal (1/2*a - 3/2)
            9
            Fractional ideal (9, 1/2*a + 11/2)
            Fractional ideal (3)
            Fractional ideal (9, 1/2*a + 7/2)
            10
        """
        hnf_ideals = self.pari_nf().ideallist(bound)
        d = {}
        for i in range(bound):
            d[i+1] = [self.ideal(hnf) for hnf in hnf_ideals[i]]
        return d

    def primes_above(self, x, degree=None):
        r"""
        Return prime ideals of self lying over x.

        INPUT:


        -  ``x``: usually an element or ideal of self. It
           should be such that self.ideal(x) is sensible. This excludes x=0.

        -  ``degree`` (default: None): None or an integer.
           If None, find all primes above x of any degree. If an integer, find
           all primes above x such that the resulting residue field has
           exactly this degree.


        OUTPUT: A list of prime ideals of self lying over x. If degree
        is specified and no such ideal exists, returns the empty list.
        The output is sorted by residue degree first, then by
        underlying prime (or equivalently, by norm).

        EXAMPLES::

            sage: x = ZZ['x'].gen()
            sage: F.<t> = NumberField(x^3 - 2)

        ::

            sage: P2s = F.primes_above(2)
            sage: P2s # random
            [Fractional ideal (-t)]
            sage: all(2 in P2 for P2 in P2s)
            True
            sage: all(P2.is_prime() for P2 in P2s)
            True
            sage: [ P2.norm() for P2 in P2s ]
            [2]

        ::

            sage: P3s = F.primes_above(3)
            sage: P3s # random
            [Fractional ideal (t + 1)]
            sage: all(3 in P3 for P3 in P3s)
            True
            sage: all(P3.is_prime() for P3 in P3s)
            True
            sage: [ P3.norm() for P3 in P3s ]
            [3]

        The ideal (3) is totally ramified in F, so there is no degree 2
        prime above 3::

            sage: F.primes_above(3, degree=2)
            []
            sage: [ id.residue_class_degree() for id, _ in F.ideal(3).factor() ]
            [1]

        Asking for a specific degree works::

            sage: P5_1s = F.primes_above(5, degree=1)
            sage: P5_1s # random
            [Fractional ideal (-t^2 - 1)]
            sage: P5_1 = P5_1s[0]; P5_1.residue_class_degree()
            1

        ::

            sage: P5_2s = F.primes_above(5, degree=2)
            sage: P5_2s # random
            [Fractional ideal (t^2 - 2*t - 1)]
            sage: P5_2 = P5_2s[0]; P5_2.residue_class_degree()
            2

        Works in relative extensions too::

            sage: PQ.<X> = QQ[]
            sage: F.<a, b> = NumberField([X^2 - 2, X^2 - 3])
            sage: PF.<Y> = F[]
            sage: K.<c> = F.extension(Y^2 - (1 + a)*(a + b)*a*b)
            sage: I = F.ideal(a + 2*b)
            sage: P, Q = K.primes_above(I)
            sage: K.ideal(I) == P^4*Q
            True
            sage: K.primes_above(I, degree=1) == [P]
            True
            sage: K.primes_above(I, degree=4) == [Q]
            True

        It doesn't make sense to factor the ideal (0), so this raises an error::

            sage: F.prime_above(0)
            Traceback (most recent call last):
            ...
            AttributeError: 'NumberFieldIdeal' object has no attribute 'prime_factors'
        """
        if degree is not None:
            degree = ZZ(degree)
        facs = sorted([ (id.residue_class_degree(), id.absolute_norm(), id) for id in self.prime_factors(x) ])
        if degree is None:
            return [ id for d, n, id in facs ]
        else:
            return [ id for d, n, id in facs if d == degree ]

    def prime_above(self, x, degree=None):
        r"""
        Return a prime ideal of self lying over x.

        INPUT:


        -  ``x``: usually an element or ideal of self. It
           should be such that self.ideal(x) is sensible. This excludes x=0.

        -  ``degree`` (default: None): None or an integer.
           If one, find a prime above x of any degree. If an integer, find a
           prime above x such that the resulting residue field has exactly
           this degree.


        OUTPUT: A prime ideal of self lying over x. If degree is specified
        and no such ideal exists, raises a ValueError.

        EXAMPLES::

            sage: x = ZZ['x'].gen()
            sage: F.<t> = NumberField(x^3 - 2)

        ::

            sage: P2 = F.prime_above(2)
            sage: P2 # random
            Fractional ideal (-t)
            sage: 2 in P2
            True
            sage: P2.is_prime()
            True
            sage: P2.norm()
            2

        ::

            sage: P3 = F.prime_above(3)
            sage: P3 # random
            Fractional ideal (t + 1)
            sage: 3 in P3
            True
            sage: P3.is_prime()
            True
            sage: P3.norm()
            3

        The ideal (3) is totally ramified in F, so there is no degree 2
        prime above 3::

            sage: F.prime_above(3, degree=2)
            Traceback (most recent call last):
            ...
            ValueError: No prime of degree 2 above Fractional ideal (3)
            sage: [ id.residue_class_degree() for id, _ in F.ideal(3).factor() ]
            [1]

        Asking for a specific degree works::

            sage: P5_1 = F.prime_above(5, degree=1)
            sage: P5_1 # random
            Fractional ideal (-t^2 - 1)
            sage: P5_1.residue_class_degree()
            1

        ::

            sage: P5_2 = F.prime_above(5, degree=2)
            sage: P5_2 # random
            Fractional ideal (t^2 - 2*t - 1)
            sage: P5_2.residue_class_degree()
            2

        Relative number fields are ok::

            sage: G = F.extension(x^2 - 11, 'b')
            sage: G.prime_above(7)
            Fractional ideal (b + 2)

        It doesn't make sense to factor the ideal (0)::

            sage: F.prime_above(0)
            Traceback (most recent call last):
            ...
            AttributeError: 'NumberFieldIdeal' object has no attribute 'prime_factors'

        """
        ids = self.primes_above(x, degree)
        if not ids:
            raise ValueError("No prime of degree %s above %s" % (degree, self.ideal(x)))
        return ids[0]

    def primes_of_bounded_norm(self, B):
        r"""
        Returns a sorted list of all prime ideals with norm at most `B`.

        INPUT:

        - ``B`` -- a positive integer; upper bound on the norms of the
          primes generated.

        OUTPUT:

        A list of all prime ideals of this number field of norm at
        most `B`, sorted by norm.  Primes of the same norm are sorted
        using the comparison function for ideals, which is based on
        the Hermite Normal Form.

        .. note::

            See also :meth:`primes_of_bounded_norm_iter` for an
            iterator version of this, but note that the iterator sorts
            the primes in order of underlying rational prime, not by
            norm.

        EXAMPLES::

            sage: K.<i> = QuadraticField(-1)
            sage: K.primes_of_bounded_norm(10)
            [Fractional ideal (i + 1), Fractional ideal (-i - 2), Fractional ideal (2*i + 1), Fractional ideal (3)]
            sage: K.primes_of_bounded_norm(1)
            []
            sage: K.<a> = NumberField(x^3-2)
            sage: P = K.primes_of_bounded_norm(30)
            sage: P
            [Fractional ideal (a),
             Fractional ideal (a + 1),
             Fractional ideal (-a^2 - 1),
             Fractional ideal (a^2 + a - 1),
             Fractional ideal (2*a + 1),
             Fractional ideal (-2*a^2 - a - 1),
             Fractional ideal (a^2 - 2*a - 1),
             Fractional ideal (a + 3)]
            sage: [p.norm() for p in P]
            [2, 3, 5, 11, 17, 23, 25, 29]
        """
        if B<2:
            return []

        if self is QQ:
            return arith.primes(B+1)
        else:
            P = [pp for p in arith.primes(B+1) for pp in self.primes_above(p)]
            P = [p for p in P if p.norm() <= B]
            P.sort(key=lambda P: (P.norm(),P))
            return P

    def primes_of_bounded_norm_iter(self, B):
        r"""
        Iterator yielding all prime ideals with norm at most `B`.

        INPUT:

        - ``B`` -- a positive integer; upper bound on the norms of the
          primes generated.

        OUTPUT:

        An iterator over all prime ideals of this number field of norm
        at most `B`.

        .. note::

            The output is not sorted by norm, but by size of the
            underlying rational prime.

        EXAMPLES::

            sage: K.<i> = QuadraticField(-1)
            sage: it = K.primes_of_bounded_norm_iter(10)
            sage: list(it)
            [Fractional ideal (i + 1),
             Fractional ideal (3),
             Fractional ideal (-i - 2),
             Fractional ideal (2*i + 1)]
            sage: list(K.primes_of_bounded_norm_iter(1))
            []
        """
        try:
            B = ZZ(B.ceil())
        except (TypeError, AttributeError):
            raise TypeError("%s is not valid bound on prime ideals" % B)

        if B<2:
            raise StopIteration

        if self is QQ:
            for p in arith.primes(B+1):
                yield p
        else:
            for p in arith.primes(B+1):
                for pp in self.primes_above(p):
                    if pp.norm() <= B:
                        yield pp


    def primes_of_degree_one_iter(self, num_integer_primes=10000, max_iterations=100):
        r"""
        Return an iterator yielding prime ideals of absolute degree one and
        small norm.

        .. warning::

           It is possible that there are no primes of `K` of
           absolute degree one of small prime norm, and it possible
           that this algorithm will not find any primes of small norm.

           See module :mod:`sage.rings.number_field.small_primes_of_degree_one`
           for details.

        INPUT:


        -  ``num_integer_primes (default: 10000)`` - an
           integer. We try to find primes of absolute norm no greater than the
           num_integer_primes-th prime number. For example, if
           num_integer_primes is 2, the largest norm found will be 3, since
           the second prime is 3.

        -  ``max_iterations (default: 100)`` - an integer. We
           test max_iterations integers to find small primes before raising
           StopIteration.


        EXAMPLES::

            sage: K.<z> = CyclotomicField(10)
            sage: it = K.primes_of_degree_one_iter()
            sage: Ps = [ next(it) for i in range(3) ]
            sage: Ps # random
            [Fractional ideal (z^3 + z + 1), Fractional ideal (3*z^3 - z^2 + z - 1), Fractional ideal (2*z^3 - 3*z^2 + z - 2)]
            sage: [ P.norm() for P in Ps ] # random
            [11, 31, 41]
            sage: [ P.residue_class_degree() for P in Ps ]
            [1, 1, 1]
        """
        from sage.rings.number_field.small_primes_of_degree_one import Small_primes_of_degree_one_iter
        return Small_primes_of_degree_one_iter(self, num_integer_primes, max_iterations)

    def primes_of_degree_one_list(self, n, num_integer_primes=10000, max_iterations=100):
        r"""
        Return a list of n prime ideals of absolute degree one and small
        norm.

        .. warning::

           It is possible that there are no primes of `K` of
           absolute degree one of small prime norm, and it possible
           that this algorithm will not find any primes of small norm.

           See module :mod:`sage.rings.number_field.small_primes_of_degree_one`
           for details.

        INPUT:


        -  ``num_integer_primes (default: 10000)`` - an
           integer. We try to find primes of absolute norm no greater than the
           num_integer_primes-th prime number. For example, if
           num_integer_primes is 2, the largest norm found will be 3, since
           the second prime is 3.

        -  ``max_iterations (default: 100)`` - an integer. We
           test max_iterations integers to find small primes before raising
           StopIteration.


        EXAMPLES::

            sage: K.<z> = CyclotomicField(10)
            sage: Ps = K.primes_of_degree_one_list(3)
            sage: Ps  # random output
            [Fractional ideal (-z^3 - z^2 + 1), Fractional ideal (2*z^3 - 2*z^2 + 2*z - 3), Fractional ideal (2*z^3 - 3*z^2 + z - 2)]
            sage: [ P.norm() for P in Ps ]
            [11, 31, 41]
            sage: [ P.residue_class_degree() for P in Ps ]
            [1, 1, 1]
        """
        it = self.primes_of_degree_one_iter()
        return [ next(it) for i in range(n) ]

    def _is_valid_homomorphism_(self, codomain, im_gens):
        """
        Return whether or not there is a homomorphism defined by the given
        images of generators.

        To do this we just check that the elements of the image of the
        given generator (im_gens always has length 1) satisfies the
        relation of the defining poly of this field.

        EXAMPLES::

            sage: k.<a> = NumberField(x^2 - 3)
            sage: k._is_valid_homomorphism_(QQ, [0])
            False
            sage: k._is_valid_homomorphism_(k, [])
            False
            sage: k._is_valid_homomorphism_(k, [a])
            True
            sage: k._is_valid_homomorphism_(k, [-a])
            True
            sage: k._is_valid_homomorphism_(k, [a+1])
            False
        """
        try:
            if len(im_gens) != 1:
                return False
            # We need that elements of the base ring of the polynomial
            # ring map canonically into codomain.
            codomain._coerce_(QQ.one())
            f = self.defining_polynomial()
            return codomain(f(im_gens[0])) == 0
        except (TypeError, ValueError):
            return False

    @cached_method
    def _pari_absolute_structure(self):
        r"""
        Return data relating the Sage and PARI absolute polynomials.

        OUTPUT:

        Let `L` be this number field, and let `f` be the defining
        polynomial of `K` over `\QQ`.  This method returns a triple
        ``(g, alpha, beta)``, where

        - ``g`` is the defining relative polynomial of the PARI ``nf``
          structure (see :meth:`pari_nf`);

        - ``alpha`` is the image of `x \bmod f` under some isomorphism
          `\phi\colon K[x]/(f) \to K[x]/(g)`

        - ``beta`` is the image of `x \bmod g` under the inverse
          isomorphism `\phi^{-1}\colon K[x]/(g) \to K[x]/(f)`

        EXAMPLES::

        If `f` is monic and integral, the result satisfies ``g = f``
        and ``alpha = beta = x``::

            sage: K.<a> = NumberField(x^2 - 2)
            sage: K._pari_absolute_structure()
            (y^2 - 2, Mod(y, y^2 - 2), Mod(y, y^2 - 2))

        An example where `f` neither monic nor integral::

            sage: K.<a> = NumberField(2*x^2 + 1/3)
            sage: K._pari_absolute_structure()
            (y^2 + 6, Mod(1/6*y, y^2 + 6), Mod(6*y, y^2 + 1/6))
        """
        f = self.absolute_polynomial()._pari_with_name('y')
        if f.pollead() == f.content().denominator() == 1:
            g = f
            alpha = beta = g.variable().Mod(g)
        else:
            g, alpha = f.polredbest(flag=1)
            beta = alpha.modreverse()
        return g, alpha, beta

    def pari_polynomial(self, name='x'):
        """
        Return the PARI polynomial corresponding to this number field.

        INPUT:

        - ``name`` -- variable name (default: ``'x'``)

        OUTPUT:

        A monic polynomial with integral coefficients (PARI ``t_POL``)
        defining the PARI number field corresponding to ``self``.

        .. WARNING::

            This is *not* the same as simply converting the defining
            polynomial to PARI.

        EXAMPLES::

            sage: y = polygen(QQ)
            sage: k.<a> = NumberField(y^2 - 3/2*y + 5/3)
            sage: k.pari_polynomial()
            x^2 - x + 40
            sage: k.polynomial().__pari__()
            x^2 - 3/2*x + 5/3
            sage: k.pari_polynomial('a')
            a^2 - a + 40

        Some examples with relative number fields::

            sage: k.<a, c> = NumberField([x^2 + 3, x^2 + 1])
            sage: k.pari_polynomial()
            x^4 + 8*x^2 + 4
            sage: k.pari_polynomial('a')
            a^4 + 8*a^2 + 4
            sage: k.absolute_polynomial()
            x^4 + 8*x^2 + 4
            sage: k.relative_polynomial()
            x^2 + 3

            sage: k.<a, c> = NumberField([x^2 + 1/3, x^2 + 1/4])
            sage: k.pari_polynomial()
            x^4 - x^2 + 1
            sage: k.absolute_polynomial()
            x^4 - x^2 + 1

        This fails with arguments which are not a valid PARI variable name::

            sage: k = QuadraticField(-1)
            sage: k.pari_polynomial('I')
            Traceback (most recent call last):
            ...
            PariError: I already exists with incompatible valence
            sage: k.pari_polynomial('i')
            i^2 + 1
            sage: k.pari_polynomial('theta')
            Traceback (most recent call last):
            ...
            PariError: theta already exists with incompatible valence
        """
        return self._pari_absolute_structure()[0].change_variable_name(name)

    def pari_nf(self, important=True):
        """
        Return the PARI number field corresponding to this field.

        INPUT:

        - ``important`` -- boolean (default: ``True``).  If ``False``,
          raise a ``RuntimeError`` if we need to do a difficult
          discriminant factorization.  This is useful when an integral
          basis is not strictly required, such as for factoring
          polynomials over this number field.

        OUTPUT:

        The PARI number field obtained by calling the PARI function
        :pari:`nfinit` with ``self.pari_polynomial('y')`` as argument.

        .. NOTE::

            This method has the same effect as ``pari(self)``.

        EXAMPLES::

            sage: k.<a> = NumberField(x^4 - 3*x + 7); k
            Number Field in a with defining polynomial x^4 - 3*x + 7
            sage: k.pari_nf()[:4]
            [y^4 - 3*y + 7, [0, 2], 85621, 1]
            sage: pari(k)[:4]
            [y^4 - 3*y + 7, [0, 2], 85621, 1]

        ::

            sage: k.<a> = NumberField(x^4 - 3/2*x + 5/3); k
            Number Field in a with defining polynomial x^4 - 3/2*x + 5/3
            sage: k.pari_nf()
            [y^4 - 324*y + 2160, [0, 2], 48918708, 216, ..., [1, y, 1/36*y^3 + 1/6*y^2 - 7, 1/6*y^2], [1, 0, 0, 252; 0, 1, 0, 0; 0, 0, 0, 36; 0, 0, 6, -36], [1, 0, 0, 0, 0, 0, -18, 42, 0, -18, -46, -60, 0, 42, -60, -60; 0, 1, 0, 0, 1, 0, 2, 0, 0, 2, -11, -1, 0, 0, -1, 9; 0, 0, 1, 0, 0, 0, 6, 6, 1, 6, -5, 0, 0, 6, 0, 0; 0, 0, 0, 1, 0, 6, -6, -6, 0, -6, -1, 2, 1, -6, 2, 0]]
            sage: pari(k)
            [y^4 - 324*y + 2160, [0, 2], 48918708, 216, ...]
            sage: gp(k)
            [y^4 - 324*y + 2160, [0, 2], 48918708, 216, ...]

        With ``important=False``, we simply bail out if we cannot
        easily factor the discriminant::

            sage: p = next_prime(10^40); q = next_prime(10^41)
            sage: K.<a> = NumberField(x^2 - p*q)
            sage: K.pari_nf(important=False)
            Traceback (most recent call last):
            ...
            RuntimeError: Unable to factor discriminant with trial division

        Next, we illustrate the ``maximize_at_primes`` and ``assume_disc_small``
        parameters of the ``NumberField`` constructor. The following would take
        a very long time without the ``maximize_at_primes`` option::

            sage: K.<a> = NumberField(x^2 - p*q, maximize_at_primes=[p])
            sage: K.pari_nf()
            [y^2 - 100000000000000000000...]

        Since the discriminant is square-free, this also works::

            sage: K.<a> = NumberField(x^2 - p*q, assume_disc_small=True)
            sage: K.pari_nf()
            [y^2 - 100000000000000000000...]
        """
        try:
            return self._pari_nf
        except AttributeError:
            f = self.pari_polynomial("y")
            if f.poldegree() > 1:
                f = pari([f, self._pari_integral_basis(important=important)])
            self._pari_nf = f.nfinit()
            return self._pari_nf

    def pari_zk(self):
        """
        Integral basis of the PARI number field corresponding to this field.

        This is the same as pari_nf().getattr('zk'), but much faster.

        EXAMPLES::

            sage: k.<a> = NumberField(x^3 - 17)
            sage: k.pari_zk()
            [1, 1/3*y^2 - 1/3*y + 1/3, y]
            sage: k.pari_nf().getattr('zk')
            [1, 1/3*y^2 - 1/3*y + 1/3, y]
        """
        return self.pari_nf().nf_get_zk()

    def __pari__(self):
        """
        Return the PARI number field corresponding to this field.

        EXAMPLES::

            sage: k = NumberField(x^2 + x + 1, 'a')
            sage: k.__pari__()
            [y^2 + y + 1, [0, 1], -3, 1, ... [1, y], [1, 0; 0, 1], [1, 0, 0, -1; 0, 1, 1, -1]]
            sage: pari(k)
            [y^2 + y + 1, [0, 1], -3, 1, ...[1, y], [1, 0; 0, 1], [1, 0, 0, -1; 0, 1, 1, -1]]
        """
        return self.pari_nf()

    def _pari_init_(self):
        """
        Return the PARI number field corresponding to this field.

        EXAMPLES::

            sage: k = NumberField(x^2 + x + 1, 'a')
            sage: k._pari_init_()
            '[y^2 + y + 1, [0, 1], -3, 1, ... [1, y], [1, 0; 0, 1], [1, 0, 0, -1; 0, 1, 1, -1]]'
            sage: gp(k)
            [y^2 + y + 1, [0, 1], -3, 1, ...[1, y], [1, 0; 0, 1], [1, 0, 0, -1; 0, 1, 1, -1]]
        """
        return str(self.pari_nf())

    def pari_bnf(self, proof=None, units=True):
        """
        PARI big number field corresponding to this field.

        INPUT:

        - ``proof`` -- If False, assume GRH.  If True, run PARI's
          :pari:`bnfcertify` to make sure that the results are correct.

        - ``units`` -- (default: True) If True, insist on having
          fundamental units.  If False, the units may or may not be
          computed.

        OUTPUT:

        The PARI ``bnf`` structure of this number field.

        .. warning::

           Even with ``proof=True``, I wouldn't trust this to mean
           that everything computed involving this number field is
           actually correct.

        EXAMPLES::

            sage: k.<a> = NumberField(x^2 + 1); k
            Number Field in a with defining polynomial x^2 + 1
            sage: len(k.pari_bnf())
            10
            sage: k.pari_bnf()[:4]
            [[;], matrix(0,3), [;], ...]
            sage: len(k.pari_nf())
            9
            sage: k.<a> = NumberField(x^7 + 7); k
            Number Field in a with defining polynomial x^7 + 7
            sage: dummy = k.pari_bnf(proof=True)
        """
        proof = get_flag(proof, "number_field")
        # First compute bnf
        try:
            bnf = self._pari_bnf
        except AttributeError:
            f = self.pari_polynomial("y")
            if units:
                self._pari_bnf = f.bnfinit(1)
            else:
                self._pari_bnf = f.bnfinit()
            bnf = self._pari_bnf
        # Certify if needed
        if proof and not getattr(self, "_pari_bnf_certified", False):
            if bnf.bnfcertify() != 1:
                raise ValueError("The result is not correct according to bnfcertify")
            self._pari_bnf_certified = True
        return bnf

    def pari_rnfnorm_data(self, L, proof=True):
        """
        Return the PARI :pari:`rnfisnorminit` data corresponding to the
        extension L/self.

        EXAMPLES::

            sage: x = polygen(QQ)
            sage: K = NumberField(x^2 - 2, 'alpha')
            sage: L = K.extension(x^2 + 5, 'gamma')
            sage: ls = K.pari_rnfnorm_data(L) ; len(ls)
            8

            sage: K.<a> = NumberField(x^2 + x + 1)
            sage: P.<X> = K[]
            sage: L.<b> = NumberField(X^3 + a)
            sage: ls = K.pari_rnfnorm_data(L); len(ls)
            8
        """
        if L.base_field() != self:
            raise ValueError("L must be an extension of self")

        Kbnf = self.pari_bnf(proof=proof)
        return Kbnf.rnfisnorminit(L.pari_relative_polynomial())

    def _gap_init_(self):
        """
        Create a gap object representing self and return its name

        EXAMPLES::

            sage: z = QQ['z'].0
            sage: K.<zeta> = NumberField(z^2 - 2)
            sage: K._gap_init_() # the following variable name $sage1 represents the F.base_ring() in gap and is somehow random
            'CallFuncList(function() local z,E; z:=Indeterminate($sage1,"z"); E:=AlgebraicExtension($sage1,z^2 - 2,"zeta"); return E; end,[])'
            sage: k = gap(K)
            sage: k
            <algebraic extension over the Rationals of degree 2>
            sage: k.GeneratorsOfDivisionRing()
            [ zeta ]

        The following tests that it is possible to use a defining
        polynomial in the variable ``E``, even though by default
        ``E`` is used as a local variable in the above GAP
        ``CallFuncList``::

            sage: P.<E> = QQ[]
            sage: L.<tau> = NumberField(E^3 - 2)
            sage: l = gap(L); l
            <algebraic extension over the Rationals of degree 3>
            sage: l.GeneratorsOfField()
            [ tau ]
            sage: gap(tau)^3
            !2

        """
        if not self.is_absolute():
            raise NotImplementedError("Currently, only simple algebraic extensions are implemented in gap")
        G = sage.interfaces.gap.gap
        q = self.polynomial()
        if q.variable_name()!='E':
            return 'CallFuncList(function() local %s,E; %s:=Indeterminate(%s,"%s"); E:=AlgebraicExtension(%s,%s,"%s"); return E; end,[])'%(q.variable_name(),q.variable_name(),G(self.base_ring()).name(),q.variable_name(),G(self.base_ring()).name(),repr(self.polynomial()),str(self.gen()))
        else:
            return 'CallFuncList(function() local %s,F; %s:=Indeterminate(%s,"%s"); F:=AlgebraicExtension(%s,%s,"%s"); return F; end,[])'%(q.variable_name(),q.variable_name(),G(self.base_ring()).name(),q.variable_name(),G(self.base_ring()).name(),repr(self.polynomial()),str(self.gen()))

    def characteristic(self):
        """
        Return the characteristic of this number field, which is of course
        0.

        EXAMPLES::

            sage: k.<a> = NumberField(x^99 + 2); k
            Number Field in a with defining polynomial x^99 + 2
            sage: k.characteristic()
            0
        """
        return ZZ.zero()

    def class_group(self, proof=None, names='c'):
        r"""
        Return the class group of the ring of integers of this number
        field.

        INPUT:


        -  ``proof`` - if True then compute the class group
           provably correctly. Default is True. Call number_field_proof to
           change this default globally.

        -  ``names`` - names of the generators of this class
           group.


        OUTPUT: The class group of this number field.

        EXAMPLES::

            sage: K.<a> = NumberField(x^2 + 23)
            sage: G = K.class_group(); G
            Class group of order 3 with structure C3 of Number Field in a with defining polynomial x^2 + 23
            sage: G.0
            Fractional ideal class (2, 1/2*a - 1/2)
            sage: G.gens()
            (Fractional ideal class (2, 1/2*a - 1/2),)

        ::

            sage: G.number_field()
            Number Field in a with defining polynomial x^2 + 23
            sage: G is K.class_group()
            True
            sage: G is K.class_group(proof=False)
            False
            sage: G.gens()
            (Fractional ideal class (2, 1/2*a - 1/2),)

        There can be multiple generators::

            sage: k.<a> = NumberField(x^2 + 20072)
            sage: G = k.class_group(); G
            Class group of order 76 with structure C38 x C2 of Number Field in a with defining polynomial x^2 + 20072
            sage: G.0 # random
            Fractional ideal class (41, a + 10)
            sage: G.0^38
            Trivial principal fractional ideal class
            sage: G.1 # random
            Fractional ideal class (2, -1/2*a)
            sage: G.1^2
            Trivial principal fractional ideal class

        Class groups of Hecke polynomials tend to be very small::

            sage: f = ModularForms(97, 2).T(2).charpoly()
            sage: f.factor()
            (x - 3) * (x^3 + 4*x^2 + 3*x - 1) * (x^4 - 3*x^3 - x^2 + 6*x - 1)
            sage: [NumberField(g,'a').class_group().order() for g,_ in f.factor()]
            [1, 1, 1]
        """
        proof = proof_flag(proof)
        try:
            return self.__class_group[proof, names]
        except KeyError:
            pass
        except AttributeError:
            self.__class_group = {}
        k = self.pari_bnf(proof)
        cycle_structure = tuple( ZZ(c) for c in k.bnf_get_cyc() )

        # Gens is a list of ideals (the generators)
        gens = tuple( self.ideal(hnf) for hnf in k.bnf_get_gen() )

        G = ClassGroup(cycle_structure, names, self, gens, proof=proof)
        self.__class_group[proof, names] = G
        return G

    def class_number(self, proof=None):
        """
        Return the class number of this number field, as an integer.

        INPUT:


        -  ``proof`` - bool (default: True unless you called
           number_field_proof)


        EXAMPLES::

            sage: NumberField(x^2 + 23, 'a').class_number()
            3
            sage: NumberField(x^2 + 163, 'a').class_number()
            1
            sage: NumberField(x^3 + x^2 + 997*x + 1, 'a').class_number(proof=False)
            1539
        """
        proof = proof_flag(proof)
        return self.class_group(proof).order()

    def S_class_group(self, S, proof=None, names='c'):
        """
        Returns the S-class group of this number field over its base field.

        INPUT:

        - ``S`` - a set of primes of the base field

        - ``proof`` - if False, assume the GRH in computing the class group.
          Default is True. Call ``number_field_proof`` to change this
          default globally.

        - ``names`` - names of the generators of this class group.

        OUTPUT:

        The S-class group of this number field.

        EXAMPLES:

        A well known example::

            sage: K.<a> = QuadraticField(-5)
            sage: K.S_class_group([])
            S-class group of order 2 with structure C2 of Number Field in a with defining polynomial x^2 + 5

        When we include the prime `(2, a+1)`, the S-class group becomes
        trivial::

            sage: K.S_class_group([K.ideal(2,a+1)])
            S-class group of order 1 of Number Field in a with defining polynomial x^2 + 5

        TESTS::

            sage: K.<a> = QuadraticField(-14)
            sage: I = K.ideal(2,a)
            sage: S = (I,)
            sage: CS = K.S_class_group(S);CS
            S-class group of order 2 with structure C2 of Number Field in a with defining polynomial x^2 + 14
            sage: T = tuple([])
            sage: CT = K.S_class_group(T);CT
            S-class group of order 4 with structure C4 of Number Field in a with defining polynomial x^2 + 14
            sage: K.class_group()
            Class group of order 4 with structure C4 of Number Field in a with defining polynomial x^2 + 14
        """
        proof = proof_flag(proof)
        if all(P.is_principal() for P in S):
            C = self.class_group(proof=proof)
            Slist = list(zip([g.ideal() for g in C.gens()], C.invariants()))
        else:
            Slist = self._S_class_group_and_units(tuple(S), proof=proof)[1]
        return SClassGroup(tuple(s[1] for s in Slist), names, self,
                           tuple(s[0] for s in Slist), tuple(S))

    def S_units(self, S, proof=True):
        """
        Returns a list of generators of the S-units.

        INPUT:

        - ``S`` -- a set of primes of the base field

        - ``proof`` -- if ``False``, assume the GRH in computing the class group

        OUTPUT:

        A list of generators of the unit group.

       .. note::

            For more functionality see the S_unit_group() function.

        EXAMPLES::

            sage: K.<a> = QuadraticField(-3)
            sage: K.unit_group()
            Unit group with structure C6 of Number Field in a with defining polynomial x^2 + 3
            sage: K.S_units([])  # random
            [1/2*a + 1/2]
            sage: K.S_units([])[0].multiplicative_order()
            6

        An example in a relative extension (see :trac:`8722`)::

            sage: L.<a,b> = NumberField([x^2 + 1, x^2 - 5])
            sage: p = L.ideal((-1/2*b - 1/2)*a + 1/2*b - 1/2)
            sage: W = L.S_units([p]); [x.norm() for x in W]
            [9, 1, 1]

        Our generators should have the correct parent (:trac:`9367`)::

            sage: _.<x> = QQ[]
            sage: L.<alpha> = NumberField(x^3 + x + 1)
            sage: p = L.S_units([ L.ideal(7) ])
            sage: p[0].parent()
            Number Field in alpha with defining polynomial x^3 + x + 1

        TEST:

        This checks that the multiple entries issue at :trac:`9341` is fixed::

            sage: _.<t> = QQ[]
            sage: K.<T> = NumberField(t-1)
            sage: I = K.ideal(2)
            sage: K.S_units([I])
            [2, -1]
            sage: J = K.ideal(-2)
            sage: K.S_units([I, J, I])
            [2, -1]

        """
        return self._S_class_group_and_units(tuple(S), proof=proof)[0]

    @cached_method
    def _S_class_group_and_units(self, S, proof=True):
        """
        Compute S class group and units.

        INPUT:

        - ``S`` - a tuple of prime ideals of self

        - ``proof`` - if False, assume the GRH in computing the class group

        OUTPUT:

        - ``units, clgp_gens``, where:

        - ``units`` - A list of generators of the unit group.

        - ``clgp_gens`` - A list of generators of the `S`-class group.
          Each generator is represented as a pair ``(gen, order)``,
          where ``gen`` is a fractional ideal of self and ``order`` is
          its order in the `S`-class group.

        EXAMPLES::

            sage: K.<a> = NumberField(x^2+5)
            sage: K._S_class_group_and_units(())
            ([-1], [(Fractional ideal (2, a + 1), 2)])

            sage: K.<a> = NumberField(polygen(QQ))
            sage: K._S_class_group_and_units( (K.ideal(5),) )
            ([5, -1], [])

        TESTS::

            sage: K.<a> = NumberField(x^3 - 381 * x + 127)
            sage: K._S_class_group_and_units(tuple(K.primes_above(13)))
            ([2/13*a^2 + 1/13*a - 677/13,
              1/13*a^2 + 7/13*a - 332/13,
              -1/13*a^2 + 6/13*a + 345/13,
              -1,
              2/13*a^2 + 1/13*a - 755/13,
              1/13*a^2 - 19/13*a - 7/13],
             [(Fractional ideal (11, a - 2), 2), (Fractional ideal (19, a + 7), 2)])

        Number fields defined by non-monic and non-integral
        polynomials are supported (:trac:`252`)::

            sage: K.<a> = NumberField(2*x^2 - 1/3)
            sage: K._S_class_group_and_units(tuple(K.primes_above(2) + K.primes_above(3)))
            ([-6*a + 2, 6*a + 3, -1, 12*a + 5], [])
        """
        K_pari = self.pari_bnf(proof=proof)
        from sage.misc.all import uniq
        S_pari = [p.pari_prime() for p in uniq(S)]
        result = K_pari.bnfsunit(S_pari)
        units = [self(x, check=False) for x in result[0]] + self.unit_group().gens_values()
        orders = result[4][1].sage()
        gens = [self.ideal(_) for _ in result[4][2]]
        return units, [(gens[k], orders[k]) for k in range(len(orders)) if orders[k] > 1]

    @cached_method
    def _S_class_group_quotient_matrix(self, S):
        r"""
        Return the matrix of the quotient map from the class group to the
        S-class group. The result is cached.

        EXAMPLES::

            sage: K.<a> = QuadraticField(-21)
            sage: K._S_class_group_quotient_matrix((K.ideal([2, a+1]),))
            [1]
            [0]
            sage: K._S_class_group_quotient_matrix((K.ideal([5, a+2]),))
            [0]
            [1]
            sage: K._S_class_group_quotient_matrix(())
            [1 0]
            [0 1]
            sage: K.<a> = QuadraticField(-105)
            sage: K._S_class_group_quotient_matrix((K.ideal(11, a + 4),))
            [0 0]
            [1 0]
            [0 1]
        """
        from sage.matrix.constructor import matrix
        S_clgp_gens = self._S_class_group_and_units(S)[1]
        a = len(S_clgp_gens)
        c = self.class_group().ngens()
        M = [u[0].ideal_class_log() for u in S_clgp_gens]
        M += [x.ideal_class_log() for x in S]
        M = matrix(ZZ, M)
        A, Q = M.hermite_form(transformation=True)
        assert A[:c] == 1 and A[c:] == 0
        return Q[:c, :a]

    def selmer_group(self, S, m, proof=True, orders=False):
        r"""
        Compute the group `K(S,m)`.

        INPUT:

        - ``S`` -- a set of primes of ``self``

        - ``m`` -- a positive integer

        - ``proof`` -- if False, assume the GRH in computing the class group

        - ``orders`` (default False) -- if True, output two lists, the
          generators and their orders

        OUTPUT:

        A list of generators of `K(S,m)`, and (optionally) their
        orders as elements of `K^\times/(K^\times)^m`.  This is the
        subgroup of `K^\times/(K^\times)^m` consisting of elements `a`
        such that the valuation of `a` is divisible by `m` at all
        primes not in `S`.  It fits in an exact sequence between the
        units modulo `m`-th powers and the `m`-torsion in the
        `S`-class group:

        .. MATH::

            1                                    \longrightarrow
            O_{K,S}^\times / (O_{K,S}^\times)^m  \longrightarrow
            K(S,m)                               \longrightarrow
            \operatorname{Cl}_{K,S}[m]           \longrightarrow
            0.

        The group `K(S,m)` contains the subgroup of those `a` such
        that `K(\sqrt[m]{a})/K` is unramified at all primes of `K`
        outside of `S`, but may contain it properly when not all
        primes dividing `m` are in `S`.

        EXAMPLES::

            sage: K.<a> = QuadraticField(-5)
            sage: K.selmer_group((), 2)
            [-1, 2]

        The previous example shows that the group generated by the
        output may be strictly larger than the 'true' Selmer group of
        elements giving extensions unramified outside `S`, since that
        has order just 2, generated by `-1`::

            sage: K.class_number()
            2
            sage: K.hilbert_class_field('b')
            Number Field in b with defining polynomial x^2 + 1 over its base field

        When `m` is prime all the orders are equal to `m`, but in general they are only divisors of `m`::

            sage: K.<a> = QuadraticField(-5)
            sage: P2 = K.ideal(2, -a+1)
            sage: P3 = K.ideal(3, a+1)
            sage: K.selmer_group((), 2, orders=True)
            ([-1, 2], [2, 2])
            sage: K.selmer_group((), 4, orders=True)
            ([-1, 4], [2, 2])
            sage: K.selmer_group([P2], 2)
            [2, -1]
            sage: K.selmer_group((P2,P3), 4)
            [2, -a - 1, -1]
            sage: K.selmer_group((P2,P3), 4, orders=True)
            ([2, -a - 1, -1], [4, 4, 2])
            sage: K.selmer_group([P2], 3)
            [2]
            sage: K.selmer_group([P2, P3], 3)
            [2, -a - 1]
            sage: K.selmer_group([P2, P3, K.ideal(a)], 3)  # random signs
            [2, a + 1, a]

        Example over `\QQ` (as a number field)::

            sage: K.<a> = NumberField(polygen(QQ))
            sage: K.selmer_group([],5)
            []
            sage: K.selmer_group([K.prime_above(p) for p in [2,3,5]],2)
            [2, 3, 5, -1]
            sage: K.selmer_group([K.prime_above(p) for p in [2,3,5]],6, orders=True)
            ([2, 3, 5, -1], [6, 6, 6, 2])

        TESTS::

            sage: K.<a> = QuadraticField(-5)
            sage: P2 = K.ideal(2, -a+1)
            sage: P3 = K.ideal(3, a+1)
            sage: P5 = K.ideal(a)
            sage: S = K.selmer_group([P2, P3, P5], 3)
            sage: S in ([2, a + 1, a], [2, a + 1, -a], [2, -a - 1, a], [2, -a - 1, -a]) or S
            True

        Verify that :trac:`14489` is fixed::

            sage: K.<a> = NumberField(x^3 - 381 * x + 127)
            sage: K.selmer_group(K.primes_above(13), 2)
            [2/13*a^2 + 1/13*a - 677/13,
             1/13*a^2 + 7/13*a - 332/13,
             -1/13*a^2 + 6/13*a + 345/13,
             -1,
             2/13*a^2 + 1/13*a - 755/13,
             1/13*a^2 - 19/13*a - 7/13,
             2/13*a^2 + 53/13*a - 92/13,
             2/13*a^2 + 40/13*a - 27/13]

        Verify that :trac:`16708` is fixed::

            sage: K.<a> = QuadraticField(-5)
            sage: p = K.primes_above(2)[0]
            sage: S = K.selmer_group((), 4)
            sage: all(4.divides(x.valuation(p)) for x in S)
            True
        """
        units, clgp_gens = self._S_class_group_and_units(tuple(S), proof=proof)
        gens = []
        ords = []
        for unit in units:
            order = unit.multiplicative_order()
            if order == Infinity:
                gens.append(unit)
                ords.append(m)
            else:
                m1 = order.gcd(m)
                if m1!= 1:
                    gens.append(unit)
                    ords.append(m1)
        card_S = len(S)
        if card_S != 0:
            from sage.matrix.constructor import Matrix
            H = self.class_group()
            gen_ords = [g.order() for g in H.gens()]
            pari_ords = pari(gen_ords).Col()
            Sords = [H(s).order() for s in S]
            MS = Matrix(ZZ, [H(s).exponents() for s in S]).transpose()
            pari_MS = pari(MS)
        for gen, order in clgp_gens:
            d = order.gcd(m)
            if d != 1:
                # The ideal I = gen^(order/d) has order d in Cl_S[m].
                # After multiplying by primes in S, the ideal
                # I^m = gen^(order*m/d) becomes principal.  We take
                # a generator of this ideal to get the corresponding
                # generator of the m-Selmer group.
                J = gen ** (order * m // d)
                if card_S != 0 and not J.is_principal():
                    B = H(J).exponents()
                    pari_B = (-pari(B)).Col()
                    exps = pari_MS.matsolvemod(pari_ords, pari_B).Vec().sage()
                    Spart = prod([S[i] ** (exps[i] % Sords[i]) for i in range(card_S)])
                    J *= Spart
                gens.append(self(J.gens_reduced()[0]))
                ords.append(d)
        if orders:
            return gens, ords
        else:
            return gens

    def selmer_group_iterator(self, S, m, proof=True):
        r"""
        Return an iterator through elements of the finite group `K(S,m)`.

        INPUT:

        - ``S`` -- a set of primes of ``self``

        - ``m`` -- a positive integer

        - ``proof`` -- if False, assume the GRH in computing the class group

        OUTPUT:

        An iterator yielding the distinct elements of `K(S,m)`.  See
        the docstring for :meth:`NumberField_generic.selmer_group` for
        more information.

        EXAMPLES::

            sage: K.<a> = QuadraticField(-5)
            sage: list(K.selmer_group_iterator((), 2))
            [1, 2, -1, -2]
            sage: list(K.selmer_group_iterator((), 4))
            [1, 4, -1, -4]
            sage: list(K.selmer_group_iterator([K.ideal(2, -a+1)], 2))
            [1, -1, 2, -2]
            sage: list(K.selmer_group_iterator([K.ideal(2, -a+1), K.ideal(3, a+1)], 2))
            [1, -1, -a - 1, a + 1, 2, -2, -2*a - 2, 2*a + 2]

        Examples over `\QQ` (as a number field)::

            sage: K.<a> = NumberField(polygen(QQ))
            sage: list(K.selmer_group_iterator([], 5))
            [1]
            sage: list(K.selmer_group_iterator([], 4))
            [1, -1]
            sage: list(K.selmer_group_iterator([K.prime_above(p) for p in [11,13]],2))
            [1, -1, 13, -13, 11, -11, 143, -143]
        """
        KSgens, ords = self.selmer_group(S=S, m=m, proof=proof, orders=True)
        one = self.one()
        from sage.misc.all import cartesian_product_iterator
        for ev in cartesian_product_iterator([range(o) for o in ords]):
            yield prod([p ** e for p, e in zip(KSgens, ev)], one)

    def composite_fields(self, other, names=None, both_maps=False, preserve_embedding=True):
        """
        Return the possible composite number fields formed from
        ``self`` and ``other``.

        INPUT:

        - ``other`` -- number field

        - ``names`` -- generator name for composite fields

        - ``both_maps`` -- boolean (default: ``False``)

        - ``preserve_embedding`` -- boolean (default: True)

        OUTPUT:

        A list of the composite fields, possibly with maps.

        If ``both_maps`` is ``True``, the list consists of quadruples
        ``(F, self_into_F, other_into_F, k)`` such that
        ``self_into_F`` is an embedding of ``self`` in ``F``,
        ``other_into_F`` is an embedding of in ``F``, and ``k`` is one
        of the following:

        - an integer such that ``F.gen()`` equals
          ``other_into_F(other.gen()) + k*self_into_F(self.gen())``;

        - ``Infinity``, in which case ``F.gen()`` equals
          ``self_into_F(self.gen())``;

        - ``None`` (when ``other`` is a relative number field).

        If both ``self`` and ``other`` have embeddings into an ambient
        field, then each ``F`` will have an embedding with respect to
        which both ``self_into_F`` and ``other_into_F`` will be
        compatible with the ambient embeddings.

        If ``preserve_embedding`` is ``True`` and if ``self`` and
        ``other`` both have embeddings into the same ambient field, or
        into fields which are contained in a common field, only the
        compositum respecting both embeddings is returned.  In all
        other cases, all possible composite number fields are
        returned.

        EXAMPLES::

            sage: K.<a> = NumberField(x^4 - 2)
            sage: K.composite_fields(K)
            [Number Field in a with defining polynomial x^4 - 2,
             Number Field in a0 with defining polynomial x^8 + 28*x^4 + 2500]

        A particular compositum is selected, together with compatible maps
        into the compositum, if the fields are endowed with a real or
        complex embedding::

            sage: K1 = NumberField(x^4 - 2, 'a', embedding=RR(2^(1/4)))
            sage: K2 = NumberField(x^4 - 2, 'a', embedding=RR(-2^(1/4)))
            sage: K1.composite_fields(K2)
            [Number Field in a with defining polynomial x^4 - 2]
            sage: [F, f, g, k], = K1.composite_fields(K2, both_maps=True); F
            Number Field in a with defining polynomial x^4 - 2
            sage: f(K1.0), g(K2.0)
            (a, -a)

        With ``preserve_embedding`` set to ``False``, the embeddings
        are ignored::

            sage: K1.composite_fields(K2, preserve_embedding=False)
            [Number Field in a with defining polynomial x^4 - 2,
             Number Field in a0 with defining polynomial x^8 + 28*x^4 + 2500]

        Changing the embedding selects a different compositum::

            sage: K3 = NumberField(x^4 - 2, 'a', embedding=CC(2^(1/4)*I))
            sage: [F, f, g, k], = K1.composite_fields(K3, both_maps=True); F
            Number Field in a0 with defining polynomial x^8 + 28*x^4 + 2500
            sage: f(K1.0), g(K3.0)
            (1/240*a0^5 - 41/120*a0, 1/120*a0^5 + 19/60*a0)

        If no embeddings are specified, the maps into the compositum
        are chosen arbitrarily::

            sage: Q1.<a> = NumberField(x^4 + 10*x^2 + 1)
            sage: Q2.<b> = NumberField(x^4 + 16*x^2 + 4)
            sage: Q1.composite_fields(Q2, 'c')
            [Number Field in c with defining polynomial x^8 + 64*x^6 + 904*x^4 + 3840*x^2 + 3600]
            sage: F, Q1_into_F, Q2_into_F, k = Q1.composite_fields(Q2, 'c', both_maps=True)[0]
            sage: Q1_into_F
            Ring morphism:
              From: Number Field in a with defining polynomial x^4 + 10*x^2 + 1
              To:   Number Field in c with defining polynomial x^8 + 64*x^6 + 904*x^4 + 3840*x^2 + 3600
              Defn: a |--> 19/14400*c^7 + 137/1800*c^5 + 2599/3600*c^3 + 8/15*c

        This is just one of four embeddings of ``Q1`` into ``F``::

            sage: Hom(Q1, F).order()
            4

        TESTS:

        Let's check that embeddings are being respected::

            sage: x = polygen(ZZ)
            sage: K0.<b> = CyclotomicField(7, 'a').subfields(3)[0][0].change_names()
            sage: K1.<a1> = K0.extension(x^2 - 2*b^2, 'a1').absolute_field()
            sage: K2.<a2> = K0.extension(x^2 - 3*b^2, 'a2').absolute_field()

        We need embeddings, so we redefine::

            sage: L1.<a1> = NumberField(K1.polynomial(), 'a1', embedding=CC.0)
            sage: L2.<a2> = NumberField(K2.polynomial(), 'a2', embedding=CC.0)
            sage: [CDF(a1), CDF(a2)]
            [-0.6293842454258951, -0.7708351267200304]

        and we get the same embeddings via the compositum::

            sage: F, L1_into_F, L2_into_F, k = L1.composite_fields(L2, both_maps=True)[0]
            sage: [CDF(L1_into_F(L1.gen())), CDF(L2_into_F(L2.gen()))]
            [-0.6293842454258952, -0.7708351267200303]

        Let's check that if only one field has an embedding, the resulting
        fields do not have embeddings::

            sage: L1.composite_fields(K2)[0].coerce_embedding() is None
            True
            sage: L2.composite_fields(K1)[0].coerce_embedding() is None
            True

        We check that other can be a relative number field::

            sage: L.<a, b> = NumberField([x^3 - 5, x^2 + 3])
            sage: CyclotomicField(3, 'w').composite_fields(L, both_maps=True)
            [(Number Field in a with defining polynomial x^3 - 5 over its base field, Ring morphism:
              From: Cyclotomic Field of order 3 and degree 2
              To:   Number Field in a with defining polynomial x^3 - 5 over its base field
              Defn: w |--> -1/2*b - 1/2, Relative number field endomorphism of Number Field in a with defining polynomial x^3 - 5 over its base field
              Defn: a |--> a
                    b |--> b, None)]

        Number fields defined by non-monic and non-integral
        polynomials are supported (:trac:`252`)::

            sage: K.<a> = NumberField(x^2 + 1/2)
            sage: L.<b> = NumberField(3*x^2 - 1)
            sage: K.composite_fields(L)
            [Number Field in ab with defining polynomial 36*x^4 + 12*x^2 + 25]
            sage: C = K.composite_fields(L, both_maps=True); C
            [(Number Field in ab with defining polynomial 36*x^4 + 12*x^2 + 25,
              Ring morphism:
                From: Number Field in a with defining polynomial x^2 + 1/2
                To:   Number Field in ab with defining polynomial 36*x^4 + 12*x^2 + 25
                Defn: a |--> -3/5*ab^3 - 7/10*ab,
              Ring morphism:
                From: Number Field in b with defining polynomial 3*x^2 - 1
                To:   Number Field in ab with defining polynomial 36*x^4 + 12*x^2 + 25
                Defn: b |--> -3/5*ab^3 + 3/10*ab,
              -1)]
            sage: M, f, g, k = C[0]
            sage: M.gen() == g(b) + k*f(a)
            True

        This also fixes the bugs reported at :trac:`14164` and
        :trac:`18243`::

            sage: R.<x> = QQ[]
            sage: f = 6*x^5 + x^4 + x^2 + 5*x + 7
            sage: r = f.roots(QQbar, multiplicities=False)
            sage: F1 = NumberField(f.monic(), 'a', embedding=r[0])
            sage: F2 = NumberField(f.monic(), 'a', embedding=r[1])
            sage: (F, map1, map2, k) = F1.composite_fields(F2, both_maps=True)[0]
            sage: F.degree()
            20
            sage: F.gen() == map2(F2.gen()) + k*map1(F1.gen())
            True

            sage: f = x^8 - 3*x^7 + 61/3*x^6 - 9*x^5 + 298*x^4 + 458*x^3 + 1875*x^2 + 4293*x + 3099
            sage: F1 = NumberField(f, 'z', embedding=-1.18126721294295 + 3.02858651117832j)
            sage: F2 = NumberField(f, 'z', embedding=-1.18126721294295 - 3.02858651117832j)
            sage: (F, map1, map2, k) = F1.composite_fields(F2, both_maps=True)[0]
            sage: F.degree()
            32
            sage: F.gen() == map2(F2.gen()) + k*map1(F1.gen())
            True
        """
        if not isinstance(other, NumberField_generic):
            raise TypeError("other must be a number field.")

        sv = self.variable_name(); ov = other.variable_name()
        if names is None:
            names = sv + (ov if ov != sv else "")
        name = normalize_names(1, names)[0]

        # should we try to preserve embeddings?
        subfields_have_embeddings = preserve_embedding
        if self.coerce_embedding() is None:
            subfields_have_embeddings = False
        if other.coerce_embedding() is None:
            subfields_have_embeddings = False
        if subfields_have_embeddings:
            try:
                from sage.categories.pushout import pushout
                ambient_field = pushout(self.coerce_embedding().codomain(), other.coerce_embedding().codomain())
            except CoercionException:
                ambient_field = None
            if ambient_field is None:
                subfields_have_embeddings = False

        f = self.absolute_polynomial()
        g = other.absolute_polynomial()
        R = f.parent()
        f = f.__pari__(); f /= f.content()
        g = g.__pari__(); g /= g.content()

        m = self.degree()
        n = other.absolute_degree()

        if not both_maps and not subfields_have_embeddings:
            # short cut!
            # eliminate duplicates from the fields given by polcompositum
            # and return the resulting number fields.  There is no need to
            # check that the polynomials are irreducible.
            C = []
            for r in f.polcompositum(g):
                if not any(r.nfisisom(s) for s in C):
                    C.append(r)
            C = [R(_) for _ in C]

            q = sum(1 for r in C if r.degree() != max(m, n))
            if q == 1 and name != sv and name != ov:
                names = [name]
            else:
                names = [name + str(i) for i in range(q)]

            i = 0
            rets = []
            for r in C:
                d = r.degree()
                if d == m:
                    rets.append(self)
                elif d == n:
                    rets.append(other)
                else:
                    rets.append(NumberField(r, names[i], check=False))
                    i += 1
            return rets

        # If flag = 1, polcompositum outputs a vector of 4-component vectors
        # [R, a, b, k], where R ranges through the list of all possible compositums
        # as above, and a (resp. b) expresses the root of P (resp. Q) as
        # an element of Q(X)/(R). Finally, k is a small integer such that
        # b + ka = X modulo R.
        # In this case duplicates must only be eliminated if embeddings are going
        # to be preserved.
        C = []
        for v in f.polcompositum(g, 1):
            if subfields_have_embeddings or not any(v[0].nfisisom(u[0]) for u in C):
                C.append(v)

        a = self.gen()
        b = other.gen()

        # If both subfields are provided with embeddings, then we must select
        # the compositum which corresponds to these embeddings.  We do this by
        # evaluating the given polynomials at the corresponding embedded values.
        # For the case we want, the result will be zero, but rounding errors are
        # difficult to predict, so we just take the field which yields the
        # minimum value.
        if subfields_have_embeddings:
            poly_vals = []
            for r, _, _, k in C:
                r = R(r)
                k = ZZ(k)
                embedding = other.coerce_embedding()(b) + k*self.coerce_embedding()(a)
                poly_vals.append(r(embedding).abs())
            i = poly_vals.index(min(poly_vals))
            C = [C[i]]

        q = sum(1 for r, _, _, _ in C if r.poldegree() != max(m, n))
        if q == 1 and name != sv and name != ov:
            names = [name, '']
        else:
            names = [name + str(i) for i in range(q + 1)]

        if both_maps and not other.is_absolute():
            other_abs = other.absolute_field('z')
            from_other_abs, to_other_abs = other_abs.structure()

        embedding = None
        i = 0
        rets = []
        for r, a_in_F, b_in_F, k in C:
            r = R(r)
            d = r.degree()
            if d == m and not both_maps:
                rets.append(self)
            elif d == n and not both_maps:
                rets.append(other)
            else:
                k = ZZ(k)
                if subfields_have_embeddings:
                    embedding = other.coerce_embedding()(b) + k*self.coerce_embedding()(a)
                F = NumberField(r, names[i], check=False, embedding=embedding)
                i += 1
                if both_maps:
                    a_in_F = F(R(a_in_F.lift()))
                    b_in_F = F(R(b_in_F.lift()))
                    if other.is_absolute():
                        if d == m:
                            self_to_F = self.hom([self.gen()])
                            other_to_F = other.hom([(~self.hom([a_in_F]))(b_in_F)])
                            F = self
                            k = Infinity
                            i -= 1
                        elif d == n:
                            other_to_F = other.hom([other.gen()])
                            self_to_F = self.hom([(~other.hom([b_in_F]))(a_in_F)])
                            F = other
                            k = ZZ.zero()
                            i -= 1
                        else:
                            self_to_F = self.hom([a_in_F])
                            other_to_F = other.hom([b_in_F])
                    else:
                        other_abs_to_F = other_abs.hom([b_in_F])
                        other_to_F = RelativeNumberFieldHomomorphism_from_abs(other.Hom(F), other_abs_to_F*to_other_abs)
                        if d == m:
                            self_to_F = self.hom([self.gen()])
                            other_to_F = RelativeNumberFieldHomomorphism_from_abs(other.Hom(self), (~self.hom([a_in_F]))*other_abs_to_F*to_other_abs)
                            F = self
                            k = None
                            i -= 1
                        elif d == n:
                            other_to_F = RelativeNumberFieldHomomorphism_from_abs(other.Hom(other), from_other_abs)
                            self_to_F = self.hom([from_other_abs((~other_abs_to_F)(a_in_F))])
                            F = other
                            k = None
                            i -= 1
                        else:
                            self_to_F = self.hom([a_in_F])
                            other_to_F = RelativeNumberFieldHomomorphism_from_abs(other.Hom(F), other_abs_to_F*to_other_abs)
                    rets.append( (F, self_to_F, other_to_F, k) )
                else:
                    rets.append(F)
        return rets

    def absolute_degree(self):
        """
        Return the degree of self over `\QQ`.

        EXAMPLES::

            sage: NumberField(x^3 + x^2 + 997*x + 1, 'a').absolute_degree()
            3
            sage: NumberField(x + 1, 'a').absolute_degree()
            1
            sage: NumberField(x^997 + 17*x + 3, 'a', check=False).absolute_degree()
            997
        """
        return self.polynomial().degree()

    def degree(self):
        """
        Return the degree of this number field.

        EXAMPLES::

            sage: NumberField(x^3 + x^2 + 997*x + 1, 'a').degree()
            3
            sage: NumberField(x + 1, 'a').degree()
            1
            sage: NumberField(x^997 + 17*x + 3, 'a', check=False).degree()
            997
        """
        return self.polynomial().degree()

    def different(self):
        r"""
        Compute the different fractional ideal of this number field.

        The codifferent is the fractional ideal of all `x` in `K`
        such that the trace of `xy` is an integer for
        all `y \in O_K`.

        The different is the integral ideal which is the inverse of
        the codifferent.

        See :wikipedia:`Different_ideal`

        EXAMPLES::

            sage: k.<a> = NumberField(x^2 + 23)
            sage: d = k.different()
            sage: d
            Fractional ideal (-a)
            sage: d.norm()
            23
            sage: k.disc()
            -23

        The different is cached::

            sage: d is k.different()
            True

        Another example::

            sage: k.<b> = NumberField(x^2 - 123)
            sage: d = k.different(); d
            Fractional ideal (2*b)
            sage: d.norm()
            492
            sage: k.disc()
            492
        """
        try:
            return self.__different
        except AttributeError:
            self.__different = self.ideal(self.pari_nf().nf_get_diff())
            return self.__different

    def discriminant(self, v=None):
        """
        Returns the discriminant of the ring of integers of the number
        field, or if v is specified, the determinant of the trace pairing
        on the elements of the list v.

        INPUT:

        - ``v`` -- (optional) list of elements of this number field

        OUTPUT:

        Integer if `v` is omitted, and Rational otherwise.

        EXAMPLES::

            sage: K.<t> = NumberField(x^3 + x^2 - 2*x + 8)
            sage: K.disc()
            -503
            sage: K.disc([1, t, t^2])
            -2012
            sage: K.disc([1/7, (1/5)*t, (1/3)*t^2])
            -2012/11025
            sage: (5*7*3)^2
            11025
            sage: NumberField(x^2 - 1/2, 'a').discriminant()
            8
        """
        if v is None:
            try:
                return self.__disc
            except AttributeError:
                self.__disc = ZZ(self.pari_polynomial().nfdisc())
                return self.__disc
        else:
            return QQ(self.trace_pairing(v).det())

    def disc(self, v=None):
        """
        Shortcut for self.discriminant.

        EXAMPLES::

            sage: k.<b> = NumberField(x^2 - 123)
            sage: k.disc()
            492
        """
        return self.discriminant(v=v)

    def trace_dual_basis(self, b):
        r"""
        Compute the dual basis of a basis of ``self`` with respect to the trace pairing.

        EXAMPLES::

            sage: K.<a> = NumberField(x^3 + x + 1)
            sage: b = [1, 2*a, 3*a^2]
            sage: T = K.trace_dual_basis(b); T
            [4/31*a^2 - 6/31*a + 13/31, -9/62*a^2 - 1/31*a - 3/31, 2/31*a^2 - 3/31*a + 4/93]
            sage: [(b[i]*T[j]).trace() for i in range(3) for j in range(3)]
            [1, 0, 0, 0, 1, 0, 0, 0, 1]
        """
        if not len(b) == self.degree():
            raise ValueError('Not a basis of the number field.')
        M = self.trace_pairing(b)
        if not M.is_invertible():
            raise ValueError('Not a basis of the number field.')
        return [sum([v[i]*b[i] for i in range(len(b))]) for v in M.inverse()]

    def elements_of_norm(self, n, proof=None):
        """
        Return a list of elements of norm ``n``.

        INPUT:

        - ``n`` -- integer in this number field

        - ``proof`` -- boolean (default: ``True``, unless you called
          ``number_field_proof`` and set it otherwise)

        OUTPUT:

        A complete system of integral elements of norm `n`, modulo
        units of positive norm.

        EXAMPLES::

            sage: K.<a> = NumberField(x^2+1)
            sage: K.elements_of_norm(3)
            []
            sage: K.elements_of_norm(50)
            [-7*a + 1, 5*a - 5, 7*a + 1]

        TESTS:

        Number fields defined by non-monic and non-integral
        polynomials are supported (:trac:`252`)::

            sage: K.<a> = NumberField(7/9*x^3 + 7/3*x^2 - 56*x + 123)
            sage: K.elements_of_norm(7)
            [7/225*a^2 - 7/75*a - 42/25]
        """
        proof = proof_flag(proof)
        B = self.pari_bnf(proof).bnfisintnorm(n)
        return [self(x, check=False) for x in B]

    def extension(self, poly, name=None, names=None, *args, **kwds):
        """
        Return the relative extension of this field by a given polynomial.

        EXAMPLES::

            sage: K.<a> = NumberField(x^3 - 2)
            sage: R.<t> = K[]
            sage: L.<b> = K.extension(t^2 + a); L
            Number Field in b with defining polynomial t^2 + a over its base field

        We create another extension::

            sage: k.<a> = NumberField(x^2 + 1); k
            Number Field in a with defining polynomial x^2 + 1
            sage: y = var('y')
            sage: m.<b> = k.extension(y^2 + 2); m
            Number Field in b with defining polynomial y^2 + 2 over its base field

        Note that b is a root of `y^2 + 2`::

            sage: b.minpoly()
            x^2 + 2
            sage: b.minpoly('z')
            z^2 + 2

        A relative extension of a relative extension::

            sage: k.<a> = NumberField([x^2 + 1, x^3 + x + 1])
            sage: R.<z> = k[]
            sage: L.<b> = NumberField(z^3 + 3 + a); L
            Number Field in b with defining polynomial z^3 + a0 + 3 over its base field

        Extension fields with given defining data are unique
        (:trac:`20791`)::

            sage: K.<a> = NumberField(x^2 + 1)
            sage: K.extension(x^2 - 2, 'b') is K.extension(x^2 - 2, 'b')
            True
        """
        if not isinstance(poly, polynomial_element.Polynomial):
            try:
                poly = poly.polynomial(self)
            except (AttributeError, TypeError):
                raise TypeError("polynomial (=%s) must be a polynomial."%repr(poly))
        if poly.base_ring() is not self:
            poly = poly.change_ring(self)
        if names is not None:
            name = names
        if isinstance(name, tuple):
            name = name[0]
        return NumberField(poly, name, *args, **kwds)

    def factor(self, n):
        r"""
        Ideal factorization of the principal ideal generated by `n`.

        EXAMPLES:

        Here we show how to factor Gaussian integers (up to units).
        First we form a number field defined by `x^2 + 1`::

            sage: K.<I> = NumberField(x^2 + 1); K
            Number Field in I with defining polynomial x^2 + 1

        Here are the factors::

            sage: fi, fj = K.factor(17); fi,fj
            ((Fractional ideal (I + 4), 1), (Fractional ideal (I - 4), 1))

        Now we extract the reduced form of the generators::

            sage: zi = fi[0].gens_reduced()[0]; zi
            I + 4
            sage: zj = fj[0].gens_reduced()[0]; zj
            I - 4

        We recover the integer that was factored in `\ZZ[i]` (up to a unit)::

            sage: zi*zj
            -17

        One can also factor elements or ideals of the number field::

            sage: K.<a> = NumberField(x^2 + 1)
            sage: K.factor(1/3)
            (Fractional ideal (3))^-1
            sage: K.factor(1+a)
            Fractional ideal (a + 1)
            sage: K.factor(1+a/5)
            (Fractional ideal (a + 1)) * (Fractional ideal (-a - 2))^-1 * (Fractional ideal (2*a + 1))^-1 * (Fractional ideal (-3*a - 2))

        An example over a relative number field::

            sage: pari('setrand(2)')
            sage: L.<b> = K.extension(x^2 - 7)
            sage: f = L.factor(a + 1); f
            (Fractional ideal (1/2*a*b - a + 1/2)) * (Fractional ideal (-1/2*a*b - a + 1/2))
            sage: f.value() == a+1
            True

        It doesn't make sense to factor the ideal (0), so this raises an error::

            sage: L.factor(0)
            Traceback (most recent call last):
            ...
            AttributeError: 'NumberFieldIdeal' object has no attribute 'factor'

        AUTHORS:

        - Alex Clemesha (2006-05-20), Francis Clarke (2009-04-21): examples
        """
        return self.ideal(n).factor()

    def prime_factors(self, x):
        """
        Return a list of the prime ideals of self which divide
        the ideal generated by `x`.

        OUTPUT: list of prime ideals (a new list is returned each time this
        function is called)

        EXAMPLES::

            sage: K.<w> = NumberField(x^2 + 23)
            sage: K.prime_factors(w + 1)
            [Fractional ideal (2, 1/2*w - 1/2), Fractional ideal (2, 1/2*w + 1/2), Fractional ideal (3, 1/2*w + 1/2)]
        """
        return self.ideal(x).prime_factors()

    def gen(self, n=0):
        """
        Return the generator for this number field.

        INPUT:


        -  ``n`` - must be 0 (the default), or an exception is
           raised.


        EXAMPLES::

            sage: k.<theta> = NumberField(x^14 + 2); k
            Number Field in theta with defining polynomial x^14 + 2
            sage: k.gen()
            theta
            sage: k.gen(1)
            Traceback (most recent call last):
            ...
            IndexError: Only one generator.
        """
        if n != 0:
            raise IndexError("Only one generator.")
        try:
            return self.__gen
        except AttributeError:
            if self.__polynomial is not None:
                X = self.__polynomial.parent().gen()
            else:
                X = PolynomialRing(QQ).gen()
            self.__gen = self._element_class(self, X)
            return self.__gen

    @cached_method
    def _generator_matrix(self):
        """
        Return the matrix form of the generator of ``self``.

        .. SEEALSO::

            :meth:`~sage.rings.number_field.number_field_element.NumberFieldElement.matrix`

        EXAMPLES::

            sage: x = QQ['x'].gen()
            sage: K.<v> = NumberField(x^4 + 514*x^2 + 64321)
            sage: R.<r> = NumberField(x^2 + 4*v*x + 5*v^2 + 514)
            sage: R._generator_matrix()
            [           0            1]
            [-5*v^2 - 514         -4*v]
        """
        x = self.gen()
        a = x
        d = self.relative_degree()
        v = x.list()
        for n in range(d-1):
            a *= x
            v += a.list()
        from sage.matrix.matrix_space import MatrixSpace
        M = MatrixSpace(self.base_ring(), d)
        ret = M(v)
        ret.set_immutable()
        return ret

    def is_field(self, proof=True):
        """
        Return True since a number field is a field.

        EXAMPLES::

            sage: NumberField(x^5 + x + 3, 'c').is_field()
            True
        """
        return True

    def is_galois(self):
        r"""
        Return True if this number field is a Galois extension of
        `\QQ`.

        EXAMPLES::

            sage: NumberField(x^2 + 1, 'i').is_galois()
            True
            sage: NumberField(x^3 + 2, 'a').is_galois()
            False
        """
        return self.galois_group(type="pari").order() == self.degree()

    @cached_method
    def galois_group(self, type=None, algorithm='pari', names=None):
        r"""
        Return the Galois group of the Galois closure of this number field.

        INPUT:

        -  ``type`` - ``none``, ``gap``, or ``pari``. If None (the default),
           return an explicit group of automorphisms of self as a
           ``GaloisGroup_v2`` object.  Otherwise, return a ``GaloisGroup_v1``
           wrapper object based on a PARI or Gap transitive group object, which
           is quicker to compute, but rather less useful (in particular, it
           can't be made to act on self).  If type = 'gap', the database_gap
           package should be installed.

        -  ``algorithm`` - 'pari', 'kash', 'magma'. (default: 'pari', except
           when the degree is >= 12 when 'kash' is tried.)

        -  ``name`` - a string giving a name for the generator of the Galois
           closure of self, when self is not Galois. This is ignored if type is
           not None.

        Note that computing Galois groups as abstract groups is often much
        faster than computing them as explicit automorphism groups (but of
        course you get less information out!) For more (important!)
        documentation, so the documentation for Galois groups of polynomials
        over `\QQ`, e.g., by typing ``K.polynomial().galois_group?``,
        where `K` is a number field.

        To obtain actual field homomorphisms from the number field to its
        splitting field, use type=None.

        EXAMPLES:

        With type ``None``::

            sage: k.<b> = NumberField(x^2 - 14) # a Galois extension
            sage: G = k.galois_group(); G
            Galois group of Number Field in b with defining polynomial x^2 - 14
            sage: G.gen(0)
            (1,2)
            sage: G.gen(0)(b)
            -b
            sage: G.artin_symbol(k.primes_above(3)[0])
            (1,2)

            sage: k.<b> = NumberField(x^3 - x + 1) # not Galois
            sage: G = k.galois_group(names='c'); G
            Galois group of Galois closure in c of Number Field in b with defining polynomial x^3 - x + 1
            sage: G.gen(0)
            (1,2,3)(4,5,6)

        With type ``'pari'``::

            sage: NumberField(x^3-2, 'a').galois_group(type="pari")
            Galois group PARI group [6, -1, 2, "S3"] of degree 3 of the Number Field in a with defining polynomial x^3 - 2

        ::

            sage: NumberField(x-1, 'a').galois_group(type="gap")    # optional - database_gap
            Galois group Transitive group number 1 of degree 1 of the Number Field in a with defining polynomial x - 1
            sage: NumberField(x^2+2, 'a').galois_group(type="gap")  # optional - database_gap
            Galois group Transitive group number 1 of degree 2 of the Number Field in a with defining polynomial x^2 + 2
            sage: NumberField(x^3-2, 'a').galois_group(type="gap")  # optional - database_gap
            Galois group Transitive group number 2 of degree 3 of the Number Field in a with defining polynomial x^3 - 2

        ::

            sage: x = polygen(QQ)
            sage: NumberField(x^3 + 2*x + 1, 'a').galois_group(type='gap')    # optional - database_gap
            Galois group Transitive group number 2 of degree 3 of the Number Field in a with defining polynomial x^3 + 2*x + 1
            sage: NumberField(x^3 + 2*x + 1, 'a').galois_group(algorithm='magma')   # optional - magma database_gap
            Galois group Transitive group number 2 of degree 3 of the Number Field in a with defining polynomial x^3 + 2*x + 1

        EXPLICIT GALOIS GROUP: We compute the Galois group as an explicit
        group of automorphisms of the Galois closure of a field.

        ::

            sage: K.<a> = NumberField(x^3 - 2)
            sage: L.<b1> = K.galois_closure(); L
            Number Field in b1 with defining polynomial x^6 + 108
            sage: G = End(L); G
            Automorphism group of Number Field in b1 with defining polynomial x^6 + 108
            sage: G.list()
            [
            Ring endomorphism of Number Field in b1 with defining polynomial x^6 + 108
              Defn: b1 |--> b1,
            ...
            Ring endomorphism of Number Field in b1 with defining polynomial x^6 + 108
              Defn: b1 |--> -1/12*b1^4 - 1/2*b1
            ]
            sage: G[2](b1)
            1/12*b1^4 + 1/2*b1
        """
        from .galois_group import GaloisGroup_v1, GaloisGroup_v2

        if type is None:
            return GaloisGroup_v2(self, names)

        elif type=="pari":
            return GaloisGroup_v1(self.absolute_polynomial().galois_group(pari_group=True, algorithm=algorithm), self)
        elif type=="gap":
            return GaloisGroup_v1(self.absolute_polynomial().galois_group(pari_group=False, algorithm=algorithm), self)
        else:
            raise ValueError("Galois group type must be None, 'pari', or 'gap'.")

    def _normalize_prime_list(self, v):
        """
        Internal function to convert into a tuple of primes either None or
        a single prime or a list.

        EXAMPLES::

            sage: K.<i> = NumberField(x^2 + 1)
            sage: K._normalize_prime_list(None)
            ()
            sage: K._normalize_prime_list(3)
            (3,)
            sage: K._normalize_prime_list([3,5])
            (3, 5)
        """
        if v is None:
            v = []
        elif not isinstance(v, (list, tuple)):
            v = [v]
        return tuple(map(ZZ, v))

    def power_basis(self):
        r"""
        Return a power basis for this number field over its base field.

        If this number field is represented as `k[t]/f(t)`, then
        the basis returned is `1, t, t^2, \ldots, t^{d-1}` where
        `d` is the degree of this number field over its base
        field.

        EXAMPLES::

            sage: K.<a> = NumberField(x^5 + 10*x + 1)
            sage: K.power_basis()
            [1, a, a^2, a^3, a^4]

        ::

            sage: L.<b> = K.extension(x^2 - 2)
            sage: L.power_basis()
            [1, b]
            sage: L.absolute_field('c').power_basis()
            [1, c, c^2, c^3, c^4, c^5, c^6, c^7, c^8, c^9]

        ::

            sage: M = CyclotomicField(15)
            sage: M.power_basis()
            [1, zeta15, zeta15^2, zeta15^3, zeta15^4, zeta15^5, zeta15^6, zeta15^7]
        """
        g = self.gen()
        return [ g**i for i in range(self.relative_degree()) ]

    def integral_basis(self, v=None):
        """
        Returns a list containing a ZZ-basis for the full ring of integers
        of this number field.

        INPUT:


        -  ``v`` - None, a prime, or a list of primes. See the
           documentation for self.maximal_order.


        EXAMPLES::

            sage: K.<a> = NumberField(x^5 + 10*x + 1)
            sage: K.integral_basis()
            [1, a, a^2, a^3, a^4]

        Next we compute the ring of integers of a cubic field in which 2 is
        an "essential discriminant divisor", so the ring of integers is not
        generated by a single element.

        ::

            sage: K.<a> = NumberField(x^3 + x^2 - 2*x + 8)
            sage: K.integral_basis()
            [1, 1/2*a^2 + 1/2*a, a^2]

        ALGORITHM: Uses the pari library (via _pari_integral_basis).
        """
        return self.maximal_order(v=v).basis()

    def _pari_integral_basis(self, v=None, important=True):
        """
        Internal function returning an integral basis of this number field in
        PARI format.

        INPUT:

        -  ``v`` -- None, a prime, or a list of primes. See the
           documentation for self.maximal_order.

        - ``important`` -- boolean (default: ``True``).  If ``False``,
          raise a ``RuntimeError`` if we need to do a difficult
          discriminant factorization.  This is useful when an integral
          basis is not strictly required.

        EXAMPLES::

            sage: K.<a> = NumberField(x^5 + 10*x + 1)
            sage: K._pari_integral_basis()
            [1, y, y^2, y^3, y^4]

        Next we compute the ring of integers of a cubic field in which 2 is
        an "essential discriminant divisor", so the ring of integers is not
        generated by a single element.

        ::

            sage: K.<a> = NumberField(x^3 + x^2 - 2*x + 8)
            sage: K._pari_integral_basis()
            [1, y, 1/2*y^2 - 1/2*y]
            sage: K.integral_basis()
            [1, 1/2*a^2 + 1/2*a, a^2]
        """
        if (v is None or len(v) == 0) and self._maximize_at_primes:
            v = self._maximize_at_primes

        v = self._normalize_prime_list(v)
        try:
            return self._integral_basis_dict[v]
        except (AttributeError, KeyError):
            f = self.pari_polynomial("y")
            if len(v) > 0:
                B = f.nfbasis(fa=v)
            elif self._assume_disc_small:
                B = f.nfbasis(1)
            elif not important:
                # Trial divide the discriminant with primes up to 10^6
                m = self.pari_polynomial().poldisc().abs().factor(limit=10**6)
                # Since we only need a *squarefree* factorization for
                # primes with exponent 1, we need trial division up to D^(1/3)
                # instead of D^(1/2).
                trialdivlimit2 = pari(10**12)
                trialdivlimit3 = pari(10**18)
                if all([ p < trialdivlimit2 or (e == 1 and p < trialdivlimit3) or p.isprime() for p,e in zip(m[0],m[1]) ]):
                    B = f.nfbasis(fa = m)
                else:
                    raise RuntimeError("Unable to factor discriminant with trial division")
            else:
                B = f.nfbasis()

            self._integral_basis_dict[v] = B
            return B

    def reduced_basis(self, prec=None):
        r"""
        This function returns an LLL-reduced basis for the
        Minkowski-embedding of the maximal order of a number field.

        INPUT:

        -  ``self`` - number field, the base field

        -  ``prec (default: None)`` - the precision with which to
           compute the Minkowski embedding.


        OUTPUT:

        An LLL-reduced basis for the Minkowski-embedding of the
        maximal order of a number field, given by a sequence of (integral)
        elements from the field.

        .. note::

           In the non-totally-real case, the LLL routine we call is
           currently PARI's :pari:`qflll`, which works with floating point
           approximations, and so the result is only as good as the
           precision promised by PARI. The matrix returned will always
           be integral; however, it may only be only "almost" LLL-reduced
           when the precision is not sufficiently high.

        EXAMPLES::

            sage: F.<t> = NumberField(x^6-7*x^4-x^3+11*x^2+x-1)
            sage: F.maximal_order().basis()
            [1/2*t^5 + 1/2*t^4 + 1/2*t^2 + 1/2, t, t^2, t^3, t^4, t^5]
            sage: F.reduced_basis()
            [-1, -1/2*t^5 + 1/2*t^4 + 3*t^3 - 3/2*t^2 - 4*t - 1/2, t, 1/2*t^5 + 1/2*t^4 - 4*t^3 - 5/2*t^2 + 7*t + 1/2, 1/2*t^5 - 1/2*t^4 - 2*t^3 + 3/2*t^2 - 1/2, 1/2*t^5 - 1/2*t^4 - 3*t^3 + 5/2*t^2 + 4*t - 5/2]
            sage: CyclotomicField(12).reduced_basis()
            [1, zeta12^2, zeta12, zeta12^3]
        """
        if self.is_totally_real():
            try:
                return self.__reduced_basis
            except AttributeError:
                pass
        else:
            try:
                if self.__reduced_basis_precision >= prec:
                    return self.__reduced_basis
            except AttributeError:
                pass

        from sage.matrix.constructor import matrix

        d = self.absolute_degree()
        Z_basis = self.integral_basis()

        ## If self is totally real, then we can use (x*y).trace() as
        ## the inner product on the Minkowski embedding, which is
        ## faster than computing all the conjugates, etc ...
        if self.is_totally_real():
            T = pari(matrix(ZZ, d, d, [[(x*y).trace() for x in Z_basis]
                                       for y in Z_basis])).qflllgram()
            self.__reduced_basis = [ sum([ ZZ(T[i][j]) * Z_basis[j]
                                           for j in range(d)])
                                     for i in range(d)]
        else:
            M = self.Minkowski_embedding(self.integral_basis(), prec=prec)
            T = pari(M).qflll().sage()
            self.__reduced_basis = [ self(v.list()) for v in T.columns() ]
            if prec is None:
                ## this is the default choice for Minkowski_embedding
                self.__reduced_basis_prec = 53
            else:
                self.__reduced_basis_prec = prec

        return self.__reduced_basis


    def reduced_gram_matrix(self, prec=None):
        r"""
        This function returns the Gram matrix of an LLL-reduced basis for
        the Minkowski embedding of the maximal order of a number field.

        INPUT:


        -  ``self`` - number field, the base field

        -  ``prec (default: None)`` - the precision with which
           to calculate the Minkowski embedding. (See NOTE below.)


        OUTPUT: The Gram matrix `[\langle x_i,x_j \rangle]` of an LLL reduced
        basis for the maximal order of self, where the integral basis for
        self is given by `\{x_0, \dots, x_{n-1}\}`. Here `\langle , \rangle` is
        the usual inner product on `\RR^n`, and self is embedded in `\RR^n` by
        the Minkowski embedding. See the docstring for
        :meth:`NumberField_absolute.Minkowski_embedding` for more information.

        .. note::

           In the non-totally-real case, the LLL routine we call is
           currently PARI's :pari:`qflll`, which works with floating point
           approximations, and so the result is only as good as the
           precision promised by PARI. In particular, in this case,
           the returned matrix will *not* be integral, and may not
           have enough precision to recover the correct gram matrix
           (which is known to be integral for theoretical
           reasons). Thus the need for the prec flag above.

        If the following run-time error occurs: "PariError: not a definite
        matrix in lllgram (42)" try increasing the prec parameter,

        EXAMPLES::

            sage: F.<t> = NumberField(x^6-7*x^4-x^3+11*x^2+x-1)
            sage: F.reduced_gram_matrix()
            [ 6  3  0  2  0  1]
            [ 3  9  0  1  0 -2]
            [ 0  0 14  6 -2  3]
            [ 2  1  6 16 -3  3]
            [ 0  0 -2 -3 16  6]
            [ 1 -2  3  3  6 19]
            sage: Matrix(6, [(x*y).trace() for x in F.integral_basis() for y in F.integral_basis()])
            [2550  133  259  664 1368 3421]
            [ 133   14    3   54   30  233]
            [ 259    3   54   30  233  217]
            [ 664   54   30  233  217 1078]
            [1368   30  233  217 1078 1371]
            [3421  233  217 1078 1371 5224]

        ::

            sage: var('x')
            x
            sage: F.<alpha> = NumberField(x^4+x^2+712312*x+131001238)
            sage: F.reduced_gram_matrix(prec=128)
            [   4.0000000000000000000000000000000000000   0.00000000000000000000000000000000000000 -2.1369360000000000000000000000000000000e6 -3.3122478000000000000000000000000000000e7]
            [  0.00000000000000000000000000000000000000    46721.539331563218381658483353092335550 -2.2467769057394530109094755223395819322e7 -3.4807276041138450473611629088647496430e8]
            [-2.1369360000000000000000000000000000000e6 -2.2467769057394530109094755223395819322e7 7.0704285924714907491782135494859351061e12 1.1256639928034037006027526953641297995e14]
            [-3.3122478000000000000000000000000000000e7 -3.4807276041138450473611629088647496430e8 1.1256639928034037006027526953641297995e14 1.7923838231014970520503146603069479547e15]
        """
        if self.is_totally_real():
            try:
                return self.__reduced_gram_matrix
            except AttributeError:
                pass
        else:
            try:
                if self.__reduced_gram_matrix_prec >= prec:
                    return self.__reduced_gram_matrix
            except AttributeError:
                pass

        from sage.matrix.constructor import matrix
        from sage.misc.flatten import flatten
        d = self.absolute_degree()

        if self.is_totally_real():
            B = self.reduced_basis()
            self.__reduced_gram_matrix = matrix(ZZ, d, d,
                                                [[(x*y).trace() for x in B]
                                                 for y in B])
        else:
            M = self.Minkowski_embedding(prec=prec)
            T = matrix(d, flatten([ a.vector().list()
                                    for a in self.reduced_basis(prec=prec) ]))
            A = M*(T.transpose())
            self.__reduced_gram_matrix = A.transpose()*A
            if prec is None:
                ## this is the default choice for Minkowski_embedding
                self.__reduced_gram_matrix_prec = 53
            else:
                self.__reduced_gram_matrix_prec = prec

        return self.__reduced_gram_matrix


    #******************************************************
    # Supplementary algorithm to enumerate lattice points
    #******************************************************

    def _positive_integral_elements_with_trace(self, C):
        r"""
        Find all totally positive integral elements in self whose
        trace is between C[0] and C[1], inclusive.

        .. note::

           This is currently only implemented in the case that self is
           totally real, since it requires exact computation of
           :meth:`.reduced_gram_matrix`.

        EXAMPLES::

            sage: K.<alpha> = NumberField(ZZ['x'].0^2-2)
            sage: K._positive_integral_elements_with_trace([0,5])
            [alpha + 2, -alpha + 2, 2, 1]
            sage: L.<beta> = NumberField(ZZ['x'].0^2+1)
            sage: L._positive_integral_elements_with_trace([5,11])
            Traceback (most recent call last):
            ...
            NotImplementedError: exact computation of LLL reduction only implemented in the totally real case
            sage: L._positive_integral_elements_with_trace([-5,1])
            Traceback (most recent call last):
            ...
            ValueError: bounds must be positive
        """
        if C[0] < 0:
            raise ValueError("bounds must be positive")

        if not self.is_totally_real():
            raise NotImplementedError("exact computation of LLL reduction only implemented in the totally real case")

        Z_F = self.maximal_order()
        B = self.reduced_basis()
        T = self.reduced_gram_matrix()
        P = pari(T).qfminim((C[1]**2)*(1./2), 10**6)[2]

        S = []
        for p in P:
            theta = sum([ p.list()[i]*B[i] for i in range(self.degree())])
            if theta.trace() < 0:
                theta *= -1
            if theta.trace() >= C[0] and theta.trace() <= C[1]:
                if self(theta).is_totally_positive():
                    S.append(self(theta))
        return S


    def zeta_function(self, prec=53,
                      max_imaginary_part=0,
                      max_asymp_coeffs=40):
        r"""
        Return the Zeta function of this number field.

        This actually returns an interface to Tim Dokchitser's program for
        computing with the Dedekind zeta function zeta_F(s) of the number
        field F.

        INPUT:


        -  ``prec`` - integer (bits precision)

        -  ``max_imaginary_part`` - real number

        -  ``max_asymp_coeffs`` - integer


        OUTPUT: The zeta function of this number field.

        EXAMPLES::

            sage: K.<a> = NumberField(ZZ['x'].0^2+ZZ['x'].0-1)
            sage: Z = K.zeta_function()
            sage: Z
            Zeta function associated to Number Field in a with defining polynomial x^2 + x - 1
            sage: Z(-1)
            0.0333333333333333
            sage: L.<a, b, c> = NumberField([x^2 - 5, x^2 + 3, x^2 + 1])
            sage: Z = L.zeta_function()
            sage: Z(5)
            1.00199015670185
        """
        from sage.lfunctions.all import Dokchitser
        key = (prec, max_imaginary_part, max_asymp_coeffs)
        r1 = self.signature()[0]
        r2 = self.signature()[1]
        zero = [0]
        one = [1]
        Z = Dokchitser(conductor = abs(self.absolute_discriminant()),
                       gammaV = (r1+r2)*zero + r2*one,
                       weight = 1,
                       eps = 1,
                       poles = [1],
                       prec = prec)
        s = 'nf = nfinit(%s);'%self.absolute_polynomial()
        s += 'dzk = dirzetak(nf,cflength());'
        Z.init_coeffs('dzk[k]', pari_precode=s,
                      max_imaginary_part=max_imaginary_part,
                      max_asymp_coeffs=max_asymp_coeffs)
        Z.check_functional_equation()
        Z.rename('Zeta function associated to %s'%self)
        return Z

    def narrow_class_group(self, proof=None):
        r"""
        Return the narrow class group of this field.

        INPUT:


        -  ``proof`` - default: None (use the global proof
           setting, which defaults to True).


        EXAMPLES::

            sage: NumberField(x^3+x+9, 'a').narrow_class_group()
            Multiplicative Abelian group isomorphic to C2
        """
        proof = proof_flag(proof)
        try:
            return self.__narrow_class_group
        except AttributeError:
            k = self.pari_bnf(proof)
            s = str(k.bnfnarrow())
            s = s.replace(";",",")
            s = eval(s)
            self.__narrow_class_group = sage.groups.abelian_gps.abelian_group.AbelianGroup(s[1])
        return self.__narrow_class_group

    def ngens(self):
        """
        Return the number of generators of this number field (always 1).

        OUTPUT: the python integer 1.

        EXAMPLES::

            sage: NumberField(x^2 + 17,'a').ngens()
            1
            sage: NumberField(x + 3,'a').ngens()
            1
            sage: k.<a> = NumberField(x + 3)
            sage: k.ngens()
            1
            sage: k.0
            -3
        """
        return 1

    def order(self):
        """
        Return the order of this number field (always +infinity).

        OUTPUT: always positive infinity

        EXAMPLES::

            sage: NumberField(x^2 + 19,'a').order()
            +Infinity
        """
        return infinity.infinity

    def absolute_polynomial_ntl(self):
        r"""
        Alias for :meth:`~polynomial_ntl`. Mostly for internal use.

        EXAMPLES::

            sage: NumberField(x^2 + (2/3)*x - 9/17,'a').absolute_polynomial_ntl()
            ([-27 34 51], 51)
        """
        return self.polynomial_ntl()

    def polynomial_ntl(self):
        """
        Return defining polynomial of this number field as a pair, an ntl
        polynomial and a denominator.

        This is used mainly to implement some internal arithmetic.

        EXAMPLES::

            sage: NumberField(x^2 + (2/3)*x - 9/17,'a').polynomial_ntl()
            ([-27 34 51], 51)
        """
        try:
            return (self.__polynomial_ntl, self.__denominator_ntl)
        except AttributeError:
            self.__denominator_ntl = ntl.ZZ()
            den = self.polynomial().denominator()
            self.__denominator_ntl.set_from_sage_int(ZZ(den))
            self.__polynomial_ntl = ntl.ZZX((self.polynomial()*den).list())
        return (self.__polynomial_ntl, self.__denominator_ntl)

    def polynomial(self):
        """
        Return the defining polynomial of this number field.

        This is exactly the same as
        ``self.defining_polynomial()``.

        EXAMPLES::

            sage: NumberField(x^2 + (2/3)*x - 9/17,'a').polynomial()
            x^2 + 2/3*x - 9/17
        """
        return self.__polynomial

    def defining_polynomial(self):   # do not overload this -- overload polynomial instead
        """
        Return the defining polynomial of this number field.

        This is exactly the same as ``self.polynomial()``.

        EXAMPLES::

            sage: k5.<z> = CyclotomicField(5)
            sage: k5.defining_polynomial()
            x^4 + x^3 + x^2 + x + 1
            sage: y = polygen(QQ,'y')
            sage: k.<a> = NumberField(y^9 - 3*y + 5); k
            Number Field in a with defining polynomial y^9 - 3*y + 5
            sage: k.defining_polynomial()
            y^9 - 3*y + 5
        """
        return self.polynomial()

    def polynomial_ring(self):
        """
        Return the polynomial ring that we view this number field as being
        a quotient of (by a principal ideal).

        EXAMPLES: An example with an absolute field::

            sage: k.<a> = NumberField(x^2 + 3)
            sage: y = polygen(QQ, 'y')
            sage: k.<a> = NumberField(y^2 + 3)
            sage: k.polynomial_ring()
            Univariate Polynomial Ring in y over Rational Field

        An example with a relative field::

            sage: y = polygen(QQ, 'y')
            sage: M.<a> = NumberField([y^3 + 97, y^2 + 1]); M
            Number Field in a0 with defining polynomial y^3 + 97 over its base field
            sage: M.polynomial_ring()
            Univariate Polynomial Ring in y over Number Field in a1 with defining polynomial y^2 + 1
        """
        return self.relative_polynomial().parent()

    def polynomial_quotient_ring(self):
        """
        Return the polynomial quotient ring isomorphic to this number
        field.

        EXAMPLES::

            sage: K = NumberField(x^3 + 2*x - 5, 'alpha')
            sage: K.polynomial_quotient_ring()
            Univariate Quotient Polynomial Ring in alpha over Rational Field with modulus x^3 + 2*x - 5
        """
        return self.polynomial_ring().quotient(self.relative_polynomial(), self.variable_name())

    def regulator(self, proof=None):
        """
        Return the regulator of this number field.

        Note that PARI computes the regulator to higher precision than the
        Sage default.

        INPUT:


        -  ``proof`` - default: True, unless you set it
           otherwise.


        EXAMPLES::

            sage: NumberField(x^2-2, 'a').regulator()
            0.881373587019543
            sage: NumberField(x^4+x^3+x^2+x+1, 'a').regulator()
            0.962423650119207
        """
        proof = proof_flag(proof)
        try:
            return self.__regulator
        except AttributeError:
            from sage.rings.all import RealField
            k = self.pari_bnf(proof)
            self.__regulator = RealField(53)(k.bnf_get_reg())
            return self.__regulator

    def residue_field(self, prime, names=None, check=True):
        """
        Return the residue field of this number field at a given prime, ie
        `O_K / p O_K`.

        INPUT:


        -  ``prime`` - a prime ideal of the maximal order in
           this number field, or an element of the field which generates a
           principal prime ideal.

        -  ``names`` - the name of the variable in the residue
           field

        -  ``check`` - whether or not to check the primality of
           prime.


        OUTPUT: The residue field at this prime.

        EXAMPLES::

            sage: R.<x> = QQ[]
            sage: K.<a> = NumberField(x^4+3*x^2-17)
            sage: P = K.ideal(61).factor()[0][0]
            sage: K.residue_field(P)
            Residue field in abar of Fractional ideal (61, a^2 + 30)

        ::

            sage: K.<i> = NumberField(x^2 + 1)
            sage: K.residue_field(1+i)
            Residue field of Fractional ideal (i + 1)

        TESTS::

            sage: L.<b> = NumberField(x^2 + 5)
            sage: L.residue_field(P)
            Traceback (most recent call last):
            ...
            ValueError: Fractional ideal (61, a^2 + 30) is not an ideal of Number Field in b with defining polynomial x^2 + 5
            sage: L.residue_field(2)
            Traceback (most recent call last):
            ...
            ValueError: Fractional ideal (2) is not a prime ideal

        ::

            sage: L.residue_field(L.prime_above(5)^2)
            Traceback (most recent call last):
            ...
            ValueError: Fractional ideal (5) is not a prime ideal
        """
        from sage.rings.number_field.number_field_ideal import is_NumberFieldIdeal
        if is_NumberFieldIdeal(prime) and prime.number_field() is not self:
            raise ValueError("%s is not an ideal of %s"%(prime,self))
        # This allows principal ideals to be specified using a generator:
        try:
            prime = self.ideal(prime)
        except TypeError:
            pass

        if not is_NumberFieldIdeal(prime) or prime.number_field() is not self:
            raise ValueError("%s is not an ideal of %s"%(prime,self))
        if check and not prime.is_prime():
            raise ValueError("%s is not a prime ideal"%prime)
        from sage.rings.finite_rings.residue_field import ResidueField
        return ResidueField(prime, names=names, check=False)

    def signature(self):
        """
        Return (r1, r2), where r1 and r2 are the number of real embeddings
        and pairs of complex embeddings of this field, respectively.

        EXAMPLES::

            sage: NumberField(x^2+1, 'a').signature()
            (0, 1)
            sage: NumberField(x^3-2, 'a').signature()
            (1, 1)
        """
        r1, r2 = self.pari_nf().nf_get_sign()
        return (ZZ(r1), ZZ(r2))

    def trace_pairing(self, v):
        """
        Return the matrix of the trace pairing on the elements of the list
        `v`.

        EXAMPLES::

            sage: K.<zeta3> = NumberField(x^2 + 3)
            sage: K.trace_pairing([1,zeta3])
            [ 2  0]
            [ 0 -6]
        """
        import sage.matrix.matrix_space
        A = sage.matrix.matrix_space.MatrixSpace(self.base_ring(), len(v))(0)
        for i in range(len(v)):
            for j in range(i,len(v)):
                t = (self(v[i]*v[j])).trace()
                A[i,j] = t
                A[j,i] = t
        return A

    def uniformizer(self, P, others="positive"):
        """
        Returns an element of self with valuation 1 at the prime ideal P.

        INPUT:


        -  ``self`` - a number field

        -  ``P`` - a prime ideal of self

        -  ``others`` - either "positive" (default), in which
           case the element will have non-negative valuation at all other
           primes of self, or "negative", in which case the element will have
           non-positive valuation at all other primes of self.


        .. note::

           When P is principal (e.g. always when self has class number
           one) the result may or may not be a generator of P!

        EXAMPLES::

            sage: K.<a> = NumberField(x^2 + 5); K
            Number Field in a with defining polynomial x^2 + 5
            sage: P,Q = K.ideal(3).prime_factors()
            sage: P
            Fractional ideal (3, a + 1)
            sage: pi = K.uniformizer(P); pi
            a + 1
            sage: K.ideal(pi).factor()
            (Fractional ideal (2, a + 1)) * (Fractional ideal (3, a + 1))
            sage: pi = K.uniformizer(P,'negative'); pi
            1/2*a + 1/2
            sage: K.ideal(pi).factor()
            (Fractional ideal (2, a + 1))^-1 * (Fractional ideal (3, a + 1))

        ::

            sage: K = CyclotomicField(9)
            sage: Plist=K.ideal(17).prime_factors()
            sage: pilist = [K.uniformizer(P) for P in Plist]
            sage: [pi.is_integral() for pi in pilist]
            [True, True, True]
            sage: [pi.valuation(P) for pi,P in zip(pilist,Plist)]
            [1, 1, 1]
            sage: [ pilist[i] in Plist[i] for i in range(len(Plist)) ]
            [True, True, True]

        ::

            sage: K.<t> = NumberField(x^4 - x^3 - 3*x^2 - x + 1)
            sage: [K.uniformizer(P) for P,e in factor(K.ideal(2))]
            [2]
            sage: [K.uniformizer(P) for P,e in factor(K.ideal(3))]
            [t - 1]
            sage: [K.uniformizer(P) for P,e in factor(K.ideal(5))]
            [t^2 - t + 1, t + 2, t - 2]
            sage: [K.uniformizer(P) for P,e in factor(K.ideal(7))]
            [t^2 + 3*t + 1]
            sage: [K.uniformizer(P) for P,e in factor(K.ideal(67))]
            [t + 23, t + 26, t - 32, t - 18]

        ALGORITHM:

            Use PARI. More precisely, use the second component of
            :pari:`idealprimedec` in the "positive" case. Use :pari:`idealappr`
            with exponent of -1 and invert the result in the "negative"
            case.
        """
        if not is_NumberFieldIdeal(P):
            P = self.ideal(P)
        P = P.pari_prime()
        if others == "positive":
            return self(P[1])
        elif others == "negative":
            nf = self.pari_nf()
            F = pari.matrix(1, 2, [P, -1])
            return ~self(nf.idealappr(F, 1))
        else:
            raise ValueError("others must be 'positive' or 'negative'")

    def units(self, proof=None):
        """
        Return generators for the unit group modulo torsion.

        ALGORITHM: Uses PARI's :pari:`bnfunit` command.

        INPUT:

        - ``proof`` (bool, default True) flag passed to ``pari``.

        .. note::

            For more functionality see the unit_group() function.

        .. SEEALSO::

            :meth:`unit_group`
            :meth:`S_unit_group`
            :meth:`S_units`

        EXAMPLES::

            sage: x = polygen(QQ)
            sage: A = x^4 - 10*x^3 + 20*5*x^2 - 15*5^2*x + 11*5^3
            sage: K = NumberField(A, 'a')
            sage: K.units()
            (1/275*a^3 + 4/55*a^2 - 5/11*a + 3,)

        For big number fields, provably computing the unit group can
        take a very long time.  In this case, one can ask for the
        conjectural unit group (correct if the Generalized Riemann
        Hypothesis is true)::

            sage: K = NumberField(x^17 + 3, 'a')
            sage: K.units(proof=True)  # takes forever, not tested
            ...
            sage: K.units(proof=False)  # result not independently verified
            (a^9 + a - 1,
             a^15 - a^12 + a^10 - a^9 - 2*a^8 + 3*a^7 + a^6 - 3*a^5 + a^4 + 4*a^3 - 3*a^2 - 2*a + 2,
             a^16 - a^15 + a^14 - a^12 + a^11 - a^10 - a^8 + a^7 - 2*a^6 + a^4 - 3*a^3 + 2*a^2 - 2*a + 1,
             2*a^16 - a^14 - a^13 + 3*a^12 - 2*a^10 + a^9 + 3*a^8 - 3*a^6 + 3*a^5 + 3*a^4 - 2*a^3 - 2*a^2 + 3*a + 4,
             2*a^16 - 3*a^15 + 3*a^14 - 3*a^13 + 3*a^12 - a^11 + a^9 - 3*a^8 + 4*a^7 - 5*a^6 + 6*a^5 - 4*a^4 + 3*a^3 - 2*a^2 - 2*a + 4,
             a^16 - a^15 - 3*a^14 - 4*a^13 - 4*a^12 - 3*a^11 - a^10 + 2*a^9 + 4*a^8 + 5*a^7 + 4*a^6 + 2*a^5 - 2*a^4 - 6*a^3 - 9*a^2 - 9*a - 7,
             a^15 + a^14 + 2*a^11 + a^10 - a^9 + a^8 + 2*a^7 - a^5 + 2*a^3 - a^2 - 3*a + 1,
             5*a^16 - 6*a^14 + a^13 + 7*a^12 - 2*a^11 - 7*a^10 + 4*a^9 + 7*a^8 - 6*a^7 - 7*a^6 + 8*a^5 + 6*a^4 - 11*a^3 - 5*a^2 + 13*a + 4)

        TESTS:

        Number fields defined by non-monic and non-integral
        polynomials are supported (:trac:`252`)::

            sage: K.<a> = NumberField(1/2*x^2 - 1/6)
            sage: K.units()
            (3*a - 2,)
        """
        proof = proof_flag(proof)

        # if we have cached provable results, return them immediately
        try:
            return self.__units
        except AttributeError:
            pass

        # if proof==False and we have cached results, return them immediately
        if not proof:
            try:
                return self.__units_no_proof
            except AttributeError:
                pass

        # get PARI to compute the units
        B = self.pari_bnf(proof).bnfunit()
        B = tuple(self(b, check=False) for b in B)
        if proof:
            # cache the provable results and return them
            self.__units = B
            return self.__units
        else:
            # cache the conjectural results and return them
            self.__units_no_proof = B
            return self.__units_no_proof

    def unit_group(self, proof=None):
        """
        Return the unit group (including torsion) of this number field.

        ALGORITHM: Uses PARI's :pari:`bnfunit` command.

        INPUT:

        - ``proof`` (bool, default True) flag passed to ``pari``.

        .. note::

           The group is cached.

        .. SEEALSO::

            :meth:`units`
            :meth:`S_unit_group`
            :meth:`S_units`

        EXAMPLES::

            sage: x = QQ['x'].0
            sage: A = x^4 - 10*x^3 + 20*5*x^2 - 15*5^2*x + 11*5^3
            sage: K = NumberField(A, 'a')
            sage: U = K.unit_group(); U
            Unit group with structure C10 x Z of Number Field in a with defining polynomial x^4 - 10*x^3 + 100*x^2 - 375*x + 1375
            sage: U.gens()
            (u0, u1)
            sage: U.gens_values()  # random
            [-1/275*a^3 + 7/55*a^2 - 6/11*a + 4, 1/275*a^3 + 4/55*a^2 - 5/11*a + 3]
            sage: U.invariants()
            (10, 0)
            sage: [u.multiplicative_order() for u in U.gens()]
            [10, +Infinity]

        For big number fields, provably computing the unit group can
        take a very long time.  In this case, one can ask for the
        conjectural unit group (correct if the Generalized Riemann
        Hypothesis is true)::

            sage: K = NumberField(x^17 + 3, 'a')
            sage: K.unit_group(proof=True)  # takes forever, not tested
            ...
            sage: U = K.unit_group(proof=False)
            sage: U
            Unit group with structure C2 x Z x Z x Z x Z x Z x Z x Z x Z of Number Field in a with defining polynomial x^17 + 3
            sage: U.gens()
            (u0, u1, u2, u3, u4, u5, u6, u7, u8)
            sage: U.gens_values()  # result not independently verified
            [-1, a^9 + a - 1, a^15 - a^12 + a^10 - a^9 - 2*a^8 + 3*a^7 + a^6 - 3*a^5 + a^4 + 4*a^3 - 3*a^2 - 2*a + 2, a^16 - a^15 + a^14 - a^12 + a^11 - a^10 - a^8 + a^7 - 2*a^6 + a^4 - 3*a^3 + 2*a^2 - 2*a + 1, 2*a^16 - a^14 - a^13 + 3*a^12 - 2*a^10 + a^9 + 3*a^8 - 3*a^6 + 3*a^5 + 3*a^4 - 2*a^3 - 2*a^2 + 3*a + 4, 2*a^16 - 3*a^15 + 3*a^14 - 3*a^13 + 3*a^12 - a^11 + a^9 - 3*a^8 + 4*a^7 - 5*a^6 + 6*a^5 - 4*a^4 + 3*a^3 - 2*a^2 - 2*a + 4, a^16 - a^15 - 3*a^14 - 4*a^13 - 4*a^12 - 3*a^11 - a^10 + 2*a^9 + 4*a^8 + 5*a^7 + 4*a^6 + 2*a^5 - 2*a^4 - 6*a^3 - 9*a^2 - 9*a - 7, a^15 + a^14 + 2*a^11 + a^10 - a^9 + a^8 + 2*a^7 - a^5 + 2*a^3 - a^2 - 3*a + 1, 5*a^16 - 6*a^14 + a^13 + 7*a^12 - 2*a^11 - 7*a^10 + 4*a^9 + 7*a^8 - 6*a^7 - 7*a^6 + 8*a^5 + 6*a^4 - 11*a^3 - 5*a^2 + 13*a + 4]
        """
        proof = proof_flag(proof)

        try:
            return self._unit_group
        except AttributeError:
            pass

        if not proof:
            try:
                return self._unit_group_no_proof
            except AttributeError:
                pass

        U = UnitGroup(self,proof)
        if proof:
            self._unit_group = U
        else:
            self._unit_group_no_proof = U
        return U

    def S_unit_group(self, proof=None, S=None):
        """
        Return the S-unit group (including torsion) of this number field.

        ALGORITHM: Uses PARI's :pari:`bnfsunit` command.

        INPUT:

        - ``proof`` (bool, default True) flag passed to ``pari``.
        - ``S`` - list or tuple of prime ideals, or an ideal, or a single
          ideal or element from which an ideal can be constructed, in
          which case the support is used.  If None, the global unit
          group is constructed; otherwise, the S-unit group is
          constructed.

        .. note::

           The group is cached.

        EXAMPLES::

            sage: x = polygen(QQ)
            sage: K.<a> = NumberField(x^4 - 10*x^3 + 20*5*x^2 - 15*5^2*x + 11*5^3)
            sage: U = K.S_unit_group(S=a); U
            S-unit group with structure C10 x Z x Z x Z of Number Field in a with defining polynomial x^4 - 10*x^3 + 100*x^2 - 375*x + 1375 with S = (Fractional ideal (5, 1/275*a^3 + 4/55*a^2 - 5/11*a + 5), Fractional ideal (11, 1/275*a^3 + 4/55*a^2 - 5/11*a + 9))
            sage: U.gens()
            (u0, u1, u2, u3)
            sage: U.gens_values()  # random
            [-1/275*a^3 + 7/55*a^2 - 6/11*a + 4, 1/275*a^3 + 4/55*a^2 - 5/11*a + 3, 1/275*a^3 + 4/55*a^2 - 5/11*a + 5, -14/275*a^3 + 21/55*a^2 - 29/11*a + 6]
            sage: U.invariants()
            (10, 0, 0, 0)
            sage: [u.multiplicative_order() for u in U.gens()]
            [10, +Infinity, +Infinity, +Infinity]
            sage: U.primes()
            (Fractional ideal (5, 1/275*a^3 + 4/55*a^2 - 5/11*a + 5), Fractional ideal (11, 1/275*a^3 + 4/55*a^2 - 5/11*a + 9))

        With the default value of `S`, the S-unit group is the same as
        the global unit group::

            sage: x = polygen(QQ)
            sage: K.<a> = NumberField(x^3 + 3)
            sage: U = K.unit_group(proof=False)
            sage: U == K.S_unit_group(proof=False)
            True

        The value of `S` may be specified as a list of prime ideals,
        or an ideal, or an element of the field::

            sage: K.<a> = NumberField(x^3 + 3)
            sage: U = K.S_unit_group(proof=False, S=K.ideal(6).prime_factors()); U
            S-unit group with structure C2 x Z x Z x Z x Z of Number Field in a with defining polynomial x^3 + 3 with S = (Fractional ideal (-a^2 + a - 1), Fractional ideal (a + 1), Fractional ideal (a))
            sage: K.<a> = NumberField(x^3 + 3)
            sage: U = K.S_unit_group(proof=False, S=K.ideal(6)); U
            S-unit group with structure C2 x Z x Z x Z x Z of Number Field in a with defining polynomial x^3 + 3 with S = (Fractional ideal (-a^2 + a - 1), Fractional ideal (a + 1), Fractional ideal (a))
            sage: K.<a> = NumberField(x^3 + 3)
            sage: U = K.S_unit_group(proof=False, S=6); U
            S-unit group with structure C2 x Z x Z x Z x Z of Number Field in a with defining polynomial x^3 + 3 with S = (Fractional ideal (-a^2 + a - 1), Fractional ideal (a + 1), Fractional ideal (a))

            sage: U
            S-unit group with structure C2 x Z x Z x Z x Z of Number Field in a with defining polynomial x^3 + 3 with S = (Fractional ideal (-a^2 + a - 1), Fractional ideal (a + 1), Fractional ideal (a))
            sage: U.primes()
            (Fractional ideal (-a^2 + a - 1),
            Fractional ideal (a + 1),
            Fractional ideal (a))
            sage: U.gens()
            (u0, u1, u2, u3, u4)
            sage: U.gens_values()
            [-1, a^2 - 2, -a^2 + a - 1, a + 1, a]

        The exp and log methods can be used to create `S`-units from
        sequences of exponents, and recover the exponents::

            sage: U.gens_orders()
            (2, 0, 0, 0, 0)
            sage: u = U.exp((3,1,4,1,5)); u
            -6*a^2 + 18*a - 54
            sage: u.norm().factor()
            -1 * 2^9 * 3^5
            sage: U.log(u)
            (1, 1, 4, 1, 5)

        """
        proof = proof_flag(proof)

        # process the parameter S:
        if not S:
            S = ()
        else:
            if isinstance(S, list):
                S = tuple(S)
            if not isinstance(S, tuple):
                try:
                    S = tuple(self.ideal(S).prime_factors())
                except (NameError, TypeError, ValueError):
                    raise ValueError("Cannot make a set of primes from %s"%(S,))
            else:
                try:
                    S = tuple(self.ideal(P) for P in S)
                except (NameError, TypeError, ValueError):
                    raise ValueError("Cannot make a set of primes from %s"%(S,))
                if not all([P.is_prime() for P in S]):
                    raise ValueError("Not all elements of %s are prime ideals"%(S,))

        try:
            return self._S_unit_group_cache[S]
        except AttributeError:
            self._S_unit_group_cache = {}
        except KeyError:
            pass

        if not proof:
            try:
                return self._S_unit_group_no_proof_cache[S]
            except AttributeError:
                self._S_unit_group_no_proof_cache = {}
            except KeyError:
                pass

        U = UnitGroup(self,proof,S=S)
        if proof:
            self._S_unit_group_cache[S] = U
        else:
            self._S_unit_group_no_proof_cache[S] = U
        return U

    def zeta(self, n=2, all=False):
        """
        Return one, or a list of all, primitive n-th root of unity in this field.

        INPUT:

        -  ``n`` - positive integer

        - ``all`` - bool.  If False (default), return a primitive
          `n`-th root of unity in this field, or raise a ValueError
          exception if there are none.  If True, return a list of
          all primitive `n`-th roots of unity in this field
          (possibly empty).

        .. note::

           To obtain the maximal order of a root of unity in this field,
           use self.number_of_roots_of_unity().

        .. note::

           We do not create the full unit group since that can be
           expensive, but we do use it if it is already known.

        EXAMPLES::

            sage: K.<z> = NumberField(x^2 + 3)
            sage: K.zeta(1)
            1
            sage: K.zeta(2)
            -1
            sage: K.zeta(2, all=True)
            [-1]
            sage: K.zeta(3)
            1/2*z - 1/2
            sage: K.zeta(3, all=True)
            [1/2*z - 1/2, -1/2*z - 1/2]
            sage: K.zeta(4)
            Traceback (most recent call last):
            ...
            ValueError: There are no 4th roots of unity in self.

        ::

            sage: r.<x> = QQ[]
            sage: K.<b> = NumberField(x^2+1)
            sage: K.zeta(4)
            b
            sage: K.zeta(4,all=True)
            [b, -b]
            sage: K.zeta(3)
            Traceback (most recent call last):
            ...
            ValueError: There are no 3rd roots of unity in self.
            sage: K.zeta(3,all=True)
            []

        Number fields defined by non-monic and non-integral
        polynomials are supported (:trac:`252`)::

            sage: K.<a> = NumberField(1/2*x^2 + 1/6)
            sage: K.zeta(3)
            -3/2*a - 1/2
        """
        try:
            return self._unit_group.zeta(n,all)
        except AttributeError:
            pass
        try:
            return self._unit_group_no_proof.zeta(n,all)
        except AttributeError:
            pass

        K = self
        n = ZZ(n)
        if n <= 0:
            raise ValueError("n (=%s) must be positive"%n)
        if n == 1:
            if all:
                return [K(1)]
            else:
                return K(1)
        elif n == 2:
            if all:
                return [K(-1)]
            else:
                return K(-1)

        # First check if the degree of K is compatible with an
        # inclusion QQ(\zeta_n) -> K.
        if sage.arith.all.euler_phi(n).divides(K.absolute_degree()):
            # Factor the n-th cyclotomic polynomial over K.
            f = K.pari_polynomial('y')
            factors = f.nffactor(pari.polcyclo(n)).component(1)
            roots = [K(-g.polcoeff(0)) for g in factors if g.poldegree() == 1]
            if all:
                return roots
            if roots:
                return roots[0]
        raise ValueError("There are no %s roots of unity in self." % n.ordinal_str())

    def zeta_order(self):
        r"""
        Return the number of roots of unity in this field.

        .. note::

           We do not create the full unit group since that can be
           expensive, but we do use it if it is already known.

        EXAMPLES::

            sage: F.<alpha> = NumberField(x**22+3)
            sage: F.zeta_order()
            6
            sage: F.<alpha> = NumberField(x**2-7)
            sage: F.zeta_order()
            2

        TESTS:

        Number fields defined by non-monic and non-integral
        polynomials are supported (:trac:`252`)::

            sage: K.<a> = NumberField(1/2*x^2 + 1/6)
            sage: K.zeta_order()
            6
        """
        try:
            return self._unit_group.zeta_order()
        except AttributeError:
            pass
        try:
            return self._unit_group_no_proof.zeta_order()
        except AttributeError:
            pass

        return ZZ(self.pari_nf().nfrootsof1()[0])

    number_of_roots_of_unity = zeta_order

    def primitive_root_of_unity(self):
        """
        Return a generator of the roots of unity in this field.

        OUTPUT: a primitive root of unity. No guarantee is made about
        which primitive root of unity this returns, not even for
        cyclotomic fields. Repeated calls of this function may return
        a different value.

        .. note::

           We do not create the full unit group since that can be
           expensive, but we do use it if it is already known.

        EXAMPLES::

            sage: K.<i> = NumberField(x^2+1)
            sage: z = K.primitive_root_of_unity(); z
            i
            sage: z.multiplicative_order()
            4

            sage: K.<a> = NumberField(x^2+x+1)
            sage: z = K.primitive_root_of_unity(); z
            a + 1
            sage: z.multiplicative_order()
            6

            sage: x = polygen(QQ)
            sage: F.<a,b> = NumberField([x^2 - 2, x^2 - 3])
            sage: y = polygen(F)
            sage: K.<c> = F.extension(y^2 - (1 + a)*(a + b)*a*b)
            sage: K.primitive_root_of_unity()
            -1

        We do not special-case cyclotomic fields, so we do not always
        get the most obvious primitive root of unity::

            sage: K.<a> = CyclotomicField(3)
            sage: z = K.primitive_root_of_unity(); z
            a + 1
            sage: z.multiplicative_order()
            6

            sage: K = CyclotomicField(3)
            sage: z = K.primitive_root_of_unity(); z
            zeta3 + 1
            sage: z.multiplicative_order()
            6

        TESTS:

        Check for :trac:`15027`. We use a new variable name::

            sage: K.<f> = NumberField(x^2 + x + 1)
            sage: K.primitive_root_of_unity()
            f + 1
            sage: UK = K.unit_group()
            sage: K.primitive_root_of_unity()
            f + 1

        Number fields defined by non-monic and non-integral
        polynomials are supported (:trac:`252`)::

            sage: K.<a> = NumberField(3*x^2 + 1)
            sage: K.primitive_root_of_unity()
            -3/2*a + 1/2
        """
        try:
            return self._unit_group.torsion_generator().value()
        except AttributeError:
            pass
        try:
            return self._unit_group_no_proof.torsion_generator().value()
        except AttributeError:
            pass

        pK = self.pari_nf()
        n, z = pK.nfrootsof1()
        return self(z, check=False)

    def roots_of_unity(self):
        """
        Return all the roots of unity in this field, primitive or not.

        EXAMPLES::

            sage: K.<b> = NumberField(x^2+1)
            sage: zs = K.roots_of_unity(); zs
            [b, -1, -b, 1]
            sage: [ z**K.number_of_roots_of_unity() for z in zs ]
            [1, 1, 1, 1]
        """
        z = self.primitive_root_of_unity()
        n = self.zeta_order()
        return [ z**k for k in range(1, n+1) ]

    def zeta_coefficients(self, n):
        """
        Compute the first n coefficients of the Dedekind zeta function of
        this field as a Dirichlet series.

        EXAMPLES::

            sage: x = QQ['x'].0
            sage: NumberField(x^2+1, 'a').zeta_coefficients(10)
            [1, 1, 0, 1, 2, 0, 0, 1, 1, 2]
        """
        return self.pari_nf().dirzetak(n)

    def solve_CRT(self, reslist, Ilist, check=True):
        r"""
        Solve a Chinese remainder problem over this number field.

        INPUT:

        - ``reslist`` -- a list of residues, i.e. integral number field elements

        - ``Ilist`` -- a list of integral ideals, assumed pairwise coprime

        - ``check`` (boolean, default True) -- if True, result is checked

        OUTPUT:

        An integral element x such that x-reslist[i] is in Ilist[i] for all i.

        .. note::

           The current implementation requires the ideals to be pairwise
           coprime.  A more general version would be possible.

        EXAMPLES::

            sage: K.<a> = NumberField(x^2-10)
            sage: Ilist = [K.primes_above(p)[0] for p in prime_range(10)]
            sage: b = K.solve_CRT([1,2,3,4],Ilist,True)
            sage: all([b-i-1 in Ilist[i] for i in range(4)])
            True
            sage: Ilist = [K.ideal(a), K.ideal(2)]
            sage: K.solve_CRT([0,1],Ilist,True)
            Traceback (most recent call last):
            ...
            ArithmeticError: ideals in solve_CRT() must be pairwise coprime
            sage: Ilist[0]+Ilist[1]
            Fractional ideal (2, a)
        """
        n = len(reslist)
        try:
            reslist = [self(x) for x in reslist]
        except ValueError:
            raise ValueError("solve_CRT requires a list of arguments in the field")
        if n==0:
            return self.zero()
        if n==1:
            return reslist[0]
        if n==2:
            try:
                r = Ilist[0].element_1_mod(Ilist[1])
            except TypeError:
                raise ArithmeticError("ideals in solve_CRT() must be pairwise coprime")
            x = ((1-r)*reslist[0]+r*reslist[1]).mod(prod(Ilist))
        else:  # n>2;, use induction / recursion
            x = self.solve_CRT([reslist[0],self.solve_CRT(reslist[1:],Ilist[1:])],
                               [Ilist[0],prod(Ilist[1:])], check=check)
        if check and not all([x-xi in Ii for xi,Ii in zip(reslist, Ilist)]):
            raise RuntimeError("Error in number field solve_CRT()")
        return self(x)

<<<<<<< HEAD
=======
    def some_elements(self):
        """
        Return a list of elements in the given number field.

        EXAMPLES::

            sage: R.<t> = QQ[]
            sage: K.<a> =  QQ.extension(t^2 - 2); K
            Number Field in a with defining polynomial t^2 - 2
            sage: K.some_elements()
            [1, a, 2*a, 3*a - 4, 1/2, 1/3*a, 1/6*a, 0, 1/2*a, 2, ..., 12, -12*a + 18] 

            sage: T.<u> = K[]
            sage: M.<b> = K.extension(t^3 - 5); M
            Number Field in b with defining polynomial t^3 - 5 over its base field
            sage: M.some_elements()
            [1, b, 1/2*a*b, ..., 2/5*b^2 + 2/5, 1/6*b^2 + 5/6*b + 13/6, 2]

        TESTS:
            
        This also works in trivial extensions::

            sage: R.<t> = QQ[]
            sage: K.<a> = QQ.extension(t); K
            Number Field in a with defining polynomial t
            sage: K.some_elements()
            [0, 1, 2, -1, 1/2, -1/2, 1/4, -2, 4]

        """
        elements = []

        polynomials = [self(f) for f in self.polynomial_ring().some_elements()]

        for numerator in polynomials:
            for denominator in polynomials:
                if denominator:
                    some_element = numerator/denominator
                    if some_element not in elements:
                        elements.append(some_element)

        return elements
>>>>>>> 38f662fc

class NumberField_absolute(NumberField_generic):
    def __init__(self, polynomial, name, latex_name=None, check=True, embedding=None,
                 assume_disc_small=False, maximize_at_primes=None, structure=None):
        """
        Function to initialize an absolute number field.

        EXAMPLES::

            sage: K = NumberField(x^17 + 3, 'a'); K
            Number Field in a with defining polynomial x^17 + 3
            sage: type(K)
            <class 'sage.rings.number_field.number_field.NumberField_absolute_with_category'>
            sage: TestSuite(K).run()
        """
        NumberField_generic.__init__(self, polynomial, name, latex_name, check, embedding,
                                     assume_disc_small=assume_disc_small, maximize_at_primes=maximize_at_primes, structure=structure)
        self._element_class = number_field_element.NumberFieldElement_absolute
        self._zero_element = self._element_class(self, 0)
        self._one_element =  self._element_class(self, 1)

        self._init_embedding_approx()

    def _coerce_from_other_number_field(self, x):
        """
        Coerce a number field element x into this number field.

        Unless `x` is in ``QQ``, this requires ``x.parent()`` and
        ``self`` to have compatible embeddings: either they both embed
        in a common field, or there is an embedding of ``x.parent()``
        into ``self`` or the other way around.  If no compatible
        embeddings are found and `x` is not in ``QQ``, then raise
        ``TypeError``.  This guarantees that these conversions respect
        the field operations and conversions between several fields
        commute.

        REMARK:

        The name of this method was chosen for historical reasons.
        In fact, what it does is not a coercion but a conversion.

        INPUT:

        ``x`` -- an element of some number field

        OUTPUT:

        An element of ``self`` corresponding to ``x``.

        EXAMPLES::

            sage: K.<a> = NumberField(x^3 + 2)
            sage: L.<b> = NumberField(x^2 + 1)
            sage: K._coerce_from_other_number_field(L(2/3))
            2/3
            sage: L._coerce_from_other_number_field(K(0))
            0
            sage: K._coerce_from_other_number_field(b)
            Traceback (most recent call last):
            ...
            TypeError: No compatible natural embeddings found for Number Field in a with defining polynomial x^3 + 2 and Number Field in b with defining polynomial x^2 + 1

        Two number fields both containing `i`::

            sage: K.<a> = NumberField(x^4 + 6*x^2 + 1, embedding = CC(-2.4*I))
            sage: L.<b> = NumberField(x^4 + 8*x^2 + 4, embedding = CC(2.7*I))
            sage: Ki = 1/2*a^3 + 5/2*a; Ki.minpoly()
            x^2 + 1
            sage: L(Ki)
            -1/4*b^3 - 3/2*b
            sage: K(L(Ki)) == Ki
            True
            sage: Q.<i> = QuadraticField(-1)
            sage: Q(Ki)
            i
            sage: Q(L(Ki))
            i
            sage: L( (Ki+2)^1000 )
            737533628...075020804*b^3 + 442520177...450124824*b + 793311113...453515313

        This fails if we don't specify the embeddings::

            sage: K.<a> = NumberField(x^4 + 6*x^2 + 1)
            sage: L.<b> = NumberField(x^4 + 8*x^2 + 4)
            sage: L(1/2*a^3 + 5/2*a)
            Traceback (most recent call last):
            ...
            TypeError: No compatible natural embeddings found for Number Field in b with defining polynomial x^4 + 8*x^2 + 4 and Number Field in a with defining polynomial x^4 + 6*x^2 + 1

        Embeddings can also be `p`-adic::

            sage: F = Qp(73)
            sage: K.<a> = NumberField(x^4 + 6*x^2 + 1, embedding = F(1290990671961076190983179596556712119))
            sage: L.<b> = NumberField(x^4 + 8*x^2 + 4, embedding = F(1773398470280167815153042237103591466))
            sage: L(2*a^3 + 10*a + 3)
            b^3 + 6*b + 3

        If we take the same non-Galois number field with two different
        embeddings, conversion fails::

            sage: K.<a> = NumberField(x^3 - 4*x + 1, embedding = 0.254)
            sage: L.<b> = NumberField(x^3 - 4*x + 1, embedding = 1.86)
            sage: L(a)
            Traceback (most recent call last):
            ...
            ValueError: Cannot convert a to Number Field in b with defining polynomial x^3 - 4*x + 1 (using the specified embeddings)

        Subfields automatically come with an embedding::

            sage: K.<a> = NumberField(x^2 - 5)
            sage: L.<b>, phi = K.subfield(-a)
            sage: phi(b)
            -a
            sage: K(b)
            -a
            sage: L(a)
            -b

        Below we create two subfields of `K` which both contain `i`.
        Since `L2` and `L3` both embed in `K`, conversion works::

            sage: K.<z> = NumberField(x^8 - x^4 + 1)
            sage: i = (x^2+1).roots(ring=K)[0][0]
            sage: r2 = (x^2-2).roots(ring=K)[0][0]
            sage: r3 = (x^2-3).roots(ring=K)[0][0]
            sage: L2.<a2>, phi2 = K.subfield(r2+i)
            sage: L3.<a3>, phi3 = K.subfield(r3+i)
            sage: i_in_L2 = L2(i); i_in_L2
            1/6*a2^3 + 1/6*a2
            sage: i_in_L3 = L3(i); i_in_L3
            1/8*a3^3
            sage: L2(i_in_L3) == i_in_L2
            True
            sage: L3(i_in_L2) == i_in_L3
            True

        TESTS:

        The following was fixed in :trac:`8800`::

            sage: P.<x> = QQ[]
            sage: K.<a> = NumberField(x^3-5,embedding=0)
            sage: L.<b> = K.extension(x^2+a)
            sage: F,R = L.construction()
            sage: F(R) == L   #indirect doctest
            True

        AUTHORS:

        - Jeroen Demeyer (2011-09-30): :trac:`11869`

        """
        # Special case for x in QQ.  This is common, so should be fast.
        xpol = x.polynomial()
        if xpol.degree() <= 0:
            return self._element_class(self, xpol[0])
        # Convert from L to K
        K = self
        L = x.parent()
        # Find embeddings for K and L.  If no embedding is given, simply
        # take the identity map as "embedding".  This handles the case
        # where one field is created as subfield of the other.
        Kgen = K.gen_embedding()
        if Kgen is None:
            Kgen = K.gen()
        KF = Kgen.parent()
        Lgen = L.gen_embedding()
        if Lgen is None:
            Lgen = L.gen()
        LF = Lgen.parent()

        # Do not use CDF or RDF because of constraints on the
        # exponent of floating-point numbers
        from sage.rings.all import RealField, ComplexField
        CC = ComplexField(53)
        RR = RealField(53)

        # Find a common field F into which KF and LF both embed.
        if CC.has_coerce_map_from(KF) and CC.has_coerce_map_from(LF):
            # We postpone converting Kgen and Lgen to F until we know the
            # floating-point precision required.
            F = CC
        elif KF is LF:
            F = KF
        elif KF.has_coerce_map_from(LF):
            F = KF
            Lgen = F(Lgen)
        elif LF.has_coerce_map_from(KF):
            F = LF
            Kgen = F(Kgen)
        else:
            raise TypeError("No compatible natural embeddings found for %s and %s"%(KF,LF))

        # List of candidates for K(x)
        f = x.minpoly()
        ys = f.roots(ring=K, multiplicities=False)
        if not ys:
            raise ValueError("Cannot convert %s to %s (regardless of embeddings)"%(x,K))

        # Define a function are_roots_equal to determine whether two
        # roots of f are equal.  A simple a == b does not suffice for
        # inexact fields because of floating-point errors.
        if F.is_exact():
            are_roots_equal = lambda a,b: a == b
        else:
            ### Compute a lower bound on the distance between the roots of f.
            ### This essentially gives the precision to work with.

            # A function
            # log2abs: F --> RR
            #          x |-> log2(abs(x))
            # This should work for all fields F with an absolute value.
            # The p-adic absolute value goes into QQ, so we need the RR().
            log2abs = lambda x: RR(F(x).abs()).log2()

            # Compute half Fujiwara's bound on the roots of f
            n = f.degree()
            log_half_root_bound = log2abs(f[0]/2)/n
            for i in range(1,n):
                bd = log2abs(f[i])/(n-i)
                if bd > log_half_root_bound:
                    log_half_root_bound = bd
            # Twice the bound on the roots of f, in other words an upper
            # bound for the distance between two roots.
            log_double_root_bound = log_half_root_bound + 2.0  # 2.0 = log2(4)
            # Now we compute the minimum distance between two roots of f
            # using the fact that the discriminant of f is the product of
            # all root distances.
            # We use pari to compute the discriminant to work around #11872.
            log_root_diff = log2abs(pari(f).poldisc())*0.5 - (n*(n-1)*0.5 - 1.0)*log_double_root_bound
            # Let eps be 1/128 times the minimal root distance.
            # This implies: If two roots of f are at distance <= eps, then
            # they are equal.  The factor 128 is arbitrary, it is an extra
            # safety margin.
            eps = (log_root_diff - 7.0).exp2()
            are_roots_equal = lambda a,b: (a-b).abs() <= eps
            if F is CC:
                # Adjust the precision of F, sufficient to represent all
                # the temporaries in the computation with a precision
                # of eps, plus some extra bits.
                H = [log_double_root_bound - 1.0]
                for e in [x] + ys:
                    H += [log2abs(c) for c in e.polynomial().coefficients()]
                prec = (max(H) + RR(n+1).log2() - log_root_diff).ceil() + 12 + n
                F = ComplexField(prec=prec)
                Kgen = F(Kgen)
                Lgen = F(Lgen)

        # Embed x and the y's in F
        emb_x = x.polynomial()(Lgen)
        for y in ys:
            emb_y = y.polynomial()(Kgen)
            if are_roots_equal(emb_x, emb_y):
                return y
        raise ValueError("Cannot convert %s to %s (using the specified embeddings)"%(x,K))

    def _coerce_map_from_(self, R):
        """
        Canonical coercion of a ring R into self.

        Currently any ring coercing into the base ring canonically coerces
        into this field, as well as orders in any number field coercing into
        this field, and of course the field itself as well.

        Two embedded number fields may mutually coerce into each other, if
        the pushout of the two ambient fields exists and if it is possible
        to construct an :class:`~sage.rings.number_field.number_field_morphisms.EmbeddedNumberFieldMorphism`.

        EXAMPLES::

            sage: S.<y> = NumberField(x^3 + x + 1)
            sage: S.coerce(int(4)) # indirect doctest
            4
            sage: S.coerce(long(7))
            7
            sage: S.coerce(-Integer(2))
            -2
            sage: z = S.coerce(-7/8); z, type(z)
            (-7/8, <type 'sage.rings.number_field.number_field_element.NumberFieldElement_absolute'>)
            sage: S.coerce(y) is y
            True

        Fields with embeddings into an ambient field coerce naturally by the given embedding::

            sage: CyclotomicField(15).coerce(CyclotomicField(5).0 - 17/3)
            zeta15^3 - 17/3
            sage: K.<a> = CyclotomicField(16)
            sage: K(CyclotomicField(4).0)
            a^4
            sage: QuadraticField(-3, 'a').coerce_map_from(CyclotomicField(3))
            Generic morphism:
              From: Cyclotomic Field of order 3 and degree 2
              To:   Number Field in a with defining polynomial x^2 + 3
              Defn: zeta3 -> 1/2*a - 1/2

        Two embedded number fields with mutual coercions (testing against a
        bug that was fixed in :trac:`8800`)::

            sage: K.<r4> = NumberField(x^4-2)
            sage: L1.<r2_1> = NumberField(x^2-2, embedding = r4**2)
            sage: L2.<r2_2> = NumberField(x^2-2, embedding = -r4**2)
            sage: r2_1+r2_2    # indirect doctest
            0
            sage: (r2_1+r2_2).parent() is L1
            True
            sage: (r2_2+r2_1).parent() is L2
            True

        Coercion of an order (testing against a bug that was fixed in
        :trac:`8800`)::

            sage: K.has_coerce_map_from(L1)
            True
            sage: L1.has_coerce_map_from(K)
            False
            sage: K.has_coerce_map_from(L1.maximal_order())
            True
            sage: L1.has_coerce_map_from(K.maximal_order())
            False

        There are situations for which one might imagine conversion
        could make sense (at least after fixing choices), but of course
        there will be no coercion from the Symbolic Ring to a Number Field::

            sage: K.<a> = QuadraticField(2)
            sage: K.coerce(sqrt(2))
            Traceback (most recent call last):
            ...
            TypeError: no canonical coercion from Symbolic Ring to Number Field in a with defining polynomial x^2 - 2

        TESTS::

            sage: K.<a> = NumberField(polygen(QQ)^3-2)
            sage: type(K.coerce_map_from(QQ))
            <type 'sage.structure.coerce_maps.DefaultConvertMap_unique'>

        Make sure we still get our optimized morphisms for special fields::

            sage: K.<a> = NumberField(polygen(QQ)^2-2)
            sage: type(K.coerce_map_from(QQ))
            <type 'sage.rings.number_field.number_field_element_quadratic.Q_to_quadratic_field_element'>

        """
        if R in integer_types:
            return self._generic_coerce_map(R)
        elif R in (ZZ, QQ, self.base()):
            return self._generic_coerce_map(R)
        from sage.rings.number_field.order import is_NumberFieldOrder
        if is_NumberFieldOrder(R) and self.has_coerce_map_from(R.number_field()):
            return self._generic_coerce_map(R)
        # R is not QQ by the above tests
        if is_NumberField(R) and R.coerce_embedding() is not None:
            if self.coerce_embedding() is not None:
                try:
                    return number_field_morphisms.EmbeddedNumberFieldMorphism(R, self)
                except ValueError: # no common embedding found
                    return None
            else:
                # R is embedded, self isn't. So, we could only have
                # the forgetful coercion. But this yields to non-commuting
                # coercions, as was pointed out at ticket #8800
                return None

    def base_field(self):
        """
        Returns the base field of self, which is always QQ

        EXAMPLES::

            sage: K = CyclotomicField(5)
            sage: K.base_field()
            Rational Field
        """
        return QQ

    def is_absolute(self):
        """
        Returns True since self is an absolute field.

        EXAMPLES::

            sage: K = CyclotomicField(5)
            sage: K.is_absolute()
            True
        """
        return True

    def absolute_polynomial(self):
        r"""
        Return absolute polynomial that defines this absolute field. This
        is the same as ``self.polynomial()``.

        EXAMPLES::

            sage: K.<a> = NumberField(x^2 + 1)
            sage: K.absolute_polynomial ()
            x^2 + 1
        """
        return self.polynomial()

    def absolute_generator(self):
        r"""
        An alias for
        :meth:`sage.rings.number_field.number_field.NumberField_generic.gen`.
        This is provided for consistency with relative fields, where the
        element returned by
        :meth:`sage.rings.number_field.number_field_rel.NumberField_relative.gen`
        only generates the field over its base field (not necessarily over
        `\QQ`).

        EXAMPLES::

            sage: K.<a> = NumberField(x^2 - 17)
            sage: K.absolute_generator()
            a
        """
        return self.gen()

    def optimized_representation(self, names=None, both_maps=True):
        """
        Return a field isomorphic to self with a better defining polynomial
        if possible, along with field isomorphisms from the new field to
        self and from self to the new field.

        EXAMPLES: We construct a compositum of 3 quadratic fields, then
        find an optimized representation and transform elements back and
        forth.

        ::

            sage: K = NumberField([x^2 + p for p in [5, 3, 2]],'a').absolute_field('b'); K
            Number Field in b with defining polynomial x^8 + 40*x^6 + 352*x^4 + 960*x^2 + 576
            sage: L, from_L, to_L = K.optimized_representation()
            sage: L    # your answer may different, since algorithm is random
            Number Field in a14 with defining polynomial x^8 + 4*x^6 + 7*x^4 + 36*x^2 + 81
            sage: to_L(K.0)   # random
            4/189*a14^7 - 1/63*a14^6 + 1/27*a14^5 + 2/9*a14^4 - 5/27*a14^3 + 8/9*a14^2 + 3/7*a14 + 3/7
            sage: from_L(L.0)   # random
            1/1152*a1^7 + 1/192*a1^6 + 23/576*a1^5 + 17/96*a1^4 + 37/72*a1^3 + 5/6*a1^2 + 55/24*a1 + 3/4

        The transformation maps are mutually inverse isomorphisms.

        ::

            sage: from_L(to_L(K.0))
            b
            sage: to_L(from_L(L.0))     # random
            a14

        Number fields defined by non-monic and non-integral
        polynomials are supported (:trac:`252`)::

            sage: K.<a> = NumberField(7/9*x^3 + 7/3*x^2 - 56*x + 123)
            sage: K.optimized_representation()
            (Number Field in a1 with defining polynomial x^3 - 7*x - 7,
             Ring morphism:
               From: Number Field in a1 with defining polynomial x^3 - 7*x - 7
               To:   Number Field in a with defining polynomial 7/9*x^3 + 7/3*x^2 - 56*x + 123
               Defn: a1 |--> 7/225*a^2 - 7/75*a - 42/25,
             Ring morphism:
               From: Number Field in a with defining polynomial 7/9*x^3 + 7/3*x^2 - 56*x + 123
               To:   Number Field in a1 with defining polynomial x^3 - 7*x - 7
               Defn: a |--> -15/7*a1^2 + 9)
        """
        return self.optimized_subfields(degree=self.degree(), name=names, both_maps=both_maps)[0]

    def optimized_subfields(self, degree=0, name=None, both_maps=True):
        """
        Return optimized representations of many (but *not* necessarily
        all!) subfields of self of the given degree, or of all possible degrees if
        degree is 0.

        EXAMPLES::

            sage: K = NumberField([x^2 + p for p in [5, 3, 2]],'a').absolute_field('b'); K
            Number Field in b with defining polynomial x^8 + 40*x^6 + 352*x^4 + 960*x^2 + 576
            sage: L = K.optimized_subfields(name='b')
            sage: L[0][0]
            Number Field in b0 with defining polynomial x - 1
            sage: L[1][0]
            Number Field in b1 with defining polynomial x^2 - 3*x + 3
            sage: [z[0] for z in L]          # random -- since algorithm is random
            [Number Field in b0 with defining polynomial x - 1,
             Number Field in b1 with defining polynomial x^2 - x + 1,
             Number Field in b2 with defining polynomial x^4 - 5*x^2 + 25,
             Number Field in b3 with defining polynomial x^4 - 2*x^2 + 4,
             Number Field in b4 with defining polynomial x^8 + 4*x^6 + 7*x^4 + 36*x^2 + 81]

        We examine one of the optimized subfields in more detail::

            sage: M, from_M, to_M = L[2]
            sage: M                             # random
            Number Field in b2 with defining polynomial x^4 - 5*x^2 + 25
            sage: from_M     # may be slightly random
            Ring morphism:
              From: Number Field in b2 with defining polynomial x^4 - 5*x^2 + 25
              To:   Number Field in a1 with defining polynomial x^8 + 40*x^6 + 352*x^4 + 960*x^2 + 576
              Defn: b2 |--> -5/1152*a1^7 + 1/96*a1^6 - 97/576*a1^5 + 17/48*a1^4 - 95/72*a1^3 + 17/12*a1^2 - 53/24*a1 - 1

        The to_M map is None, since there is no map from K to M::

            sage: to_M

        We apply the from_M map to the generator of M, which gives a
        rather large element of `K`::

            sage: from_M(M.0)          # random
            -5/1152*a1^7 + 1/96*a1^6 - 97/576*a1^5 + 17/48*a1^4 - 95/72*a1^3 + 17/12*a1^2 - 53/24*a1 - 1

        Nevertheless, that large-ish element lies in a degree 4 subfield::

            sage: from_M(M.0).minpoly()   # random
            x^4 - 5*x^2 + 25

        TESTS:

        Number fields defined by non-monic and non-integral
        polynomials are supported (:trac:`252`)::

            sage: K.<a> = NumberField(2*x^4 + 6*x^2 + 1/2)
            sage: K.optimized_subfields()
            [
            (Number Field in a0 with defining polynomial x - 1, Ring morphism:
              From: Number Field in a0 with defining polynomial x - 1
              To:   Number Field in a with defining polynomial 2*x^4 + 6*x^2 + 1/2
              Defn: 1 |--> 1, None),
            (Number Field in a1 with defining polynomial x^2 - 2*x + 2, Ring morphism:
              From: Number Field in a1 with defining polynomial x^2 - 2*x + 2
              To:   Number Field in a with defining polynomial 2*x^4 + 6*x^2 + 1/2
              Defn: a1 |--> a^3 + 7/2*a + 1, None),
            (Number Field in a2 with defining polynomial x^2 - 2*x + 2, Ring morphism:
              From: Number Field in a2 with defining polynomial x^2 - 2*x + 2
              To:   Number Field in a with defining polynomial 2*x^4 + 6*x^2 + 1/2
              Defn: a2 |--> -a^3 - 7/2*a + 1, None),
            (Number Field in a3 with defining polynomial x^2 - 2, Ring morphism:
              From: Number Field in a3 with defining polynomial x^2 - 2
              To:   Number Field in a with defining polynomial 2*x^4 + 6*x^2 + 1/2
              Defn: a3 |--> a^2 + 3/2, None),
            (Number Field in a4 with defining polynomial x^2 + 1, Ring morphism:
              From: Number Field in a4 with defining polynomial x^2 + 1
              To:   Number Field in a with defining polynomial 2*x^4 + 6*x^2 + 1/2
              Defn: a4 |--> a^3 + 7/2*a, None),
            (Number Field in a5 with defining polynomial x^2 + 2, Ring morphism:
              From: Number Field in a5 with defining polynomial x^2 + 2
              To:   Number Field in a with defining polynomial 2*x^4 + 6*x^2 + 1/2
              Defn: a5 |--> 2*a^3 + 5*a, None),
            (Number Field in a6 with defining polynomial x^4 + 1, Ring morphism:
              From: Number Field in a6 with defining polynomial x^4 + 1
              To:   Number Field in a with defining polynomial 2*x^4 + 6*x^2 + 1/2
              Defn: a6 |--> a^3 + 1/2*a^2 + 5/2*a + 3/4, Ring morphism:
              From: Number Field in a with defining polynomial 2*x^4 + 6*x^2 + 1/2
              To:   Number Field in a6 with defining polynomial x^4 + 1
              Defn: a |--> -1/2*a6^3 + a6^2 - 1/2*a6)
            ]
        """
        return self._subfields_helper(degree=degree,name=name,
                                      both_maps=both_maps,optimize=True)

    def change_names(self, names):
        r"""
        Return number field isomorphic to self but with the given generator
        name.

        INPUT:


        -  ``names`` - should be exactly one variable name.


        Also, ``K.structure()`` returns from_K and to_K,
        where from_K is an isomorphism from K to self and to_K is an
        isomorphism from self to K.

        EXAMPLES::

            sage: K.<z> = NumberField(x^2 + 3); K
            Number Field in z with defining polynomial x^2 + 3
            sage: L.<ww> = K.change_names()
            sage: L
            Number Field in ww with defining polynomial x^2 + 3
            sage: L.structure()[0]
            Isomorphism given by variable name change map:
              From: Number Field in ww with defining polynomial x^2 + 3
              To:   Number Field in z with defining polynomial x^2 + 3
            sage: L.structure()[0](ww + 5/3)
            z + 5/3
        """
        return self.absolute_field(names)

    def subfields(self, degree=0, name=None):
        """
        Return all subfields of self of the given degree,
        or of all possible degrees if degree is 0.  The subfields are returned as
        absolute fields together with an embedding into self.  For the case of the
        field itself, the reverse isomorphism is also provided.

        EXAMPLES::

            sage: K.<a> = NumberField( [x^3 - 2, x^2 + x + 1] )
            sage: K = K.absolute_field('b')
            sage: S = K.subfields()
            sage: len(S)
            6
            sage: [k[0].polynomial() for k in S]
            [x - 3,
             x^2 - 3*x + 9,
             x^3 - 3*x^2 + 3*x + 1,
             x^3 - 3*x^2 + 3*x + 1,
             x^3 - 3*x^2 + 3*x - 17,
             x^6 - 3*x^5 + 6*x^4 - 11*x^3 + 12*x^2 + 3*x + 1]
            sage: R.<t> = QQ[]
            sage: L = NumberField(t^3 - 3*t + 1, 'c')
            sage: [k[1] for k in L.subfields()]
            [Ring morphism:
              From: Number Field in c0 with defining polynomial t
              To:   Number Field in c with defining polynomial t^3 - 3*t + 1
              Defn: 0 |--> 0,
             Ring morphism:
              From: Number Field in c1 with defining polynomial t^3 - 3*t + 1
              To:   Number Field in c with defining polynomial t^3 - 3*t + 1
              Defn: c1 |--> c]
            sage: len(L.subfields(2))
            0
            sage: len(L.subfields(1))
            1

        TESTS:

        Number fields defined by non-monic and non-integral
        polynomials are supported (:trac:`252`)::

            sage: K.<a> = NumberField(2*x^4 + 6*x^2 + 1/2)
            sage: K.subfields()
            [
            (Number Field in a0 with defining polynomial x, Ring morphism:
              From: Number Field in a0 with defining polynomial x
              To:   Number Field in a with defining polynomial 2*x^4 + 6*x^2 + 1/2
              Defn: 0 |--> 0, None),
            (Number Field in a1 with defining polynomial x^2 - 2, Ring morphism:
              From: Number Field in a1 with defining polynomial x^2 - 2
              To:   Number Field in a with defining polynomial 2*x^4 + 6*x^2 + 1/2
              Defn: a1 |--> a^2 + 3/2, None),
            (Number Field in a2 with defining polynomial x^2 + 4, Ring morphism:
              From: Number Field in a2 with defining polynomial x^2 + 4
              To:   Number Field in a with defining polynomial 2*x^4 + 6*x^2 + 1/2
              Defn: a2 |--> 2*a^3 + 7*a, None),
            (Number Field in a3 with defining polynomial x^2 + 2, Ring morphism:
              From: Number Field in a3 with defining polynomial x^2 + 2
              To:   Number Field in a with defining polynomial 2*x^4 + 6*x^2 + 1/2
              Defn: a3 |--> 2*a^3 + 5*a, None),
            (Number Field in a4 with defining polynomial x^4 + 1, Ring morphism:
              From: Number Field in a4 with defining polynomial x^4 + 1
              To:   Number Field in a with defining polynomial 2*x^4 + 6*x^2 + 1/2
              Defn: a4 |--> a^3 + 1/2*a^2 + 5/2*a + 3/4, Ring morphism:
              From: Number Field in a with defining polynomial 2*x^4 + 6*x^2 + 1/2
              To:   Number Field in a4 with defining polynomial x^4 + 1
              Defn: a |--> -1/2*a4^3 + a4^2 - 1/2*a4)
            ]
        """
        return self._subfields_helper(degree=degree, name=name,
                                      both_maps=True, optimize=False)

    def _subfields_helper(self, degree=0, name=None, both_maps=True, optimize=False):
        """
        Internal function: common code for optimized_subfields() and subfields().

        TESTS:

        Let's make sure embeddings are being respected::

            sage: K.<a> = NumberField(x^4 - 23, embedding=50)
            sage: K, CDF(a)
            (Number Field in a with defining polynomial x^4 - 23, 2.1899387030948425)
            sage: Ss = K.subfields(); len(Ss) # indirect doctest
            3
            sage: diffs = [ S.coerce_embedding()(S.gen()) - CDF(S_into_K(S.gen())) for S, S_into_K, _ in Ss ]
            sage: all(abs(diff) < 1e-5 for diff in diffs)
            True

            sage: L1, _, _ = K.subfields(2)[0]; L1, CDF(L1.gen()) # indirect doctest
            (Number Field in a0 with defining polynomial x^2 - 23, -4.795831523312719)

            If we take a different embedding of the large field, we get a
            different embedding of the degree 2 subfield::

            sage: K.<a> = NumberField(x^4 - 23, embedding=-50)
            sage: L2, _, _ = K.subfields(2)[0]; L2, CDF(L2.gen()) # indirect doctest
            (Number Field in a0 with defining polynomial x^2 - 23, -4.795831523312719)

        Test for :trac:`7695`::

            sage: F = CyclotomicField(7)
            sage: K = F.subfields(3)[0][0]
            sage: K
            Number Field in zeta7_0 with defining polynomial x^3 + x^2 - 2*x - 1

        """
        if name is None:
            name = self.variable_names()
        name = normalize_names(1, name)[0]
        try:
            return self.__subfields[name, degree, both_maps, optimize]
        except AttributeError:
            self.__subfields = {}
        except KeyError:
            pass
        f = self.pari_polynomial()
        if optimize:
            v = f.polred(2)
            elts = v[0]
            polys = v[1]
        else:
            v = f.nfsubfields(degree)
            elts = [x[1] for x in v]
            polys = [x[0] for x in v]

        R = self.polynomial_ring()

        embedding = None
        ans = []
        for i in range(len(elts)):
            f = R(polys[i])
            if not (degree == 0 or f.degree() == degree):
                continue
            a = self(elts[i], check=False)
            if self.coerce_embedding() is not None:
                embedding = self.coerce_embedding()(a)
            # trac 7695 add a _ to prevent zeta70 etc.
            if name[-1].isdigit():
                new_name= name+ '_' + str(i)
            else:
                new_name = name + str(i)
            K = NumberField(f, names=new_name, embedding=embedding)

            from_K = K.hom([a])    # check=False here ??   would be safe unless there are bugs.

            if both_maps and K.degree() == self.degree():
                g = K['x'](self.polynomial())
                a = from_K(K.gen())
                for root in g.roots(multiplicities=False):
                    to_K = self.hom([root])    # check=False here ??
                    if to_K(a) == K.gen():
                        break
            else:
                to_K = None
            ans.append((K, from_K, to_K))
        ans = Sequence(ans, immutable=True, cr=ans!=[])
        self.__subfields[name, degree, both_maps, optimize] = ans
        return ans

    def maximal_order(self, v=None):
        """
        Return the maximal order, i.e., the ring of integers, associated to
        this number field.

        INPUT:

        -  ``v`` - (default: ``None``) ``None``, a prime, or a list of primes.

           - if ``v`` is ``None``, return the maximal order.

           - if ``v`` is a prime, return an order that is `p`-maximal.

           - if ``v`` is a list, return an order that is maximal at each prime
             in the list ``v``.


        EXAMPLES:

        In this example, the maximal order cannot be generated by a single
        element::

            sage: k.<a> = NumberField(x^3 + x^2 - 2*x+8)
            sage: o = k.maximal_order()
            sage: o
            Maximal Order in Number Field in a with defining polynomial x^3 + x^2 - 2*x + 8

        We compute `p`-maximal orders for several `p`. Note
        that computing a `p`-maximal order is much faster in
        general than computing the maximal order::

            sage: p = next_prime(10^22); q = next_prime(10^23)
            sage: K.<a> = NumberField(x^3 - p*q)
            sage: K.maximal_order([3]).basis()
            [1/3*a^2 + 1/3*a + 1/3, a, a^2]
            sage: K.maximal_order([2]).basis()
            [1, a, a^2]
            sage: K.maximal_order([p]).basis()
            [1, a, a^2]
            sage: K.maximal_order([q]).basis()
            [1, a, a^2]
            sage: K.maximal_order([p,3]).basis()
            [1/3*a^2 + 1/3*a + 1/3, a, a^2]

        An example with bigger discriminant::

            sage: p = next_prime(10^97); q = next_prime(10^99)
            sage: K.<a> = NumberField(x^3 - p*q)
            sage: K.maximal_order(prime_range(10000)).basis()
            [1, a, a^2]
        """
        return self._maximal_order(self._normalize_prime_list(v))

    @cached_method
    def _maximal_order(self, v):
        r"""
        Helper method which adds caching to  :meth:`maximal_order`.

        EXAMPLES::

            sage: k.<a> = NumberField(x^3 + x^2 - 2*x+8)
            sage: k.maximal_order() is k.maximal_order() # indirect doctest
            True

        TESTS:

        Number fields defined by non-monic and non-integral
        polynomials are supported (:trac:`252`)::

            sage: K.<a> = NumberField(3*x^2 + 1)
            sage: K.maximal_order().basis()
            [3/2*a + 1/2, 3*a]
        """
        B = [self(b, check=False) for b in self._pari_integral_basis(v=v)]

        import sage.rings.number_field.order as order
        return order.absolute_order_from_module_generators(B,
                 check_integral=False, check_rank=False,
                 check_is_ring=False, is_maximal=not v)

    def order(self, *args, **kwds):
        r"""
        Return the order with given ring generators in the maximal order of
        this number field.

        INPUT:

        -  ``gens`` - list of elements in this number field; if no generators
           are given, just returns the cardinality of this number field
           (`\infty`) for consistency.

        -  ``check_is_integral`` - bool (default: ``True``), whether to check
           that each generator is integral.

        -  ``check_rank`` - bool (default: ``True``), whether to check that the
           ring generated by ``gens`` is of full rank.

        -  ``allow_subfield`` - bool (default: ``False``), if ``True`` and the
           generators do not generate an order, i.e., they generate a subring
           of smaller rank, instead of raising an error, return an order in a
           smaller number field.

        EXAMPLES::

            sage: k.<i> = NumberField(x^2 + 1)
            sage: k.order(2*i)
            Order in Number Field in i with defining polynomial x^2 + 1
            sage: k.order(10*i)
            Order in Number Field in i with defining polynomial x^2 + 1
            sage: k.order(3)
            Traceback (most recent call last):
            ...
            ValueError: the rank of the span of gens is wrong
            sage: k.order(i/2)
            Traceback (most recent call last):
            ...
            ValueError: each generator must be integral

        Alternatively, an order can be constructed by adjoining elements to
        `\ZZ`::

            sage: K.<a> = NumberField(x^3 - 2)
            sage: ZZ[a]
            Order in Number Field in a0 with defining polynomial x^3 - 2

        TESTS:

        We verify that :trac:`2480` is fixed::

            sage: K.<a> = NumberField(x^4 + 4*x^2 + 2)
            sage: B = K.integral_basis()
            sage: K.order(*B)
            Order in Number Field in a with defining polynomial x^4 + 4*x^2 + 2
            sage: K.order(B)
            Order in Number Field in a with defining polynomial x^4 + 4*x^2 + 2
            sage: K.order(gens=B)
            Order in Number Field in a with defining polynomial x^4 + 4*x^2 + 2
        """
        # set gens appropriately from the arguments
        gens = kwds.pop('gens', args)

        if len(gens) == 0:
            return NumberField_generic.order(self)
        if len(gens) == 1 and isinstance(gens[0], (list, tuple)):
            gens = gens[0]
        gens = map(self, gens)
        return self._order(tuple(gens), **kwds)

    @cached_method
    def _order(self, gens, **kwds):
        r"""
        Helper method for :meth:`order` which adds caching. See :meth:`order`
        for a description of the parameters and keyword parameters.

        TESTS:

        Test that caching works::

            sage: K.<a> = NumberField(x^3 - 2)
            sage: K.order(a) is K.order(a)      # indirect doctest
            True

        Keywords have no influence on the caching::

            sage: K.order(a) is K.order(a,check_is_integral=True) is K.order(a,check_is_integral=False)
            True

        Even if the order lives in a different field, caching works (currently,
        however, ``allow_subfield`` is incorrect :trac:`16046`)::

            sage: K.<a> = NumberField(x**4+3)
            sage: o = K.order([a**2], allow_subfield=True)
            sage: o is K.order([a**2], allow_subfield=True)
            True

        Different generators for the same order::

            sage: K.order(a) is K.order(a,a^2) is K.order(a^2,a)
            True

        """
        import sage.rings.number_field.order as order
        ret = order.absolute_order_from_ring_generators(gens, **kwds)
        # we make sure that the result is a unique parent even if it the order
        # lives in a different field
        if ret.ambient() is not self:
            return ret.ambient().order(gens, **kwds)

        gens = ret.basis()
        if self._order.is_in_cache(gens):
            # different ways of specifying the same set of generators lead to
            # the same order - this is to make sure that orders are unique
            # parents
            return self._order(gens)

        self._order.set_cache(ret, gens)
        return ret

    def vector_space(self):
        """
        Return a vector space V and isomorphisms self --> V and V --> self.

        OUTPUT:


        -  ``V`` - a vector space over the rational numbers

        -  ``from_V`` - an isomorphism from V to self

        -  ``to_V`` - an isomorphism from self to V


        EXAMPLES::

            sage: k.<a> = NumberField(x^3 + 2)
            sage: V, from_V, to_V  = k.vector_space()
            sage: from_V(V([1,2,3]))
            3*a^2 + 2*a + 1
            sage: to_V(1 + 2*a + 3*a^2)
            (1, 2, 3)
            sage: V
            Vector space of dimension 3 over Rational Field
            sage: to_V
            Isomorphism map:
              From: Number Field in a with defining polynomial x^3 + 2
              To:   Vector space of dimension 3 over Rational Field
            sage: from_V(to_V(2/3*a - 5/8))
            2/3*a - 5/8
            sage: to_V(from_V(V([0,-1/7,0])))
            (0, -1/7, 0)
        """
        try:
            return self.__vector_space
        except AttributeError:
            V = QQ**self.degree()
            from_V = maps.MapVectorSpaceToNumberField(V, self)
            to_V   = maps.MapNumberFieldToVectorSpace(self, V)
            self.__vector_space = (V, from_V, to_V)
            return self.__vector_space

    def absolute_vector_space(self):
        r"""
        Return vector space over `\QQ` corresponding to this
        number field, along with maps from that space to this number field
        and in the other direction.

        For an absolute extension this is identical to
        ``self.vector_space()``.

        EXAMPLES::

            sage: K.<a> = NumberField(x^3 - 5)
            sage: K.absolute_vector_space()
            (Vector space of dimension 3 over Rational Field,
             Isomorphism map:
              From: Vector space of dimension 3 over Rational Field
              To:   Number Field in a with defining polynomial x^3 - 5,
             Isomorphism map:
              From: Number Field in a with defining polynomial x^3 - 5
              To:   Vector space of dimension 3 over Rational Field)
        """
        return self.vector_space()


    def _galois_closure_and_embedding(self, names=None):
        r"""
        Return number field `K` that is the Galois closure of self and an
        embedding of self into `K`.

        INPUT:

        - ``names`` - variable name for Galois closure

        .. warning::

           This is an internal function; see :meth:`galois_closure`.

        EXAMPLES:

        For medium-sized Galois groups of fields with small discriminants,
        this computation is feasible::

            sage: K.<a> = NumberField(x^6 + 4*x^2 + 2)
            sage: K.galois_group(type='pari').order()
            48
            sage: L, phi = K._galois_closure_and_embedding('c')
            sage: phi.domain() is K, phi.codomain() is L
            (True, True)
            sage: L
            Number Field in c with defining polynomial x^48 + 8*x^46 - 20*x^44 - 520*x^42 + 12106*x^40 - 68344*x^38 + 463156*x^36 - 1823272*x^34 + 8984591*x^32 - 25016080*x^30 + 84949344*x^28 - 163504384*x^26 + 417511068*x^24 - 394687376*x^22 + 836352224*x^20 + 72845696*x^18 + 1884703919*x^16 + 732720520*x^14 + 3960878676*x^12 + 2507357768*x^10 + 5438373834*x^8 + 3888508744*x^6 + 4581432268*x^4 + 1765511400*x^2 + 1723993441
            sage: K.defining_polynomial()( phi(K.gen()) )
            0
        """
        if names is None:
            raise TypeError("You must specify the name of the generator.")

        try:
            # compose with variable renaming
            L = self.__galois_closure.change_names(names)
            L_to_orig, orig_to_L = L.structure()
            # "flatten" the composition by hand
            self_into_L = self.hom([ (orig_to_L * self.__galois_closure_embedding)(self.gen()) ])
            return (L, self_into_L)
        except AttributeError:
            pass

        # Compute degree of Galois closure if possible
        try:
            deg = self.galois_group(type='pari').order()
        except NotImplementedError:
            deg = None

        L, self_into_L = self.defining_polynomial().change_ring(self).splitting_field(names, map=True, degree_multiple=deg)
        self.__galois_closure = L
        self.__galois_closure_embedding = self_into_L
        return (self.__galois_closure, self.__galois_closure_embedding)

    def galois_closure(self, names=None, map=False):
        """
        Return number field `K` that is the Galois closure of self,
        i.e., is generated by all roots of the defining polynomial of
        self, and possibly an embedding of self into `K`.

        INPUT:

        - ``names`` - variable name for Galois closure

        - ``map`` - (default: False) also return an embedding of self into `K`

        EXAMPLES::

            sage: K.<a> = NumberField(x^4 - 2)
            sage: M = K.galois_closure('b'); M
            Number Field in b with defining polynomial x^8 + 28*x^4 + 2500
            sage: L.<a2> = K.galois_closure(); L
            Number Field in a2 with defining polynomial x^8 + 28*x^4 + 2500
            sage: K.galois_group(names=("a3")).order()
            8

        ::

            sage: phi = K.embeddings(L)[0]
            sage: phi(K.0)
            1/120*a2^5 + 19/60*a2
            sage: phi(K.0).minpoly()
            x^4 - 2

            sage: L, phi = K.galois_closure('b', map=True)
            sage: L
            Number Field in b with defining polynomial x^8 + 28*x^4 + 2500
            sage: phi
            Ring morphism:
              From: Number Field in a with defining polynomial x^4 - 2
              To:   Number Field in b with defining polynomial x^8 + 28*x^4 + 2500
              Defn: a |--> 1/240*b^5 - 41/120*b

        A cyclotomic field is already Galois::

            sage: K.<a> = NumberField(cyclotomic_polynomial(23))
            sage: L.<z> = K.galois_closure()
            sage: L
            Number Field in z with defining polynomial x^22 + x^21 + x^20 + x^19 + x^18 + x^17 + x^16 + x^15 + x^14 + x^13 + x^12 + x^11 + x^10 + x^9 + x^8 + x^7 + x^6 + x^5 + x^4 + x^3 + x^2 + x + 1

        TESTS:

        Let's make sure we're renaming correctly::

            sage: K.<a> = NumberField(x^4 - 2)
            sage: L, phi = K.galois_closure('cc', map=True)
            sage: L
            Number Field in cc with defining polynomial x^8 + 28*x^4 + 2500
            sage: phi
            Ring morphism:
              From: Number Field in a with defining polynomial x^4 - 2
              To:   Number Field in cc with defining polynomial x^8 + 28*x^4 + 2500
              Defn: a |--> 1/240*cc^5 - 41/120*cc
        """
        L, self_into_L = self._galois_closure_and_embedding(names)
        if map:
            return (L, self_into_L)
        else:
            return L

    def automorphisms(self):
        r"""
        Compute all Galois automorphisms of self.

        This uses PARI's :pari:`nfgaloisconj` and is much faster than root finding
        for many fields.

        EXAMPLES::

            sage: K.<a> = NumberField(x^2 + 10000)
            sage: K.automorphisms()
            [
            Ring endomorphism of Number Field in a with defining polynomial x^2 + 10000
              Defn: a |--> a,
            Ring endomorphism of Number Field in a with defining polynomial x^2 + 10000
              Defn: a |--> -a
            ]

        Here's a larger example, that would take some time if we found
        roots instead of using PARI's specialized machinery::

            sage: K = NumberField(x^6 - x^4 - 2*x^2 + 1, 'a')
            sage: len(K.automorphisms())
            2

        `L` is the Galois closure of `K`::

            sage: L = NumberField(x^24 - 84*x^22 + 2814*x^20 - 15880*x^18 - 409563*x^16 - 8543892*x^14 + 25518202*x^12 + 32831026956*x^10 - 672691027218*x^8 - 4985379093428*x^6 + 320854419319140*x^4 + 817662865724712*x^2 + 513191437605441, 'a')
            sage: len(L.automorphisms())
            24

        Number fields defined by non-monic and non-integral
        polynomials are supported (:trac:`252`)::

            sage: R.<x> = QQ[]
            sage: f = 7/9*x^3 + 7/3*x^2 - 56*x + 123
            sage: K.<a> = NumberField(f)
            sage: A = K.automorphisms(); A
            [
            Ring endomorphism of Number Field in a with defining polynomial 7/9*x^3 + 7/3*x^2 - 56*x + 123
              Defn: a |--> a,
            Ring endomorphism of Number Field in a with defining polynomial 7/9*x^3 + 7/3*x^2 - 56*x + 123
              Defn: a |--> -7/15*a^2 - 18/5*a + 96/5,
            Ring endomorphism of Number Field in a with defining polynomial 7/9*x^3 + 7/3*x^2 - 56*x + 123
              Defn: a |--> 7/15*a^2 + 13/5*a - 111/5
            ]
            sage: prod(x - sigma(a) for sigma in A) == f.monic()
            True
        """
        try:
            # this should be concordant with embeddings
            return self.__embeddings[self]
        except AttributeError:
            self.__embeddings = {}
        except KeyError:
            pass
        f = self.pari_polynomial('y')
        # Compute the conjugates of Mod(x, f).
        conj = self.pari_nf().nfgaloisconj()
        # Convert these to conjugates of self.gen().
        P = self._pari_absolute_structure()[1].lift()
        conj = sorted([self(P(g.Mod(f))) for g in conj])
        v = [self.hom([e]) for e in conj]    # check=False here?
        put_natural_embedding_first(v)
        self.__embeddings[self] = Sequence(v, cr=(v != []), immutable=True,
                                           check=False, universe=self.Hom(self))
        return self.__embeddings[self]

    def embeddings(self, K):
        """
        Compute all field embeddings of self into the field K (which need
        not even be a number field, e.g., it could be the complex numbers).
        This will return an identical result when given K as input again.

        If possible, the most natural embedding of self into K is put first
        in the list.

        INPUT:

        -  ``K`` - a number field

        EXAMPLES::

            sage: K.<a> = NumberField(x^3 - 2)
            sage: L.<a1> = K.galois_closure(); L
            Number Field in a1 with defining polynomial x^6 + 108
            sage: K.embeddings(L)[0]
            Ring morphism:
              From: Number Field in a with defining polynomial x^3 - 2
              To:   Number Field in a1 with defining polynomial x^6 + 108
              Defn: a |--> 1/18*a1^4
            sage: K.embeddings(L) is K.embeddings(L)
            True

        We embed a quadratic field into a cyclotomic field::

            sage: L.<a> = QuadraticField(-7)
            sage: K = CyclotomicField(7)
            sage: L.embeddings(K)
            [
            Ring morphism:
              From: Number Field in a with defining polynomial x^2 + 7
              To:   Cyclotomic Field of order 7 and degree 6
              Defn: a |--> 2*zeta7^4 + 2*zeta7^2 + 2*zeta7 + 1,
            Ring morphism:
              From: Number Field in a with defining polynomial x^2 + 7
              To:   Cyclotomic Field of order 7 and degree 6
              Defn: a |--> -2*zeta7^4 - 2*zeta7^2 - 2*zeta7 - 1
            ]

        We embed a cubic field in the complex numbers::

            sage: K.<a> = NumberField(x^3 - 2)
            sage: K.embeddings(CC)
            [
            Ring morphism:
              From: Number Field in a with defining polynomial x^3 - 2
              To:   Complex Field with 53 bits of precision
              Defn: a |--> -0.62996052494743... - 1.09112363597172*I,
            Ring morphism:
              From: Number Field in a with defining polynomial x^3 - 2
              To:   Complex Field with 53 bits of precision
              Defn: a |--> -0.62996052494743... + 1.09112363597172*I,
            Ring morphism:
              From: Number Field in a with defining polynomial x^3 - 2
              To:   Complex Field with 53 bits of precision
              Defn: a |--> 1.25992104989487
            ]

        Test that :trac:`15053` is fixed::

            sage: K = NumberField(x^3 - 2, 'a')
            sage: K.embeddings(GF(3))
            []
        """
        try:
            # this should be concordant with automorphisms
            return self.__embeddings[K]
        except AttributeError:
            self.__embeddings = {}
        except KeyError:
            pass
        if K is self:
            return self.automorphisms()
        if K.characteristic() != 0:
            return Sequence([], immutable=True, check=False, universe=self.Hom(K))

        f = self.defining_polynomial()
        r = sorted(f.roots(K, multiplicities=False))
        v = [self.hom([e], check=False) for e in r]
        # If there is an embedding that preserves variable names
        # then it is most natural, so we put it first.
        put_natural_embedding_first(v)

        self.__embeddings[K] = Sequence(v, cr=v!=[], immutable=True,
                                        check=False, universe=self.Hom(K))
        return self.__embeddings[K]

    def Minkowski_embedding(self, B=None, prec=None):
        r"""
        Return an nxn matrix over RDF whose columns are the images of the
        basis `\{1, \alpha, \dots, \alpha^{n-1}\}` of self over
        `\QQ` (as vector spaces), where here
        `\alpha` is the generator of self over
        `\QQ`, i.e. self.gen(0). If B is not None, return
        the images of the vectors in B as the columns instead. If prec is
        not None, use RealField(prec) instead of RDF.

        This embedding is the so-called "Minkowski embedding" of a number
        field in `\RR^n`: given the `n` embeddings
        `\sigma_1, \dots, \sigma_n` of self in
        `\CC`, write `\sigma_1, \dots, \sigma_r`
        for the real embeddings, and
        `\sigma_{r+1}, \dots, \sigma_{r+s}` for choices of one of
        each pair of complex conjugate embeddings (in our case, we simply
        choose the one where the image of `\alpha` has positive
        real part). Here `(r,s)` is the signature of self. Then the
        Minkowski embedding is given by

        .. MATH::

            x \mapsto ( \sigma_1(x), \dots,
                     \sigma_r(x), \sqrt{2}\Re(\sigma_{r+1}(x)),
                     \sqrt{2}\Im(\sigma_{r+1}(x)), \dots,
                     \sqrt{2}\Re(\sigma_{r+s}(x)),
                     \sqrt{2}\Im(\sigma_{r+s}(x)))

        Equivalently, this is an embedding of self in `\RR^n` so
        that the usual norm on `\RR^n` coincides with
        `|x| = \sum_i |\sigma_i(x)|^2` on self.

        TODO: This could be much improved by implementing homomorphisms
        over VectorSpaces.

        EXAMPLES::

            sage: F.<alpha> = NumberField(x^3+2)
            sage: F.Minkowski_embedding()
            [ 1.00000000000000 -1.25992104989487  1.58740105196820]
            [ 1.41421356237... 0.8908987181... -1.12246204830...]
            [0.000000000000000  1.54308184421...  1.94416129723...]
            sage: F.Minkowski_embedding([1, alpha+2, alpha^2-alpha])
            [ 1.00000000000000 0.740078950105127  2.84732210186307]
            [ 1.41421356237...  3.7193258428... -2.01336076644...]
            [0.000000000000000  1.54308184421... 0.40107945302...]
            sage: F.Minkowski_embedding() * (alpha + 2).vector().column()
            [0.740078950105127]
            [ 3.7193258428...]
            [ 1.54308184421...]
        """
        n = self.degree()
        if prec is None:
            R = sage.rings.real_double.RDF
        else:
            R = sage.rings.real_mpfr.RealField(prec)
        r,s = self.signature()
        places = self.places(prec=prec)

        if B is None:
            B = [ (self.gen(0))**i for i in range(n) ]

        A = ZZ['x']
        f = A.gen(0)**2-2
        sqrt2 = f.roots(R)[1][0]

        d = {}

        for col in range(n):

            for row in range(r):
                d[(row,col)] = places[row](B[col])

            for i in range(s):
                z = places[r+i](B[col])
                d[(r+2*i,col)] = z.real()*sqrt2
                d[(r+2*i+1,col)] = z.imag()*sqrt2


        M = sage.matrix.all.matrix(d)

        return M


    def places(self, all_complex=False, prec=None):
        """
        Return the collection of all infinite places of self.

        By default, this returns the set of real places as
        homomorphisms into RIF first, followed by a choice of one of
        each pair of complex conjugate homomorphisms into CIF.

        On the other hand, if prec is not None, we simply return places
        into RealField(prec) and ComplexField(prec) (or RDF, CDF if
        prec=53). One can also use ``prec=infinity``, which returns embeddings
        into the field `\overline{\QQ}` of algebraic numbers (or its subfield
        `\mathbb{A}` of algebraic reals); this permits exact computation, but
        can be extremely slow.

        There is an optional flag all_complex, which defaults to False. If
        all_complex is True, then the real embeddings are returned as
        embeddings into CIF instead of RIF.

        EXAMPLES::

            sage: F.<alpha> = NumberField(x^3-100*x+1) ; F.places()
            [Ring morphism:
            From: Number Field in alpha with defining polynomial x^3 - 100*x + 1
            To:   Real Field with 106 bits of precision
            Defn: alpha |--> -10.00499625499181184573367219280,
            Ring morphism:
            From: Number Field in alpha with defining polynomial x^3 - 100*x + 1
            To:   Real Field with 106 bits of precision
            Defn: alpha |--> 0.01000001000003000012000055000273,
            Ring morphism:
            From: Number Field in alpha with defining polynomial x^3 - 100*x + 1
            To:   Real Field with 106 bits of precision
            Defn: alpha |--> 9.994996244991781845613530439509]

        ::

            sage: F.<alpha> = NumberField(x^3+7) ; F.places()
            [Ring morphism:
            From: Number Field in alpha with defining polynomial x^3 + 7
            To:   Real Field with 106 bits of precision
            Defn: alpha |--> -1.912931182772389101199116839549,
            Ring morphism:
            From: Number Field in alpha with defining polynomial x^3 + 7
            To:   Complex Field with 53 bits of precision
            Defn: alpha |--> 0.956465591386195 + 1.65664699997230*I]

        ::

            sage: F.<alpha> = NumberField(x^3+7) ; F.places(all_complex=True)
            [Ring morphism:
            From: Number Field in alpha with defining polynomial x^3 + 7
            To:   Complex Field with 53 bits of precision
            Defn: alpha |--> -1.91293118277239,
            Ring morphism:
            From: Number Field in alpha with defining polynomial x^3 + 7
            To:   Complex Field with 53 bits of precision
            Defn: alpha |--> 0.956465591386195 + 1.65664699997230*I]
            sage: F.places(prec=10)
            [Ring morphism:
            From: Number Field in alpha with defining polynomial x^3 + 7
            To:   Real Field with 10 bits of precision
            Defn: alpha |--> -1.9,
            Ring morphism:
            From: Number Field in alpha with defining polynomial x^3 + 7
            To:   Complex Field with 10 bits of precision
            Defn: alpha |--> 0.96 + 1.7*I]
        """
        if prec is None:
            R = RIF
            C = CIF

        elif prec == 53:
            R = sage.rings.real_double.RDF
            C = sage.rings.complex_double.CDF

        elif prec == Infinity:
            R = sage.rings.all.AA
            C = sage.rings.all.QQbar

        else:
            R = sage.rings.real_mpfr.RealField(prec)
            C = sage.rings.complex_field.ComplexField(prec)

        ## first, find the intervals with roots, and see how much
        ## precision we need to approximate the roots
        ##
        all_intervals = [ x[0] for x in self.defining_polynomial().roots(C) ]

        ## first, set up the real places
        if all_complex:
            real_intervals = [ x for x in all_intervals if x.imag().is_zero() ]
        else:
            real_intervals = [ x[0] for x in self.defining_polynomial().roots(R) ]

        if prec is None:
            real_places = [ self.hom([i.center()], check=False) for i in real_intervals ]

            complex_places = [ self.hom([i.center()], check=False) for i in
                               all_intervals if i.imag() > 0 ]
        else:
            real_places = [ self.hom([i], check=False) for i in real_intervals ]

            complex_places = [ self.hom([i], check=False) for i in
                               all_intervals if i.imag() > 0 ]

        return real_places + complex_places

    def real_places(self, prec=None):
        """
        Return all real places of self as homomorphisms into RIF.

        EXAMPLES::

            sage: F.<alpha> = NumberField(x^4-7) ; F.real_places()
            [Ring morphism:
            From: Number Field in alpha with defining polynomial x^4 - 7
            To:   Real Field with 106 bits of precision
            Defn: alpha |--> -1.626576561697785743211232345494,
            Ring morphism:
            From: Number Field in alpha with defining polynomial x^4 - 7
            To:   Real Field with 106 bits of precision
            Defn: alpha |--> 1.626576561697785743211232345494]
        """
        return self.places(prec=prec)[0:self.signature()[0]]

    def relativize(self, alpha, names, structure=None):
        r"""
        Given an element in self or an embedding of a subfield into self,
        return a relative number field `K` isomorphic to self that is relative
        over the absolute field `\QQ(\alpha)` or the domain of `alpha`, along
        with isomorphisms from `K` to self and from self to `K`.

        INPUT:

        - ``alpha`` - an element of self  or an embedding of a subfield into
          self
        - ``names`` - 2-tuple of names of generator for output field K and the
          subfield QQ(alpha) names[0] generators K and names[1] QQ(alpha).
        - ``structure`` -- an instance of
          :class:`structure.NumberFieldStructure` or ``None`` (default:
          ``None``), if ``None``, then the resulting field's :meth:`structure`
          will return isomorphisms from and to this field. Otherwise, the field
          will be equipped with ``structure``.

        OUTPUT:

        K -- relative number field

        Also, ``K.structure()`` returns from_K and to_K, where
        from_K is an isomorphism from K to self and to_K is an isomorphism
        from self to K.

        EXAMPLES::

            sage: K.<a> = NumberField(x^10 - 2)
            sage: L.<c,d> = K.relativize(a^4 + a^2 + 2); L
            Number Field in c with defining polynomial x^2 - 1/5*d^4 + 8/5*d^3 - 23/5*d^2 + 7*d - 18/5 over its base field
            sage: c.absolute_minpoly()
            x^10 - 2
            sage: d.absolute_minpoly()
            x^5 - 10*x^4 + 40*x^3 - 90*x^2 + 110*x - 58
            sage: (a^4 + a^2 + 2).minpoly()
            x^5 - 10*x^4 + 40*x^3 - 90*x^2 + 110*x - 58
            sage: from_L, to_L = L.structure()
            sage: to_L(a)
            c
            sage: to_L(a^4 + a^2 + 2)
            d
            sage: from_L(to_L(a^4 + a^2 + 2))
            a^4 + a^2 + 2

        The following demonstrates distinct embeddings of a subfield into a
        larger field::

            sage: K.<a> = NumberField(x^4 + 2*x^2 + 2)
            sage: K0 = K.subfields(2)[0][0]; K0
            Number Field in a0 with defining polynomial x^2 - 2*x + 2
            sage: rho, tau = K0.embeddings(K)
            sage: L0 = K.relativize(rho(K0.gen()), 'b'); L0
            Number Field in b0 with defining polynomial x^2 - b1 + 2 over its base field
            sage: L1 = K.relativize(rho, 'b'); L1
            Number Field in b with defining polynomial x^2 - a0 + 2 over its base field
            sage: L2 = K.relativize(tau, 'b'); L2
            Number Field in b with defining polynomial x^2 + a0 over its base field
            sage: L0.base_field() is K0
            False
            sage: L1.base_field() is K0
            True
            sage: L2.base_field() is K0
            True

        Here we see that with the different embeddings, the relative norms are
        different::

            sage: a0 = K0.gen()
            sage: L1_into_K, K_into_L1 = L1.structure()
            sage: L2_into_K, K_into_L2 = L2.structure()
            sage: len(K.factor(41))
            4
            sage: w1 = -a^2 + a + 1; P = K.ideal([w1])
            sage: Pp = L1.ideal(K_into_L1(w1)).ideal_below(); Pp == K0.ideal([4*a0 + 1])
            True
            sage: Pp == w1.norm(rho)
            True

            sage: w2 = a^2 + a - 1; Q = K.ideal([w2])
            sage: Qq = L2.ideal(K_into_L2(w2)).ideal_below(); Qq == K0.ideal([-4*a0 + 9])
            True
            sage: Qq == w2.norm(tau)
            True

            sage: Pp == Qq
            False

        TESTS:

        We can relativize over the whole field::

            sage: K.<a> = NumberField(x^4 + 2*x^2 + 2)
            sage: K.relativize(K.gen(), 'a')
            Number Field in a0 with defining polynomial x - a1 over its base field
            sage: K.relativize(2*K.gen(), 'a')
            Number Field in a0 with defining polynomial x - 1/2*a1 over its base field

        We can relativize over the prime field::

            sage: L = K.relativize(K(1), 'a'); L
            Number Field in a0 with defining polynomial x^4 + 2*x^2 + 2 over its base field
            sage: L.base_field()
            Number Field in a1 with defining polynomial x - 1
            sage: L.base_field().base_field()
            Rational Field

            sage: L = K.relativize(K(2), 'a'); L
            Number Field in a0 with defining polynomial x^4 + 2*x^2 + 2 over its base field
            sage: L.base_field()
            Number Field in a1 with defining polynomial x - 2
            sage: L.base_field().base_field()
            Rational Field

            sage: L = K.relativize(K(0), 'a'); L
            Number Field in a0 with defining polynomial x^4 + 2*x^2 + 2 over its base field
            sage: L.base_field()
            Number Field in a1 with defining polynomial x
            sage: L.base_field().base_field()
            Rational Field

        We can relativize over morphisms returned by self.subfields()::

            sage: L = NumberField(x^4 + 1, 'a')
            sage: [L.relativize(h, 'c') for (f,h,i) in L.subfields()]
            [Number Field in c with defining polynomial x^4 + 1 over its base field,
             Number Field in c with defining polynomial x^2 - a1*x + 1 over its base field,
             Number Field in c with defining polynomial x^2 - 1/2*a2 over its base field,
             Number Field in c with defining polynomial x^2 - a3*x - 1 over its base field,
             Number Field in c with defining polynomial x - a4 over its base field]

        We can relativize over a relative field::

            sage: K.<z> = CyclotomicField(16)
            sage: L, L_into_K, _ = K.subfields(4)[0]; L
            Number Field in z0 with defining polynomial x^4 + 16
            sage: F, F_into_L, _ = L.subfields(2)[0]; F
            Number Field in z0_0 with defining polynomial x^2 + 64

            sage: L_over_F = L.relativize(F_into_L, 'c'); L_over_F
            Number Field in c with defining polynomial x^2 - 1/2*z0_0 over its base field
            sage: L_over_F_into_L, _ = L_over_F.structure()

            sage: K_over_rel = K.relativize(L_into_K * L_over_F_into_L, 'a'); K_over_rel
            Number Field in a with defining polynomial x^2 - 1/2*c over its base field
            sage: K_over_rel.base_field() is L_over_F
            True
            sage: K_over_rel.structure()
            (Relative number field morphism:
              From: Number Field in a with defining polynomial x^2 - 1/2*c over its base field
              To:   Cyclotomic Field of order 16 and degree 8
              Defn: a |--> z
                    c |--> 2*z^2
                    z0_0 |--> 8*z^4, Ring morphism:
              From: Cyclotomic Field of order 16 and degree 8
              To:   Number Field in a with defining polynomial x^2 - 1/2*c over its base field
              Defn: z |--> a)

        We can relativize over a really large field::

            sage: K.<a> = CyclotomicField(3^3*2^3)
            sage: R = K.relativize(a^(3^2), 't'); R
            Number Field in t0 with defining polynomial x^9 - t1 over its base field
            sage: R.structure()
            (Relative number field morphism:
              From: Number Field in t0 with defining polynomial x^9 - t1 over its base field
              To:   Cyclotomic Field of order 216 and degree 72
              Defn: t0 |--> a
                    t1 |--> a^9,
             Ring morphism:
              From: Cyclotomic Field of order 216 and degree 72
              To:   Number Field in t0 with defining polynomial x^9 - t1 over its base field
              Defn: a |--> t0)

        Only one name is required when a morphism is given (fixing :trac:`12005`)::

            sage: R.<x> = PolynomialRing(QQ)
            sage: K.<i> = NumberField(x^2 + 1)
            sage: L.<b> = NumberField(x^4 - x^2 + 1)
            sage: phi = K.hom(b^3, L)
            sage: M.<r> = L.relativize(phi)
            sage: M
            Number Field in r with defining polynomial x^2 - i*x - 1 over its base field
            sage: M.base_field()
            Number Field in i with defining polynomial x^2 + 1
        """
        # step 1: construct the abstract field generated by alpha.w
        # step 2: make a relative extension of it.
        # step 3: construct isomorphisms
        from sage.all import vector, matrix

        from sage.categories.map import is_Map
        if is_Map(alpha):
            # alpha better be a morphism with codomain self
            if alpha.codomain() != self:
                raise ValueError("Co-domain of morphism must be self")
            L = alpha.domain()
            alpha = alpha(L.gen()) # relativize over phi's domain
            if L is QQ:
                from sage.rings.all import polygen
                f = polygen(QQ)
            else:
                f = L.defining_polynomial() # = alpha.minpoly()
            names = normalize_names(1, names)
        else:
            # alpha must be an element coercible to self
            alpha = self(alpha)
            f = alpha.minpoly()
            names = normalize_names(2, names)
            L = NumberField(f, names[1])

        # now we do some linear algebra to find the minpoly of self.gen() over L
        L_into_self = L.hom([alpha])

        extdeg = self.absolute_degree() // L.absolute_degree() # [ L : self ]
        a = self.gen()

        # we will find a linear relation between small powers of a over L
        basis = [ a**i * b for i in range(extdeg) for b in map(L_into_self, L.power_basis()) ]
        basis.append(a**extdeg) # this one makes the basis no longer a basis
        mat = matrix([ b.vector() for b in basis ])
        soln_space = mat.left_kernel(mat.row_space()(0))
        # the solution space is one dimensional and the last entry is non-zero
        # because a satisfies no smaller linear relation
        assert soln_space.dimension() == 1
        (reln, ) = soln_space.basis()
        assert reln[-1] != 0
        reln = reln * ~reln[-1]

        # now we need to get those coeffs in L
        coeff_mat = matrix(extdeg, f.degree(), list(reln)[:-1]) # easy way to divide into the correct lengths
        coeffs_in_L = [ r*vector(L.power_basis()) for r in coeff_mat.rows() ]
        # f is the minimal polynomial of a over L
        f = L['x'](coeffs_in_L + [1])
        # sanity check...

        mp_in_self = self['x']([L_into_self(_) for _ in f.coefficients(sparse=False)])
        assert mp_in_self(a) == 0

        if structure is None:
            from sage.rings.number_field.structure import RelativeFromAbsolute
            structure = RelativeFromAbsolute(self, alpha)
        if L is QQ:
            return L.extension(f, names[0])
        else:
            return L.extension(f, names[0], structure=structure)

    # Synonyms so that terminology appropriate to relative number fields
    # can be applied to an absolute number field:

    def absolute_degree(self):
        """
        A synonym for degree.

        EXAMPLES::

            sage: K.<i> = NumberField(x^2 + 1)
            sage: K.absolute_degree()
            2
        """
        return self.degree()

    def relative_degree(self):
        """
        A synonym for degree.

        EXAMPLES::

            sage: K.<i> = NumberField(x^2 + 1)
            sage: K.relative_degree()
            2
        """
        return self.degree()

    def absolute_polynomial(self):
        """
        A synonym for polynomial.

        EXAMPLES::

            sage: K.<i> = NumberField(x^2 + 1)
            sage: K.absolute_polynomial()
            x^2 + 1
        """
        return self.polynomial()

    def relative_polynomial(self):
        """
        A synonym for polynomial.

        EXAMPLES::

            sage: K.<i> = NumberField(x^2 + 1)
            sage: K.relative_polynomial()
            x^2 + 1
        """
        return self.polynomial()

    def absolute_vector_space(self):
        """
        A synonym for vector_space.

        EXAMPLES::

            sage: K.<i> = NumberField(x^2 + 1)
            sage: K.absolute_vector_space()
            (Vector space of dimension 2 over Rational Field,
             Isomorphism map:
              From: Vector space of dimension 2 over Rational Field
              To:   Number Field in i with defining polynomial x^2 + 1,
             Isomorphism map:
              From: Number Field in i with defining polynomial x^2 + 1
              To:   Vector space of dimension 2 over Rational Field)
        """
        return self.vector_space()

    def relative_vector_space(self):
        """
        A synonym for vector_space.

        EXAMPLES::

            sage: K.<i> = NumberField(x^2 + 1)
            sage: K.relative_vector_space()
            (Vector space of dimension 2 over Rational Field,
             Isomorphism map:
              From: Vector space of dimension 2 over Rational Field
              To:   Number Field in i with defining polynomial x^2 + 1,
             Isomorphism map:
              From: Number Field in i with defining polynomial x^2 + 1
              To:   Vector space of dimension 2 over Rational Field)
        """
        return self.vector_space()

    def absolute_discriminant(self):
        """
        A synonym for discriminant.

        EXAMPLES::

            sage: K.<i> = NumberField(x^2 + 1)
            sage: K.absolute_discriminant()
            -4
        """
        return self.discriminant()

    def relative_discriminant(self):
        """
        A synonym for discriminant.

        EXAMPLES::

            sage: K.<i> = NumberField(x^2 + 1)
            sage: K.relative_discriminant()
            -4
        """
        return self.discriminant()

    def absolute_different(self):
        """
        A synonym for different.

        EXAMPLES::

            sage: K.<i> = NumberField(x^2 + 1)
            sage: K.absolute_different()
            Fractional ideal (2)
        """
        return self.different()

    def relative_different(self):
        """
        A synonym for different.

        EXAMPLES::

            sage: K.<i> = NumberField(x^2 + 1)
            sage: K.relative_different()
            Fractional ideal (2)
        """
        return self.different()

    def hilbert_symbol(self, a, b, P = None):
        r"""
        Returns the Hilbert symbol `(a,b)_P` for a prime P of self
        and non-zero elements a and b of self.
        If P is omitted, return the global Hilbert symbol `(a,b)` instead.

        INPUT:

        - ``a``, ``b`` -- elements of self

        - ``P`` -- (default: None) If `P` is ``None``, compute the global
          symbol.  Otherwise, `P` should be either a prime ideal of self
          (which may also be given as a generator or set of generators)
          or a real or complex embedding.

        OUTPUT:

        If a or b is zero, returns 0.

        If a and b are non-zero and P is specified, returns
        the Hilbert symbol `(a,b)_P`, which is 1 if the equation
        `a x^2 + b y^2 = 1` has a solution in the completion of
        self at P, and is -1 otherwise.

        If a and b are non-zero and P is unspecified, returns 1
        if the equation has a solution in self and -1 otherwise.

        EXAMPLES:

        Some global examples::

            sage: K.<a> = NumberField(x^2 - 23)
            sage: K.hilbert_symbol(0, a+5)
            0
            sage: K.hilbert_symbol(a, 0)
            0
            sage: K.hilbert_symbol(-a, a+1)
            1
            sage: K.hilbert_symbol(-a, a+2)
            -1
            sage: K.hilbert_symbol(a, a+5)
            -1

        That the latter two are unsolvable should be visible in local
        obstructions.  For the first, this is a prime ideal above 19.
        For the second, the ramified prime above 23::

            sage: K.hilbert_symbol(-a, a+2, a+2)
            -1
            sage: K.hilbert_symbol(a, a+5, K.ideal(23).factor()[0][0])
            -1

        More local examples::

            sage: K.hilbert_symbol(a, 0, K.ideal(5))
            0
            sage: K.hilbert_symbol(a, a+5, K.ideal(5))
            1
            sage: K.hilbert_symbol(a+1, 13, (a+6)*K.maximal_order())
            -1
            sage: [emb1, emb2] = K.embeddings(AA)
            sage: K.hilbert_symbol(a, -1, emb1)
            -1
            sage: K.hilbert_symbol(a, -1, emb2)
            1

        Ideals P can be given by generators::

            sage: K.<a> = NumberField(x^5 - 23)
            sage: pi = 2*a^4 + 3*a^3 + 4*a^2 + 15*a + 11
            sage: K.hilbert_symbol(a, a+5, pi)
            1
            sage: rho = 2*a^4 + 3*a^3 + 4*a^2 + 15*a + 11
            sage: K.hilbert_symbol(a, a+5, rho)
            1

        This also works for non-principal ideals::

            sage: K.<a> = QuadraticField(-5)
            sage: P = K.ideal(3).factor()[0][0]
            sage: P.gens_reduced()  # random, could be the other factor
            (3, a + 1)
            sage: K.hilbert_symbol(a, a+3, P)
            1
            sage: K.hilbert_symbol(a, a+3, [3, a+1])
            1

        Primes above 2::

            sage: K.<a> = NumberField(x^5 - 23)
            sage: O = K.maximal_order()
            sage: p = [p[0] for p in (2*O).factor() if p[0].norm() == 16][0]
            sage: K.hilbert_symbol(a, a+5, p)
            1
            sage: K.hilbert_symbol(a, 2, p)
            1
            sage: K.hilbert_symbol(-1, a-2, p)
            -1

        Various real fields are allowed::

            sage: K.<a> = NumberField(x^3+x+1)
            sage: K.hilbert_symbol(a/3, 1/2, K.embeddings(RDF)[0])
            1
            sage: K.hilbert_symbol(a/5, -1, K.embeddings(RR)[0])
            -1
            sage: [K.hilbert_symbol(a, -1, e) for e in K.embeddings(AA)]
            [-1]

        Real embeddings are not allowed to be disguised as complex embeddings::

            sage: K.<a> = QuadraticField(5)
            sage: K.hilbert_symbol(-1, -1, K.embeddings(CC)[0])
            Traceback (most recent call last):
            ...
            ValueError: Possibly real place (=Ring morphism:
              From: Number Field in a with defining polynomial x^2 - 5
              To:   Complex Field with 53 bits of precision
              Defn: a |--> -2.23606797749979) given as complex embedding in hilbert_symbol. Is it real or complex?
            sage: K.hilbert_symbol(-1, -1, K.embeddings(QQbar)[0])
            Traceback (most recent call last):
            ...
            ValueError: Possibly real place (=Ring morphism:
              From: Number Field in a with defining polynomial x^2 - 5
              To:   Algebraic Field
              Defn: a |--> -2.236067977499790?) given as complex embedding in hilbert_symbol. Is it real or complex?
            sage: K.<b> = QuadraticField(-5)
            sage: K.hilbert_symbol(-1, -1, K.embeddings(CDF)[0])
            1
            sage: K.hilbert_symbol(-1, -1, K.embeddings(QQbar)[0])
            1

        a and b do not have to be integral or coprime::

            sage: K.<i> = QuadraticField(-1)
            sage: O = K.maximal_order()
            sage: K.hilbert_symbol(1/2, 1/6, 3*O)
            1
            sage: p = 1+i
            sage: K.hilbert_symbol(p, p, p)
            1
            sage: K.hilbert_symbol(p, 3*p, p)
            -1
            sage: K.hilbert_symbol(3, p, p)
            -1
            sage: K.hilbert_symbol(1/3, 1/5, 1+i)
            1
            sage: L = QuadraticField(5, 'a')
            sage: L.hilbert_symbol(-3, -1/2, 2)
            1

        Various other examples::

            sage: K.<a> = NumberField(x^3+x+1)
            sage: K.hilbert_symbol(-6912, 24, -a^2-a-2)
            1
            sage: K.<a> = NumberField(x^5-23)
            sage: P = K.ideal(-1105*a^4 + 1541*a^3 - 795*a^2 - 2993*a + 11853)
            sage: Q = K.ideal(-7*a^4 + 13*a^3 - 13*a^2 - 2*a + 50)
            sage: b = -a+5
            sage: K.hilbert_symbol(a,b,P)
            1
            sage: K.hilbert_symbol(a,b,Q)
            1
            sage: K.<a> = NumberField(x^5-23)
            sage: P = K.ideal(-1105*a^4 + 1541*a^3 - 795*a^2 - 2993*a + 11853)
            sage: K.hilbert_symbol(a, a+5, P)
            1
            sage: K.hilbert_symbol(a, 2, P)
            1
            sage: K.hilbert_symbol(a+5, 2, P)
            -1
            sage: K.<a> = NumberField(x^3 - 4*x + 2)
            sage: K.hilbert_symbol(2, -2, K.primes_above(2)[0])
            1

        Check that the bug reported at :trac:`16043` has been fixed::

            sage: K.<a> = NumberField(x^2 + 5)
            sage: p = K.primes_above(2)[0]; p
            Fractional ideal (2, a + 1)
            sage: K.hilbert_symbol(2*a, -1, p)
            1
            sage: K.hilbert_symbol(2*a, 2, p)
            -1
            sage: K.hilbert_symbol(2*a, -2, p)
            -1

        AUTHOR:

        - Aly Deines (2010-08-19): part of the doctests

        - Marco Streng (2010-12-06)
        """
        if a.is_zero() or b.is_zero():
            return 0
        a = self(a)
        b = self(b)
        if P is None:
            return pari(self).nfhilbert(a, b)

        from sage.categories.map import Map
        from sage.categories.all import Rings
        if isinstance(P, Map) and P.category_for().is_subcategory(Rings()):
            # P is a morphism of Rings
            if P.domain() is not self:
                raise ValueError("Domain of P (=%s) should be self (=%s) in self.hilbert_symbol" % (P, self))
            codom = P.codomain()
            from sage.rings.complex_field import is_ComplexField
            from sage.rings.complex_interval_field import is_ComplexIntervalField
            from sage.rings.real_mpfr import is_RealField
            from sage.rings.real_mpfi import is_RealIntervalField
            from sage.rings.all import (AA, CDF, QQbar, RDF)
            if is_ComplexField(codom) or is_ComplexIntervalField(codom) or \
                                         codom is CDF or codom is QQbar:
                if P(self.gen()).imag() == 0:
                    raise ValueError("Possibly real place (=%s) given as complex embedding in hilbert_symbol. Is it real or complex?" % P)
                return 1
            if is_RealField(codom) or codom is RDF or codom is AA:
                if P(a) > 0 or P(b) > 0:
                    return 1
                return -1
        if not is_NumberFieldIdeal(P):
            P = self.ideal(P)
        if P.number_field() is not self:
            raise ValueError("P (=%s) should be an ideal of self (=%s) in hilbert_symbol, not of %s" % (P, self, P.number_field()))
        if not P.is_prime():
            raise ValueError("Non-prime ideal P (=%s) in hilbert_symbol" % P)
        return pari(self).nfhilbert(a, b, P.pari_prime())

    def hilbert_conductor(self,a,b):
        """
        This is the product of all (finite) primes where the Hilbert symbol is -1.
        What is the same, this is the (reduced) discriminant of the quaternion
        algebra `(a,b)` over a number field.

        INPUT:

        - ``a``, ``b`` -- elements of the number field ``self``

        OUTPUT:

        - squarefree ideal of the ring of integers of ``self``

        EXAMPLES::

            sage: F.<a> = NumberField(x^2-x-1)
            sage: F.hilbert_conductor(2*a,F(-1))
            Fractional ideal (2)
            sage: K.<b> = NumberField(x^3-4*x+2)
            sage: K.hilbert_conductor(K(2),K(-2))
            Fractional ideal (1)
            sage: K.hilbert_conductor(K(2*b),K(-2))
            Fractional ideal (b^2 + b - 2)

        AUTHOR:

        - Aly Deines

        """
        a, b = self(a), self(b)
        d = self.ideal(1)
        for p in union(union( self.ideal(2).prime_factors(), self.ideal(a).prime_factors()), self.ideal(b).prime_factors()):
            if self.hilbert_symbol(a,b,p) == -1:
                d *= p
        return d

    def elements_of_bounded_height(self,bound,precision=53,LLL=False):
        r"""
        Return an iterator over the elements of ``self`` with relative
        multiplicative height at most ``bound``.

        The algorithm requires floating point arithmetic, so the user is
        allowed to specify the precision for such calculations.

        It might be helpful to work with an LLL-reduced system of fundamental
        units, so the user has the option to perform an LLL reduction for the
        fundamental units by setting ``LLL`` to True.

        Certain computations may be faster assuming GRH, which may be done
        globally by using the number_field(True/False) switch.

        For details: See [Doyle-Krumm]_.

        INPUT:

        - ``bound`` - a real number
        - ``precision`` - (default: 53) a positive integer
        - ``LLL`` - (default: False) a boolean value

        OUTPUT:

        - an iterator of number field elements

        .. WARNING::

           In the current implementation, the output of the algorithm cannot be
           guaranteed to be correct due to the necessity of floating point
           computations. In some cases, the default 53-bit precision is
           considerably lower than would be required for the algorithm to
           generate correct output.

        .. TODO::

           Should implement a version of the algorithm that guarantees correct
           output. See Algorithm 4 in [Doyle-Krumm]_ for details of an
           implementation that takes precision issues into account.

        EXAMPLES:

        There are no elements in a number field with multiplicative height less
        than 1::

            sage: K.<g> = NumberField(x^5 - x + 19)
            sage: list(K.elements_of_bounded_height(0.9))
            []

        The only elements in a number field of height 1 are 0 and the roots of
        unity::

            sage: K.<a> = NumberField(x^2 + x + 1)
            sage: list(K.elements_of_bounded_height(1))
            [0, a + 1, a, -1, -a - 1, -a, 1]

        ::

            sage: K.<a> = CyclotomicField(20)
            sage: len(list(K.elements_of_bounded_height(1)))
            21

        The elements in the output iterator all have relative multiplicative
        height at most the input bound::

            sage: K.<a> = NumberField(x^6 + 2)
            sage: L = K.elements_of_bounded_height(5)
            sage: for t in L:
            ....:     exp(6*t.global_height())
            ....:
            1.00000000000000
            1.00000000000000
            1.00000000000000
            2.00000000000000
            2.00000000000000
            2.00000000000000
            2.00000000000000
            4.00000000000000
            4.00000000000000
            4.00000000000000
            4.00000000000000

        ::

            sage: K.<a> = NumberField(x^2 - 71)
            sage: L = K.elements_of_bounded_height(20)
            sage: all(exp(2*t.global_height()) <= 20 for t in L) # long time (5 s)
            True

        ::

            sage: K.<a> = NumberField(x^2 + 17)
            sage: L = K.elements_of_bounded_height(120)
            sage: len(list(L))
            9047

        ::

            sage: K.<a> = NumberField(x^4 - 5)
            sage: L = K.elements_of_bounded_height(50)
            sage: len(list(L)) # long time (2 s)
            2163

        ::

            sage: K.<a> = CyclotomicField(13)
            sage: L = K.elements_of_bounded_height(2)
            sage: len(list(L)) # long time (3 s)
            27

        ::

            sage: K.<a> = NumberField(x^6 + 2)
            sage: L = K.elements_of_bounded_height(60, precision=100)
            sage: len(list(L)) # long time (5 s)
            1899

        ::

            sage: K.<a> = NumberField(x^4 - x^3 - 3*x^2 + x + 1)
            sage: L = K.elements_of_bounded_height(10, LLL=true)
            sage: len(list(L))
            99

        AUTHORS:

        - John Doyle (2013)

        - David Krumm (2013)
        """
        from sage.rings.number_field.bdd_height import bdd_height, bdd_height_iq
        r1, r2 = self.signature()
        r = r1 + r2 - 1
        if self.degree() == 2 and r == 0:
            return bdd_height_iq(self, bound)
        else:
            return bdd_height(self, bound, precision, LLL)

class NumberField_cyclotomic(NumberField_absolute):
    """
    Create a cyclotomic extension of the rational field.

    The command CyclotomicField(n) creates the n-th cyclotomic field,
    obtained by adjoining an n-th root of unity to the rational field.

    EXAMPLES::

        sage: CyclotomicField(3)
        Cyclotomic Field of order 3 and degree 2
        sage: CyclotomicField(18)
        Cyclotomic Field of order 18 and degree 6
        sage: z = CyclotomicField(6).gen(); z
        zeta6
        sage: z^3
        -1
        sage: (1+z)^3
        6*zeta6 - 3

    ::

        sage: K = CyclotomicField(197)
        sage: loads(K.dumps()) == K
        True
        sage: loads((z^2).dumps()) == z^2
        True

    ::

        sage: cf12 = CyclotomicField( 12 )
        sage: z12 = cf12.0
        sage: cf6 = CyclotomicField( 6 )
        sage: z6 = cf6.0
        sage: FF = Frac( cf12['x'] )
        sage: x = FF.0
        sage: z6*x^3/(z6 + x)
        zeta12^2*x^3/(x + zeta12^2)

    ::

        sage: cf6 = CyclotomicField(6) ; z6 = cf6.gen(0)
        sage: cf3 = CyclotomicField(3) ; z3 = cf3.gen(0)
        sage: cf3(z6)
        zeta3 + 1
        sage: cf6(z3)
        zeta6 - 1
        sage: type(cf6(z3))
        <type 'sage.rings.number_field.number_field_element_quadratic.NumberFieldElement_quadratic'>
        sage: cf1 = CyclotomicField(1) ; z1 = cf1.0
        sage: cf3(z1)
        1
        sage: type(cf3(z1))
        <type 'sage.rings.number_field.number_field_element_quadratic.NumberFieldElement_quadratic'>
    """
    def __init__(self, n, names, embedding=None, assume_disc_small=False, maximize_at_primes=None):
        """
        A cyclotomic field, i.e., a field obtained by adjoining an n-th
        root of unity to the rational numbers.

        EXAMPLES::

            sage: k = CyclotomicField(3)
            sage: type(k)
            <class 'sage.rings.number_field.number_field.NumberField_cyclotomic_with_category'>

        TESTS:

        The ``gcd`` and ``xgcd`` methods do not agree on this field, see
        :trac:`23274`::

            sage: TestSuite(k).run()
            Failure in _test_gcd_vs_xgcd:
            ...
            AssertionError: The methods gcd and xgcd disagree on Cyclotomic Field of order 3 and degree 2:
              gcd(0,2) = 1
             xgcd(0,2) = (2, 0, 1)
            ------------------------------------------------------------
            The following tests failed: _test_gcd_vs_xgcd

        ::

            sage: type(CyclotomicField(4).zero())
            <type 'sage.rings.number_field.number_field_element_quadratic.NumberFieldElement_quadratic'>
            sage: type(CyclotomicField(6).one())
            <type 'sage.rings.number_field.number_field_element_quadratic.NumberFieldElement_quadratic'>
            sage: type(CyclotomicField(6).an_element())
            <type 'sage.rings.number_field.number_field_element_quadratic.NumberFieldElement_quadratic'>
            sage: type(CyclotomicField(15).zero())
            <type 'sage.rings.number_field.number_field_element.NumberFieldElement_absolute'>
        """
        f = QQ['x'].cyclotomic_polynomial(n)
        if names[0].startswith('zeta'):
            latex_name = "\\zeta_{%s}"%n
        else:
            latex_name = latex_variable_name(names[0])
        self.__n = n = Integer(n)
        NumberField_absolute.__init__(self, f,
                                      name= names,
                                      latex_name=latex_name,
                                      check=False,
                                      embedding = embedding,
                                      assume_disc_small=assume_disc_small,
                                      maximize_at_primes=maximize_at_primes)
        if n%2:
            self.__zeta_order = 2*n
        else:
            self.__zeta_order = n
        ## quadratic number fields require this:
        if f.degree() == 2:
            # define a boolean flag as for NumberField_quadratic to know, which
            # square root we choose (True means no embedding or positive
            # imaginary value).
            # Note that the test is done with NumberFieldElement and not with
            # NumberFieldElement_quadratic which requires somehow this flag.
            # As a consequence, a result of _an_element_() with the wrong class
            # is cached during the call to has_coerce_map_from. We reset the
            # cache afterwards.
            self._standard_embedding = not CDF.has_coerce_map_from(self) or CDF(self.gen()).imag() > 0
            self._cache_an_element = None

            self._element_class = number_field_element_quadratic.NumberFieldElement_quadratic
            if n == 4:
                self._D = ZZ(-1)
                self._NumberField_generic__gen = self._element_class(self, (QQ(0), QQ(1)))
            else:
                ## n is 3 or 6
                self._D = ZZ(-3)
                one_half = ZZ(1)/ZZ(2)
                if n == 3:
                    self._NumberField_generic__gen = self._element_class(self, (one_half-1, one_half))
                else:
                    self._NumberField_generic__gen = self._element_class(self, (one_half, one_half))

            # NumberField_absolute.__init__(...) set _zero_element and
            # _one_element to NumberFieldElement_absolute values, which is
            # wrong (and dangerous; such elements can actually be used to
            # crash Sage: see #5316).  Overwrite them with correct values.
            self._zero_element = self._element_class(self, (QQ(0),QQ(0)))
            self._one_element =  self._element_class(self, (QQ(1),QQ(0)))

        zeta = self.gen()
        zeta._set_multiplicative_order(n)
        self._init_embedding_approx()

    def construction(self):
        """
        Return data defining a functorial construction of ``self``.

        EXAMPLES::

            sage: F, R = CyclotomicField(5).construction()
            sage: R
            Rational Field
            sage: F.polys
            [x^4 + x^3 + x^2 + x + 1]
            sage: F.names
            ['zeta5']
            sage: F.embeddings
            [0.309016994374948? + 0.951056516295154?*I]
            sage: F.structures
            [None]
        """
        F,R = NumberField_generic.construction(self)
        F.cyclotomic = self.__n
        return F,R

    def _magma_init_(self, magma):
        """
        Function returning a string to create this cyclotomic field in
        Magma.

        .. note::

           The Magma generator name is also initialized to be the same
           as for the Sage field.

        EXAMPLES::

            sage: K=CyclotomicField(7,'z')
            sage: K._magma_init_(magma)                                # optional - magma
            'SageCreateWithNames(CyclotomicField(7),["z"])'
            sage: K=CyclotomicField(7,'zeta')
            sage: K._magma_init_(magma)                                # optional - magma
            'SageCreateWithNames(CyclotomicField(7),["zeta"])'
        """
        s = 'CyclotomicField(%s)'%self.__n
        return magma._with_names(s, self.variable_names())

    def _gap_init_(self):
        """
        Return a string that provides a representation of ``self`` in GAP.

        TESTS::

            sage: K = CyclotomicField(8)
            sage: gap(K)   # indirect doctest
            CF(8)
            sage: gap(K.0)
            E(8)
            sage: K(gap(K.0^5)); K(gap(K.0^5))==K.0^5
            -zeta8
            True

        The following was the motivating example to introduce
        a genuine representation of cyclotomic fields in the
        GAP interface -- see :trac:`5618`. ::

            sage: H = AlternatingGroup(4)
            sage: g = H.list()[1]
            sage: K = H.subgroup([g])
            sage: z = CyclotomicField(3).an_element(); z
            zeta3
            sage: c = K.character([1,z,z**2]); c
            Character of Subgroup of (Alternating group of order 4!/2 as a permutation group) generated by [(1,2,3)]
            sage: c(g^2); z^2
            -zeta3 - 1
            -zeta3 - 1

        """
        return 'CyclotomicField(%s)'%self.__n

    def _libgap_(self):
        """
        Return a LibGAP representation of ``self``.

        TESTS::

            sage: K = CyclotomicField(8)
            sage: K._libgap_()
            CF(8)
            sage: libgap(K)   # indirect doctest
            CF(8)
        """
        from sage.libs.gap.libgap import libgap
        return libgap.CyclotomicField(self.__n)

    def _repr_(self):
        r"""
        Return string representation of this cyclotomic field.

        The "order" of the cyclotomic field `\QQ(\zeta_n)`
        in the string output refers to the order of the `\zeta_n`,
        i.e., it is the integer `n`. The degree is the degree of
        the field as an extension of `\QQ`.

        EXAMPLES::

            sage: CyclotomicField(4)._repr_()
            'Cyclotomic Field of order 4 and degree 2'
            sage: CyclotomicField(400)._repr_()
            'Cyclotomic Field of order 400 and degree 160'
        """
        return "Cyclotomic Field of order %s and degree %s"%(
                self.__n, self.degree())

    def _n(self):
        """
        Return the n used to create this cyclotomic field.

        EXAMPLES::

            sage: CyclotomicField(3).zeta_order()
            6
            sage: CyclotomicField(3)._n()
            3
        """
        return self.__n

    def _latex_(self):
        """
        Return the latex representation of this cyclotomic field.

        EXAMPLES::

            sage: Z = CyclotomicField(4)
            sage: Z.gen()
            zeta4
            sage: latex(Z) # indirect doctest
            \Bold{Q}(\zeta_{4})

        Latex printing respects the generator name::

            sage: k.<a> = CyclotomicField(4)
            sage: latex(k)
            \Bold{Q}[a]/(a^{2} + 1)
            sage: k
            Cyclotomic Field of order 4 and degree 2
            sage: k.gen()
            a

        TESTS:

        We check that the bug reported on :trac:`8938` is fixed::

            sage: C5.<z> = CyclotomicField(5)
            sage: P.<s, t> = C5[]
            sage: f = (z^2 + z)*s
            sage: f
            (z^2 + z)*s
            sage: latex(f)
            \left(z^{2} + z\right) s
        """
        v = self.latex_variable_name()
        if v.startswith('\\zeta_'):
            return "%s(%s)"%(latex(QQ), v)
        else:
            return NumberField_generic._latex_(self)

    def _coerce_map_from_(self, K):
        r"""
        Return a coercion map from `K` to ``self``, or None.

        The cyclotomic field `\QQ(\zeta_n)` coerces into the
        cyclotomic field `\QQ(\zeta_m)` if and only if `n' \mid m`,
        where `n'` is the odd part of `n` if `4 \nmid n` and `n' = n`
        otherwise.

        The morphism is consistent with the chosen embedding into `\CC`.

        If `K` is not a cyclotomic field, the normal coercion rules
        for number fields are used.

        EXAMPLES::

            sage: K.<a> = CyclotomicField(12)
            sage: L.<b> = CyclotomicField(132)
            sage: L.coerce_map_from(K) # indirect doctest
            Generic morphism:
              From: Cyclotomic Field of order 12 and degree 4
              To:   Cyclotomic Field of order 132 and degree 40
              Defn: a -> b^11
            sage: a + b
            b^11 + b
            sage: L.coerce_map_from(CyclotomicField(4, 'z'))
            Generic morphism:
              From: Cyclotomic Field of order 4 and degree 2
              To:   Cyclotomic Field of order 132 and degree 40
              Defn: z -> b^33
            sage: L.coerce_map_from(CyclotomicField(5, 'z')) is None
            True

            sage: K.<a> = CyclotomicField(3)
            sage: L.<b> = CyclotomicField(6)
            sage: L.coerce_map_from(K)
            Generic morphism:
              From: Cyclotomic Field of order 3 and degree 2
              To:   Cyclotomic Field of order 6 and degree 2
              Defn: a -> b - 1
            sage: K.coerce_map_from(L)
            Generic morphism:
              From: Cyclotomic Field of order 6 and degree 2
              To:   Cyclotomic Field of order 3 and degree 2
              Defn: b -> a + 1

            sage: CyclotomicField(33).coerce_map_from(CyclotomicField(66))
            Generic morphism:
              From: Cyclotomic Field of order 66 and degree 20
              To:   Cyclotomic Field of order 33 and degree 20
              Defn: zeta66 -> -zeta33^17
            sage: CyclotomicField(15).coerce_map_from(CyclotomicField(6))
            Generic morphism:
              From: Cyclotomic Field of order 6 and degree 2
              To:   Cyclotomic Field of order 15 and degree 8
              Defn: zeta6 -> zeta15^5 + 1

        Check that :trac:`12632` is fixed::

            sage: K1 = CyclotomicField(1); K2 = CyclotomicField(2)
            sage: K1.coerce_map_from(K2)
            Generic morphism:
              From: Cyclotomic Field of order 2 and degree 1
              To:   Cyclotomic Field of order 1 and degree 1
              Defn: zeta2 -> -1

        Check that custom embeddings are respected (:trac:`13765`)::

            sage: z105 = CDF(exp(2*pi*I/105))
            sage: Ka.<a> = CyclotomicField(105, embedding=z105^11)
            sage: Kb.<b> = CyclotomicField(35, embedding=z105^6)
            sage: Ka.coerce_map_from(Kb)
            Generic morphism:
              From: Cyclotomic Field of order 35 and degree 24
              To:   Cyclotomic Field of order 105 and degree 48
              Defn: b -> -a^44 - a^42 + a^39 + a^37 + a^35 - a^29 - a^27 - a^25 + a^24 - a^23 + a^22 - a^21 + a^20 + a^18 + a^16 - a^12 - a^10 - a^8 - a^6 + a^5 + a^3 + a
            sage: CC(b)
            0.936234870639737 + 0.351374824081343*I
            sage: CC(-a^44 - a^42 + a^39 + a^37 + a^35 - a^29 - a^27 - a^25 + a^24 - a^23 + a^22 - a^21 + a^20 + a^18 + a^16 - a^12 - a^10 - a^8 - a^6 + a^5 + a^3 + a)
            0.936234870639731 + 0.351374824081341*I

            sage: z15 = CDF(exp(2*pi*I/15))
            sage: CyclotomicField(15).coerce_map_from(CyclotomicField(6, embedding=-z15^5))
            Generic morphism:
              From: Cyclotomic Field of order 6 and degree 2
              To:   Cyclotomic Field of order 15 and degree 8
              Defn: zeta6 -> -zeta15^5

            sage: CyclotomicField(15, embedding=z15^4).coerce_map_from(CyclotomicField(6, embedding=-z15^5))
            Generic morphism:
              From: Cyclotomic Field of order 6 and degree 2
              To:   Cyclotomic Field of order 15 and degree 8
              Defn: zeta6 -> -zeta15^5

        Check transitivity of coercion embeddings (:trac:`20513`)::

            sage: K60.<zeta60> = CyclotomicField(60)
            sage: K30.<zeta30> = CyclotomicField(30, embedding=zeta60**14)
            sage: K15.<zeta15> = CyclotomicField(15, embedding=zeta30**26)
            sage: K5.<zeta5> = CyclotomicField(5, embedding=zeta15**12)
            sage: K60.has_coerce_map_from(K5)
            True
            sage: K60(zeta5)
            -zeta60^14 - zeta60^12 + zeta60^6 + zeta60^4 - 1
            sage: _ == zeta60**(14*26*12)
            True
        """
        if isinstance(K, NumberField_cyclotomic):
            if (self.coerce_embedding() is None or K.coerce_embedding() is None):
                return None
            ambient_field = self.coerce_embedding().codomain()
            if not ambient_field.has_coerce_map_from(K.coerce_embedding().codomain()):
                return None
            Kn = K.__n
            n = self.__n
            if Kn.divides(n):
                return number_field_morphisms.CyclotomicFieldEmbedding(K, self)
            if Kn == 2 and n == 1:
                # see #12632
                return number_field_morphisms.NumberFieldEmbedding(K, self, -self.gen())
            if Kn % 4 == 2 and (Kn//2).divides(n):
                e = self._log_gen(ambient_field(-K.gen()))
                return number_field_morphisms.NumberFieldEmbedding(K, self, -self.gen() ** e)
            else:
                return None

        elif self.degree() == 2:
            if K is ZZ:
                return number_field_element_quadratic.Z_to_quadratic_field_element(self)
            if K is QQ:
                return number_field_element_quadratic.Q_to_quadratic_field_element(self)

        return NumberField_absolute._coerce_map_from_(self, K)

    def _log_gen(self, x):
        """
        Returns an integer `e` such that `self.gen()^e == x`, or `None`
        if no such integer exists. This is primarily used to construct
        embedding-respecting coercions.

        If `x` is complex, the result is either an integer `e` such
        that the absolute value of `self.gen()^e-x` is small or
        `None` if no such `e` is found.

        EXAMPLES::

            sage: K.<a> = CyclotomicField(5)
            sage: K._log_gen(CDF(a))
            1
            sage: K._log_gen(CDF(a^4))
            4

            sage: zeta105 = CC(exp(2*pi*i/105))
            sage: K.<a> = CyclotomicField(105, embedding=zeta105^13)
            sage: zeta105^13, CC(a)
            (0.712376096951345 + 0.701797902883992*I, 0.712376096951345 + 0.701797902883991*I)
            sage: K._log_gen(zeta105^26)
            2
            sage: K._log_gen(zeta105)
            97
            sage: zeta105, CC(a^97)
            (0.998210129767735 + 0.0598041539450342*I, 0.998210129767736 + 0.0598041539450313*I)
            sage: K._log_gen(zeta105^3)
            81
            sage: zeta105^3, CC(a)^81
            (0.983929588598630 + 0.178556894798637*I, 0.983929588598631 + 0.178556894798635*I)

            sage: K.<a> = CyclotomicField(5, embedding=None)
            sage: K._log_gen(CDF(.5, -.8)) is None
            True

            sage: zeta5 = cyclotomic_polynomial(5).change_ring(Qp(11)).roots()[0][0]
            sage: zeta5 ^ 5
            1 + O(11^20)
            sage: K.<a> = CyclotomicField(5, embedding=zeta5^2)
            sage: K._log_gen(zeta5)
            3

            sage: K60.<zeta60> = CyclotomicField(60)
            sage: K30.<zeta30> = CyclotomicField(30, embedding=zeta60**2)
            sage: K15.<zeta15> = CyclotomicField(15, embedding=zeta30**2)
            sage: K5.<zeta5> = CyclotomicField(5, embedding=zeta15**12)
            sage: K60._log_gen(zeta30)
            2
            sage: K60._log_gen(zeta15)
            4
            sage: K60._log_gen(zeta5)
            48
            sage: K5._log_gen(zeta15**3)
            4
        """
        X = x.parent()
        gen = self.gen()

        if self.has_coerce_map_from(X):
            Y = self
            x = self(x)
        elif X.has_coerce_map_from(self):
            Y = X
            gen = X(self.gen())
        else:
            return

        n = self._n()
        if CDF.has_coerce_map_from(Y):
            x = CDF(x)
            gen = CDF(gen)
            # Let zeta = e^(2*pi*i/n)
            two_pi = 2*RDF.pi()
            a = (n * x.arg() / two_pi).round()        # x = zeta^a
            b = (n * gen.arg() / two_pi).round()      # gen = zeta^b
            e = mod(a/b, n).lift()          # e is the expected result
            if abs(gen**e-x) < 1/n:         # a sanity check
                return e
        else:
            # NOTE: this can be *very* slow!
            gen_pow_e = 1
            for e in range(n):
                if gen_pow_e == x:
                    return e
                gen_pow_e *= gen

    def _element_constructor_(self, x, check=True):
        """
        Create an element of this cyclotomic field from `x`.

        EXAMPLES:

        The following example illustrates coercion from the
        cyclotomic field Q(zeta_42) to the cyclotomic field Q(zeta_6), in
        a case where such coercion is defined::

            sage: k42 = CyclotomicField(42)
            sage: k6 = CyclotomicField(6)
            sage: a = k42.gen(0)
            sage: b = a^7
            sage: b
            zeta42^7
            sage: k6(b) # indirect doctest
            zeta6
            sage: b^2
            zeta42^7 - 1
            sage: k6(b^2)
            zeta6 - 1

        Conversion of elements of the :class:`~sage.rings.universal_cyclotomic_field.UniversalCyclotomicField`::

            sage: CF = CyclotomicField(5)
            sage: UCF.<E> = UniversalCyclotomicField()
            sage: CF(E(5))
            zeta5

            sage: CF = CyclotomicField(10)
            sage: CF(E(5))
            zeta10^2

       Coercion of GAP cyclotomic elements is also supported::

            sage: CyclotomicField(18)(gap('E(3)')) # indirect doctest
            zeta18^3 - 1

        Converting from rings of integers::

            sage: K.<z> = CyclotomicField(7)
            sage: O = K.maximal_order()
            sage: K(O.1)
            z
            sage: K(O.1^2 + O.1 - 2)
            z^2 + z - 2
        """
        if isinstance(x, number_field_element.NumberFieldElement):
            if isinstance(x.parent(), NumberField_cyclotomic):
                return self._coerce_from_other_cyclotomic_field(x)
            else:
                return NumberField_absolute._element_constructor_(self, x)
        elif isinstance(x, pari_gen):
            return NumberField_absolute._element_constructor_(self, x, check=check)
        elif (sage.interfaces.gap.is_GapElement(x) or
              isinstance(x, sage.libs.gap.element.GapElement)):
            return self._coerce_from_gap(x)
        elif isinstance(x,str):
            return self._convert_from_str(x)

        # late import because of speed
        from sage.rings.universal_cyclotomic_field import UniversalCyclotomicFieldElement
        if isinstance(x,UniversalCyclotomicFieldElement):
            return x.to_cyclotomic_field(self)
        else:
            return self._convert_non_number_field_element(x)

    # TODO:
    # The following is very nice and much more flexible / powerful.
    # However, it is simply not *consistent*, since it totally
    # breaks the doctests in eisenstein_submodule.py.
    # FIX THIS.

##     def _will_be_better_coerce_from_other_cyclotomic_field(self, x, only_canonical=False):
##         """
##         Coerce an element x of a cyclotomic field into self, if at all possible.

##         INPUT:
##             x -- number field element

##             only_canonical -- bool (default: False); Attempt to work,
##                    even in some cases when x is not in a subfield of
##                    the cyclotomics (as long as x is a root of unity).

##         EXAMPLES::

##             sage: k5 = CyclotomicField(5)
##             sage: k3 = CyclotomicField(3)
##             sage: k15 = CyclotomicField(15)
##             sage: k15._coerce_from_other_cyclotomic_field(k3.gen())
##             zeta15^5
##             sage: k15._coerce_from_other_cyclotomic_field(k3.gen()^2 + 17/3)
##             -zeta15^5 + 14/3
##             sage: k3._coerce_from_other_cyclotomic_field(k15.gen()^5)
##             zeta3
##             sage: k3._coerce_from_other_cyclotomic_field(-2/3 * k15.gen()^5 + 2/3)
##             -2/3*zeta3 + 2/3
##         """

##         K = x.parent()

##         if K is self:
##             return x
##         n = K.zeta_order()
##         m = self.zeta_order()


##         self_gen = self.gen()

##         if m % n == 0:   # easy case
##             # pass this off to a method in the element class
##             # it can be done very quickly and easily by the cython<->NTL
##             # interface there
##             return x._lift_cyclotomic_element(self)

##         # Whatever happens below, it has to be consistent with
##         #  zeta_r |---> (zeta_s)^m

##         if m % 2 and not n%2:
##             m *= 2
##             self_gen = -self_gen

##         if only_canonical and m % n:
##             raise TypeError, "no canonical coercion"

##         if not is_CyclotomicField(K):
##             raise TypeError, "x must be in a cyclotomic field"

##         v = x.list()

##         # Find the smallest power r >= 1 of the generator g of K that is in self,
##         # i.e., find the smallest r such that g^r has order dividing m.

##         d = sage.arith.all.gcd(m,n)
##         r = n // d

##         # Since we use the power basis for cyclotomic fields, if every
##         # v[i] with i not divisible by r is 0, then we're good.

##         # If h generates self and has order m, then the element g^r
##         # maps to the power of self of order gcd(m,n)., i.e., h^(m/gcd(m,n))
##         #
##         z = self_gen**(m // d)
##         w = self(1)

##         a = self(0)
##         for i in range(len(v)):
##             if i%r:
##                 if v[i]:
##                     raise TypeError, "element does not belong to cyclotomic field"
##             else:
##                 a += w*v[i]
##                 w *= z
##         return a

    def _coerce_from_other_cyclotomic_field(self, x, only_canonical=False):
        """
        Coerce an element x of a cyclotomic field into self, if at all
        possible.

        INPUT:


        -  ``x`` - number field element

        -  ``only_canonical`` - bool (default: False); Attempt
           to work, even in some cases when x is not in a subfield of the
           cyclotomics (as long as x is a root of unity).


        EXAMPLES::

            sage: K = CyclotomicField(24) ; L = CyclotomicField(48)
            sage: L._coerce_from_other_cyclotomic_field(K.0+1)
            zeta48^2 + 1
            sage: K(L.0**2)
            zeta24
        """
        K = x.parent()
        if K is self:
            return x
        n = K._n()
        m = self._n()
        if m % n == 0:   # easy case
            # pass this off to a method in the element class
            # it can be done very quickly and easily by the
            # Cython<->NTL interface there
            return x._lift_cyclotomic_element(self)
        else:
            if only_canonical:
                raise TypeError
            n = x.multiplicative_order()
            m = self.zeta_order()
            if m % n == 0:
                # Harder case.  E.g., x = (zeta_42)^7 and
                # self.__zeta = zeta_6, so it is possible to
                # coerce x in, but not zeta_42 in.
                # Algorithm:
                #    1. Compute self.__zeta as an element
                #       of K = parent of x.  Call this y.
                #    2. Write x as a power r of y.
                #       TODO: we do step two STUPIDLY.
                #    3. Return self.__zeta to the power r.
                y = K(self.zeta(m))
                z = y
                for r in range(y.multiplicative_order()):
                    if z == x:
                        return self.zeta(m)**(r+1)
                    z *= y
            raise TypeError("Cannot coerce %s into %s"%(x,self))
        return self._element_class(self, g)


    def _coerce_from_gap(self, x):
        """
        Attempt to coerce a GAP number field element into this cyclotomic
        field.

        EXAMPLES::

            sage: k5.<z> = CyclotomicField(5)
            sage: gap('E(5)^7 + 3')
            -3*E(5)-2*E(5)^2-3*E(5)^3-3*E(5)^4
            sage: w = gap('E(5)^7 + 3')
            sage: z^7 + 3
            z^2 + 3
            sage: k5(w) # indirect doctest
            z^2 + 3

        It may be that GAP uses a name for the generator of the cyclotomic field.
        We can deal with this case, if this name coincides with the name in Sage::

            sage: F = CyclotomicField(8)
            sage: z = F.gen()
            sage: a = gap(z+1/z); a
            E(8)-E(8)^3
            sage: F(a)
            -zeta8^3 + zeta8

        Matrices over cyclotomic fields are correctly dealt with it as well::

            sage: b = gap(Matrix(F,[[z^2,1],[0,a+1]])); b
            [ [ E(4), 1 ], [ 0, 1+E(8)-E(8)^3 ] ]
            sage: b[1,2]
            1
            sage: F(b[1,2])
            1
            sage: matrix(F, b)
            [             zeta8^2                    1]
            [                   0 -zeta8^3 + zeta8 + 1]

        It also word with libGAP instead of GAP::

            sage: b = libgap.eval('[[E(4), 1], [0, 1+E(8)-E(8)^3]]')
            sage: matrix(F, b)
            [             zeta8^2                    1]
            [                   0 -zeta8^3 + zeta8 + 1]
        """
        if x.IsRat():
            return self(QQ(x))
        coeffs = x.CoeffsCyc(self.__n)
        zeta = self.gen()
        return sum(QQ(c)*zeta**i for i,c in enumerate(coeffs))

    def _Hom_(self, codomain, cat=None):
        """
        Return homset of homomorphisms from the cyclotomic field self to
        the number field codomain.

        The cat option is currently ignored.

        EXAMPLES:

        This function is implicitly called by the Hom method or
        function.

        ::

            sage: K.<a> = NumberField(x^2 + 3); K
            Number Field in a with defining polynomial x^2 + 3
            sage: CyclotomicField(3).Hom(K) # indirect doctest
            Set of field embeddings from Cyclotomic Field of order 3 and degree 2 to Number Field in a with defining polynomial x^2 + 3
            sage: End(CyclotomicField(21))
            Automorphism group of Cyclotomic Field of order 21 and degree 12
        """
        if is_NumberFieldHomsetCodomain(codomain):
            from . import morphism
            return morphism.CyclotomicFieldHomset(self, codomain)
        else:
            raise TypeError

    def is_galois(self):
        """
        Return True since all cyclotomic fields are automatically Galois.

        EXAMPLES::

            sage: CyclotomicField(29).is_galois()
            True
        """
        return True

    def is_isomorphic(self, other):
        """
        Return True if the cyclotomic field self is isomorphic as a number
        field to other.

        EXAMPLES::

            sage: CyclotomicField(11).is_isomorphic(CyclotomicField(22))
            True
            sage: CyclotomicField(11).is_isomorphic(CyclotomicField(23))
            False
            sage: CyclotomicField(3).is_isomorphic(NumberField(x^2 + x +1, 'a'))
            True
            sage: CyclotomicField(18).is_isomorphic(CyclotomicField(9))
            True
            sage: CyclotomicField(10).is_isomorphic(NumberField(x^4 - x^3 + x^2 - x + 1, 'b'))
            True

        Check :trac:`14300`::

            sage: K = CyclotomicField(4)
            sage: N = K.extension(x^2-5, 'z')
            sage: K.is_isomorphic(N)
            False
            sage: K.is_isomorphic(CyclotomicField(8))
            False
        """
        if is_CyclotomicField(other):
            return self.zeta_order() == other.zeta_order()
        return NumberField_generic.is_isomorphic(self, other)

    def complex_embedding(self, prec=53):
        r"""
        Return the embedding of this cyclotomic field into the approximate
        complex field with precision prec obtained by sending the generator
        `\zeta` of self to exp(2\*pi\*i/n), where `n` is
        the multiplicative order of `\zeta`.

        EXAMPLES::

            sage: C = CyclotomicField(4)
            sage: C.complex_embedding()
            Ring morphism:
              From: Cyclotomic Field of order 4 and degree 2
              To:   Complex Field with 53 bits of precision
              Defn: zeta4 |--> 6.12323399573677e-17 + 1.00000000000000*I

        Note in the example above that the way zeta is computed (using sin
        and cosine in MPFR) means that only the prec bits of the number
        after the decimal point are valid.

        ::

            sage: K = CyclotomicField(3)
            sage: phi = K.complex_embedding(10)
            sage: phi(K.0)
            -0.50 + 0.87*I
            sage: phi(K.0^3)
            1.0
            sage: phi(K.0^3 - 1)
            0.00
            sage: phi(K.0^3 + 7)
            8.0
        """
        CC = sage.rings.complex_field.ComplexField(prec)
        return self.hom([CC.zeta(self._n())], check=False)

    def complex_embeddings(self, prec=53):
        r"""
        Return all embeddings of this cyclotomic field into the approximate
        complex field with precision prec.

        If you want 53-bit double precision, which is faster but less
        reliable, then do ``self.embeddings(CDF)``.

        EXAMPLES::

            sage: CyclotomicField(5).complex_embeddings()
            [
            Ring morphism:
              From: Cyclotomic Field of order 5 and degree 4
              To:   Complex Field with 53 bits of precision
              Defn: zeta5 |--> 0.309016994374947 + 0.951056516295154*I,
            Ring morphism:
              From: Cyclotomic Field of order 5 and degree 4
              To:   Complex Field with 53 bits of precision
              Defn: zeta5 |--> -0.809016994374947 + 0.587785252292473*I,
            Ring morphism:
              From: Cyclotomic Field of order 5 and degree 4
              To:   Complex Field with 53 bits of precision
              Defn: zeta5 |--> -0.809016994374947 - 0.587785252292473*I,
            Ring morphism:
              From: Cyclotomic Field of order 5 and degree 4
              To:   Complex Field with 53 bits of precision
              Defn: zeta5 |--> 0.309016994374947 - 0.951056516295154*I
            ]
        """
        CC = sage.rings.complex_field.ComplexField(prec)
        try:
            return self.__embeddings[CC]
        except AttributeError:
            self.__embeddings = {}
        except KeyError:
            pass
        n = self._n()
        z = CC.zeta(n)
        X = [m for m in range(n) if arith.gcd(m,n) == 1]
        v = [self.hom([z**n], check=False) for n in X]
        self.__embeddings[CC] = Sequence(v, cr=True, immutable=True,
                                         check=False, universe=self.Hom(CC))
        return self.__embeddings[CC]

    def real_embeddings(self, prec=53):
        r"""
        Return all embeddings of this cyclotomic field into the approximate
        real field with precision prec.

        Mostly, of course, there are no such embeddings.

        EXAMPLES::

            sage: CyclotomicField(4).real_embeddings()
            []
            sage: CyclotomicField(2).real_embeddings()
            [
            Ring morphism:
              From: Cyclotomic Field of order 2 and degree 1
              To:   Real Field with 53 bits of precision
              Defn: -1 |--> -1.00000000000000
            ]
        """
        K = sage.rings.real_mpfr.RealField(prec)
        n = self._n()
        if n > 2:
            return Sequence([], cr=False, immutable=True,
                                         check=False, universe=self.Hom(K))
        else:
            return self.embeddings(K)

    def signature(self):
        """
        Return (r1, r2), where r1 and r2 are the number of real embeddings
        and pairs of complex embeddings of this cyclotomic field,
        respectively.

        Trivial since, apart from QQ, cyclotomic fields are totally
        complex.

        EXAMPLES::

            sage: CyclotomicField(5).signature()
            (0, 2)
            sage: CyclotomicField(2).signature()
            (1, 0)
        """
        m = ZZ(self.degree())
        if m == 1:
            return (ZZ(1), ZZ(0))
        else:
            return (ZZ(0), ZZ(m/2))

    def different(self):
        """
        Returns the different ideal of the cyclotomic field self.

        EXAMPLES::

            sage: C20 = CyclotomicField(20)
            sage: C20.different()
            Fractional ideal (10, 2*zeta20^6 - 4*zeta20^4 - 4*zeta20^2 + 2)
            sage: C18 = CyclotomicField(18)
            sage: D = C18.different().norm()
            sage: D == C18.discriminant().abs()
            True
        """
        try:
            return self.__different

        except AttributeError:

            z = self.gen()
            n = self._n()
            D = self.ideal(1)
            factors = n.factor()
            for f in factors:
                p = f[0]
                r = f[1]
                e = (r*p - r - 1)*p**(r-1)
                D *= self.ideal(z**(n/p**r) - 1)**e
            self.__different = D
            return self.__different

    def discriminant(self, v=None):
        """
        Returns the discriminant of the ring of integers of the cyclotomic
        field self, or if v is specified, the determinant of the trace
        pairing on the elements of the list v.

        Uses the formula for the discriminant of a prime power cyclotomic
        field and Hilbert Theorem 88 on the discriminant of composita.

        INPUT:


        -  ``v (optional)`` - list of element of this number
           field


        OUTPUT: Integer if v is omitted, and Rational otherwise.

        EXAMPLES::

            sage: CyclotomicField(20).discriminant()
            4000000
            sage: CyclotomicField(18).discriminant()
            -19683
        """
        if v is None:
            try:
                return self.__disc
            except AttributeError:
                n = self._n()
                deg = self.degree()
                d = ZZ(1) # so that CyclotomicField(1).disc() has the right type
                factors = n.factor()
                for f in factors:
                    p = f[0]
                    r = f[1]
                    e = (r*p - r - 1)*deg/(p-1)
                    d *= p**e
                sign = 1
                if len(factors) == 1 and (n == 4 or factors[0][0].mod(4) == 3):
                    sign = -1
                elif len(factors) == 2 and factors[0] == (2, 1) and factors[1][0].mod(4) == 3:
                    sign = -1
                self.__disc = sign*d
                return self.__disc
        else:
            return NumberField_generic.discriminant(self, v)


    def next_split_prime(self, p=2):
        """
        Return the next prime integer `p` that splits completely in
        this cyclotomic field (and does not ramify).

        EXAMPLES::

            sage: K.<z> = CyclotomicField(3)
            sage: K.next_split_prime(7)
            13
        """
        n = self._n()
        while True:
            p = arith.next_prime(p)
            if p % n == 1:
                return p

    def _pari_integral_basis(self, v=None, important=True):
        """
        Internal function returning an integral basis of this number field in
        PARI format.

        This field is cyclotomic, so this is a trivial computation,
        since the power basis on the generator is an integral basis.
        Thus the ``v`` and ``important`` parameters are ignored.

        EXAMPLES::

            sage: CyclotomicField(5)._pari_integral_basis()
            [1, y, y^2, y^3]
            sage: len(CyclotomicField(137)._pari_integral_basis())
            136
        """
        try:
            return self._integral_basis_dict[tuple()]
        except KeyError:
            z = pari(self.gen())
            a = pari(1)
            B = []
            for n in range(self.degree()):
                B.append(a.lift())
                a *= z
            self._integral_basis_dict[tuple()] = pari(B)
            return B


    def zeta_order(self):
        """
        Return the order of the maximal root of unity contained in this
        cyclotomic field.

        EXAMPLES::

            sage: CyclotomicField(1).zeta_order()
            2
            sage: CyclotomicField(4).zeta_order()
            4
            sage: CyclotomicField(5).zeta_order()
            10
            sage: CyclotomicField(5)._n()
            5
            sage: CyclotomicField(389).zeta_order()
            778
        """
        return self.__zeta_order

    def _multiplicative_order_table(self):
        """
        Return a dictionary that maps powers of zeta to their order. This
        makes computing the orders of the elements of finite order in this
        field faster.

        EXAMPLES::

            sage: v = CyclotomicField(6)._multiplicative_order_table()
            sage: w = v.items(); w.sort(); w
            [(-1, 2), (1, 1), (-x, 3), (-x + 1, 6), (x - 1, 3), (x, 6)]
        """
        try:
            return self.__multiplicative_order_table
        except AttributeError:
            t = {}
            x = self(1)
            n = self.zeta_order()
            m = 0
            zeta = self.zeta(n)
            # todo: this desperately needs to be optimized!!!
            for i in range(n):
                t[x.polynomial()] = n//arith.GCD(m,n)   # multiplicative_order of (zeta_n)**m
                x *= zeta
                m += 1
            self.__multiplicative_order_table = t
            return t

    def zeta(self, n=None, all=False):
        """
        Return an element of multiplicative order `n` in this this
        cyclotomic field. If there is no such element, raise a
        ``ValueError``.

        INPUT:

        - ``n`` -- integer (default: None, returns element of
          maximal order)

        - ``all`` -- bool (default: False) - whether to return
          a list of all primitive `n`-th roots of unity.

        OUTPUT: root of unity or list

        EXAMPLES::

            sage: k = CyclotomicField(4)
            sage: k.zeta()
            zeta4
            sage: k.zeta(2)
            -1
            sage: k.zeta().multiplicative_order()
            4

        ::

            sage: k = CyclotomicField(21)
            sage: k.zeta().multiplicative_order()
            42
            sage: k.zeta(21).multiplicative_order()
            21
            sage: k.zeta(7).multiplicative_order()
            7
            sage: k.zeta(6).multiplicative_order()
            6
            sage: k.zeta(84)
            Traceback (most recent call last):
            ..
            ValueError: 84 does not divide order of generator (42)

        ::

            sage: K.<a> = CyclotomicField(7)
            sage: K.zeta(all=True)
            [-a^4, -a^5, a^5 + a^4 + a^3 + a^2 + a + 1, -a, -a^2, -a^3]
            sage: K.zeta(14, all=True)
            [-a^4, -a^5, a^5 + a^4 + a^3 + a^2 + a + 1, -a, -a^2, -a^3]
            sage: K.zeta(2, all=True)
            [-1]
            sage: K.<a> = CyclotomicField(10)
            sage: K.zeta(20, all=True)
            Traceback (most recent call last):
            ...
            ValueError: 20 does not divide order of generator (10)

        ::

            sage: K.<a> = CyclotomicField(5)
            sage: K.zeta(4)
            Traceback (most recent call last):
            ...
            ValueError: 4 does not divide order of generator (10)
            sage: v = K.zeta(5, all=True); v
            [a, a^2, a^3, -a^3 - a^2 - a - 1]
            sage: [b^5 for b in v]
            [1, 1, 1, 1]
        """
        if n is None:
            n = self.zeta_order()
        else:
            n = Integer(n)

        z = self.gen()
        m = self._n()
        if n % 2 == 0 and m % 2 == 1:
            # In the n-th cyclotomic field, n odd, there are
            # actually 2*n-th roots of unity, so we include them.
            z = -z**((m+1)//2) # -z
            m = 2*m
        if m % n != 0:
            raise ValueError("%s does not divide order of generator (%s)" %
                    (n, self.zeta_order()))
        a = z**(m//n)
        if not all:
            return a

        v = [a]
        b = a*a
        for i in range(2,n):
            if n.gcd(i).is_one():
                v.append(b)
            b = b * a
        return v

    def number_of_roots_of_unity(self):
        """
        Return number of roots of unity in this cyclotomic field.

        EXAMPLES::

            sage: K.<a> = CyclotomicField(21)
            sage: K.number_of_roots_of_unity()
            42
        """
        n = self._n()
        if n%2:
            n *= 2
        return n

    def roots_of_unity(self):
        """
        Return all the roots of unity in this cyclotomic field, primitive
        or not.

        EXAMPLES::

            sage: K.<a> = CyclotomicField(3)
            sage: zs = K.roots_of_unity(); zs
            [1, a, -a - 1, -1, -a, a + 1]
            sage: [ z**K.number_of_roots_of_unity() for z in zs ]
            [1, 1, 1, 1, 1, 1]
        """
        z = self.gen()
        n = self._n()
        v = [z**k for k in range(n)]
        if n%2:
            v += [-x for x in v]
        return v


class NumberField_quadratic(NumberField_absolute):
    r"""
    Create a quadratic extension of the rational field.

    The command ``QuadraticField(a)`` creates the field `\QQ(\sqrt{a})`.

    EXAMPLES::

        sage: QuadraticField(3, 'a')
        Number Field in a with defining polynomial x^2 - 3
        sage: QuadraticField(-4, 'b')
        Number Field in b with defining polynomial x^2 + 4
    """
    def __init__(self, polynomial, name=None, latex_name=None, check=True, embedding=None,
                 assume_disc_small=False, maximize_at_primes=None, structure=None):
        """
        Create a quadratic number field.

        EXAMPLES::

            sage: k.<a> = QuadraticField(5, check=False); k
            Number Field in a with defining polynomial x^2 - 5

        Don't do this::

            sage: k.<a> = QuadraticField(4, check=False); k
            Number Field in a with defining polynomial x^2 - 4

        TESTS::

            sage: k.<a> = QuadraticField(7)
            sage: type(k.zero())
            <type 'sage.rings.number_field.number_field_element_quadratic.NumberFieldElement_quadratic'>
            sage: type(k.one())
            <type 'sage.rings.number_field.number_field_element_quadratic.NumberFieldElement_quadratic'>

            sage: TestSuite(k).run()
        """
        NumberField_absolute.__init__(self, polynomial, name=name, check=check,
                                      embedding=embedding, latex_name=latex_name,
                                      assume_disc_small=assume_disc_small, maximize_at_primes=maximize_at_primes, structure=structure)
        self._standard_embedding = True
        self._element_class = number_field_element_quadratic.NumberFieldElement_quadratic
        c, b, a = [QQ(t) for t in self.defining_polynomial().list()]
        # set the generator
        Dpoly = b*b - 4*a*c
        D = (Dpoly.numer() * Dpoly.denom()).squarefree_part(bound=10000)
        self._D = D
        parts = -b/(2*a), (Dpoly/D).sqrt()/(2*a)
        self._NumberField_generic__gen = self._element_class(self, parts)

        # we must set the flag _standard_embedding *before* any element creation
        # Note that in the following code, no element is built.
        emb = self.coerce_embedding()
        if emb is not None:
            rootD = number_field_element_quadratic.NumberFieldElement_quadratic(self, (QQ(0),QQ(1)))
            if D > 0:
                from sage.rings.real_double import RDF
                self._standard_embedding = RDF.has_coerce_map_from(self) and RDF(rootD) > 0
            else:
                from sage.rings.complex_double import CDF
                self._standard_embedding = CDF.has_coerce_map_from(self) and CDF(rootD).imag() > 0

        # we reset _NumberField_generic__gen has the flag standard_embedding
        # might be modified
        self._NumberField_generic__gen = self._element_class(self, parts)

        # NumberField_absolute.__init__(...) set _zero_element and
        # _one_element to NumberFieldElement_absolute values, which is
        # wrong (and dangerous; such elements can actually be used to
        # crash Sage: see #5316).  Overwrite them with correct values.
        self._zero_element = self._element_class(self, (QQ(0), QQ(0)))
        self._one_element  = self._element_class(self, (QQ(1), QQ(0)))

    def _coerce_map_from_(self, K):
        """
        EXAMPLES::

            sage: K.<a> = QuadraticField(-3)
            sage: f = K.coerce_map_from(QQ); f # indirect doctest
            Natural morphism:
              From: Rational Field
              To:   Number Field in a with defining polynomial x^2 + 3
            sage: f(3/5)
            3/5
            sage: parent(f(3/5)) is K
            True

            sage: g = K.coerce_map_from(ZZ); g # indirect doctest
            Natural morphism:
              From: Integer Ring
              To:   Number Field in a with defining polynomial x^2 + 3
            sage: g(1)
            1
            sage: parent(g(1)) is K
            True
        """
        if K is ZZ:
            return number_field_element_quadratic.Z_to_quadratic_field_element(self)
        if K is int:
            return self._coerce_map_via([ZZ], int) # faster than direct
        if K is QQ:
            return number_field_element_quadratic.Q_to_quadratic_field_element(self)
        return NumberField_absolute._coerce_map_from_(self, K)

    def _latex_(self):
        """
        Return the latex representation of this quadratic field.

        EXAMPLES::

            sage: Z = QuadraticField(7)
            sage: latex(Z) # indirect doctest
            \Bold{Q}(\sqrt{7})

            sage: Z = QuadraticField(7, latex_name='x')
            sage: latex(Z) # indirect doctest
            \Bold{Q}[x]/(x^{2} - 7)
        """
        v = self.latex_variable_name()
        if v.startswith('\\sqrt'):
            return "%s(%s)"%(latex(QQ), v)
        else:
            return NumberField_generic._latex_(self)

    def _polymake_init_(self):
        r"""
        Return the polymake representation of this quadratic field.

        This is merely a string, and does not represent a specific quadratic field.
        In polymake, only the elements know which field they belong to.

        EXAMPLES::

            sage: Z = QuadraticField(7)
            sage: polymake(Z)    # optional - polymake # indirect doctest
            QuadraticExtension

        """
        return '"QuadraticExtension"'

    def discriminant(self, v=None):
        """
        Returns the discriminant of the ring of integers of the number
        field, or if v is specified, the determinant of the trace pairing
        on the elements of the list v.

        INPUT:


        -  ``v (optional)`` - list of element of this number
           field


        OUTPUT: Integer if v is omitted, and Rational otherwise.

        EXAMPLES::

            sage: K.<i> = NumberField(x^2+1)
            sage: K.discriminant()
            -4
            sage: K.<a> = NumberField(x^2+5)
            sage: K.discriminant()
            -20
            sage: K.<a> = NumberField(x^2-5)
            sage: K.discriminant()
            5
        """
        if v is None:
            try:
                return self.__disc
            except AttributeError:
                d = self._D.squarefree_part()
                if d % 4 != 1:
                    d *= 4
                self.__disc = d
                return self.__disc
        else:
            return NumberField_generic.discriminant(self, v)

    def is_galois(self):
        """
        Return True since all quadratic fields are automatically Galois.

        EXAMPLES::

            sage: QuadraticField(1234,'d').is_galois()
            True
        """
        return True

    def class_number(self, proof=None):
        r"""
        Return the size of the class group of self.

        If proof = False (*not* the default!) and the discriminant of the
        field is negative, then the following warning from the PARI manual
        applies:

        .. warning::

            For `D<0`, this function may give incorrect results when
            the class group has a low exponent (has many cyclic
            factors), because implementing Shank's method in full
            generality slows it down immensely.

        EXAMPLES::

            sage: QuadraticField(-23,'a').class_number()
            3

        These are all the primes so that the class number of
        `\QQ(\sqrt{-p})` is `1`::

            sage: [d for d in prime_range(2,300) if not is_square(d) and QuadraticField(-d,'a').class_number() == 1]
            [2, 3, 7, 11, 19, 43, 67, 163]

        It is an open problem to *prove* that there are infinity many
        positive square-free `d` such that
        `\QQ(\sqrt{d})` has class number `1`:

        ::

            sage: len([d for d in range(2,200) if not is_square(d) and QuadraticField(d,'a').class_number() == 1])
            121

        TESTS::

            sage: type(QuadraticField(-23,'a').class_number())
            <type 'sage.rings.integer.Integer'>
            sage: type(NumberField(x^3 + 23, 'a').class_number())
            <type 'sage.rings.integer.Integer'>
            sage: type(NumberField(x^3 + 23, 'a').extension(x^2 + 5, 'b').class_number())
            <type 'sage.rings.integer.Integer'>
            sage: type(CyclotomicField(10).class_number())
            <type 'sage.rings.integer.Integer'>
        """
        proof = proof_flag(proof)
        try:
            return self.__class_number
        except AttributeError:
            self.__class_number = self.discriminant().class_number(proof)
            return self.__class_number

    def hilbert_class_field_defining_polynomial(self, name='x'):
        r"""
        Returns a polynomial over `\QQ` whose roots generate the
        Hilbert class field of this quadratic field as an extension of
        this quadratic field.

        .. note::

           Computed using PARI via Schertz's method. This
           implementation is quite fast.

        EXAMPLES::

            sage: K.<b> = QuadraticField(-23)
            sage: K.hilbert_class_field_defining_polynomial()
            x^3 - x^2 + 1

        Note that this polynomial is not the actual Hilbert class
        polynomial: see ``hilbert_class_polynomial``::

            sage: K.hilbert_class_polynomial()
            x^3 + 3491750*x^2 - 5151296875*x + 12771880859375

        ::

            sage: K.<a> = QuadraticField(-431)
            sage: K.class_number()
            21
            sage: K.hilbert_class_field_defining_polynomial(name='z')
            z^21 + 6*z^20 + 9*z^19 - 4*z^18 + 33*z^17 + 140*z^16 + 220*z^15 + 243*z^14 + 297*z^13 + 461*z^12 + 658*z^11 + 743*z^10 + 722*z^9 + 681*z^8 + 619*z^7 + 522*z^6 + 405*z^5 + 261*z^4 + 119*z^3 + 35*z^2 + 7*z + 1
        """
        f = pari(self.discriminant()).quadhilbert()
        return QQ[name](f)

    def hilbert_class_field(self, names):
        r"""
        Returns the Hilbert class field of this quadratic field as a
        relative extension of this field.

        .. note::

           For the polynomial that defines this field as a relative
           extension, see the ``hilbert_class_field_defining_polynomial``
           command, which is vastly faster than this command, since it doesn't
           construct a relative extension.

        EXAMPLES::

            sage: K.<a> = NumberField(x^2 + 23)
            sage: L = K.hilbert_class_field('b'); L
            Number Field in b with defining polynomial x^3 - x^2 + 1 over its base field
            sage: L.absolute_field('c')
            Number Field in c with defining polynomial x^6 - 2*x^5 + 70*x^4 - 90*x^3 + 1631*x^2 - 1196*x + 12743
            sage: K.hilbert_class_field_defining_polynomial()
            x^3 - x^2 + 1
        """
        f = self.hilbert_class_field_defining_polynomial()
        return self.extension(f, names)

    def hilbert_class_polynomial(self, name='x'):
        r"""
        Compute the Hilbert class polynomial of this quadratic field.

        Right now, this is only implemented for imaginary quadratic
        fields.

        EXAMPLES::

            sage: K.<a> = QuadraticField(-3)
            sage: K.hilbert_class_polynomial()
            x

            sage: K.<a> = QuadraticField(-31)
            sage: K.hilbert_class_polynomial(name='z')
            z^3 + 39491307*z^2 - 58682638134*z + 1566028350940383
        """
        D = self.discriminant()

        if D > 0:
            raise NotImplementedError("Hilbert class polynomial is not implemented for real quadratic fields.")

        from sage.schemes.elliptic_curves.all import hilbert_class_polynomial as HCP
        return QQ[name](HCP(D))

def is_fundamental_discriminant(D):
    r"""
    Return True if the integer `D` is a fundamental
    discriminant, i.e., if `D \cong 0,1\pmod{4}`, and
    `D\neq 0, 1` and either (1) `D` is square free or
    (2) we have `D\cong 0\pmod{4}` with
    `D/4 \cong 2,3\pmod{4}` and `D/4` square free. These
    are exactly the discriminants of quadratic fields.

    EXAMPLES::

        sage: [D for D in range(-15,15) if is_fundamental_discriminant(D)]
        [-15, -11, -8, -7, -4, -3, 5, 8, 12, 13]
        sage: [D for D in range(-15,15) if not is_square(D) and QuadraticField(D,'a').disc() == D]
        [-15, -11, -8, -7, -4, -3, 5, 8, 12, 13]
    """
    d = D % 4
    if not (d in [0,1]):
        return False
    return D != 1 and  D != 0 and \
           (arith.is_squarefree(D) or \
            (d == 0 and (D//4)%4 in [2,3] and arith.is_squarefree(D//4)))


###################
# For pickling
###################


def NumberField_absolute_v1(poly, name, latex_name, canonical_embedding=None):
    """
    Used for unpickling old pickles.

    EXAMPLES::

        sage: from sage.rings.number_field.number_field import NumberField_absolute_v1
        sage: R.<x> = QQ[]
        sage: NumberField_absolute_v1(x^2 + 1, 'i', 'i')
        Number Field in i with defining polynomial x^2 + 1
    """
    return NumberField(polynomial=poly, name=name, latex_name=latex_name, check=False, embedding=canonical_embedding)

NumberField_generic_v1 = NumberField_absolute_v1  # for historical reasons only (so old objects unpickle)

def NumberField_cyclotomic_v1(zeta_order, name, canonical_embedding=None):
    """
    Used for unpickling old pickles.

    EXAMPLES::

        sage: from sage.rings.number_field.number_field import NumberField_cyclotomic_v1
        sage: NumberField_cyclotomic_v1(5,'a')
        Cyclotomic Field of order 5 and degree 4
        sage: NumberField_cyclotomic_v1(5,'a').variable_name()
        'a'
    """
    return CyclotomicField(n=zeta_order, names=name, embedding=canonical_embedding)

def NumberField_quadratic_v1(poly, name, canonical_embedding=None):
    """
    Used for unpickling old pickles.

    EXAMPLES::

        sage: from sage.rings.number_field.number_field import NumberField_quadratic_v1
        sage: R.<x> = QQ[]
        sage: NumberField_quadratic_v1(x^2 - 2, 'd')
        Number Field in d with defining polynomial x^2 - 2
    """
    return NumberField(polynomial=poly, name=name, check=False, embedding=canonical_embedding)

def put_natural_embedding_first(v):
    """
    Helper function for embeddings() functions for number fields.

    INPUT: a list of embeddings of a number field

    OUTPUT: None. The
    list is altered in-place, so that, if possible, the first embedding
    has been switched with one of the others, so that if there is an
    embedding which preserves the generator names then it appears
    first.

    EXAMPLES::

        sage: K.<a> = CyclotomicField(7)
        sage: embs = K.embeddings(K)
        sage: [e(a) for e in embs] # random - there is no natural sort order
        [a, a^2, a^3, a^4, a^5, -a^5 - a^4 - a^3 - a^2 - a - 1]
        sage: id = [ e for e in embs if e(a) == a ][0]; id
        Ring endomorphism of Cyclotomic Field of order 7 and degree 6
          Defn: a |--> a
        sage: permuted_embs = list(embs); permuted_embs.remove(id); permuted_embs.append(id)
        sage: [e(a) for e in permuted_embs] # random - but natural map is not first
        [a^2, a^3, a^4, a^5, -a^5 - a^4 - a^3 - a^2 - a - 1, a]
        sage: permuted_embs[0] != a
        True
        sage: from sage.rings.number_field.number_field import put_natural_embedding_first
        sage: put_natural_embedding_first(permuted_embs)
        sage: [e(a) for e in permuted_embs] # random - but natural map is first
        [a, a^3, a^4, a^5, -a^5 - a^4 - a^3 - a^2 - a - 1, a^2]
        sage: permuted_embs[0] == id
        True
    """
    for i in range(len(v)):
        phi = v[i]
        a = str(list(phi.domain().gens()))
        b = str(list(phi.im_gens()))
        if a == b:
            v[i] = v[0]
            v[0] = phi
            return



def refine_embedding(e, prec=None):
    r"""
    Given an embedding from a number field to either `\RR` or
    `\CC`, returns an equivalent embedding with higher precision.

    INPUT:


    -  ``e`` - an embedding of a number field into either
       RR or CC (with some precision)

    - ``prec`` - (default None) the desired precision; if None,
       current precision is doubled; if Infinity, the equivalent
       embedding into either ``QQbar`` or ``AA`` is returned.

    EXAMPLES::

        sage: from sage.rings.number_field.number_field import refine_embedding
        sage: K = CyclotomicField(3)
        sage: e10 = K.complex_embedding(10)
        sage: e10.codomain().precision()
        10
        sage: e25 = refine_embedding(e10, prec=25)
        sage: e25.codomain().precision()
        25

    An example where we extend a real embedding into ``AA``::

        sage: K.<a> = NumberField(x^3-2)
        sage: K.signature()
        (1, 1)
        sage: e = K.embeddings(RR)[0]; e
        Ring morphism:
        From: Number Field in a with defining polynomial x^3 - 2
        To:   Real Field with 53 bits of precision
        Defn: a |--> 1.25992104989487
        sage: e = refine_embedding(e,Infinity); e
        Ring morphism:
        From: Number Field in a with defining polynomial x^3 - 2
        To:   Algebraic Real Field
        Defn: a |--> 1.259921049894873?

    Now we can obtain arbitrary precision values with no trouble::

        sage: RealField(150)(e(a))
        1.2599210498948731647672106072782283505702515
        sage: _^3
        2.0000000000000000000000000000000000000000000
        sage: RealField(200)(e(a^2-3*a+7))
        4.8076379022835799804500738174376232086807389337953290695624

    Complex embeddings can be extended into ``QQbar``::

        sage: e = K.embeddings(CC)[0]; e
        Ring morphism:
        From: Number Field in a with defining polynomial x^3 - 2
        To:   Complex Field with 53 bits of precision
        Defn: a |--> -0.62996052494743... - 1.09112363597172*I
        sage: e = refine_embedding(e,Infinity); e
        Ring morphism:
        From: Number Field in a with defining polynomial x^3 - 2
        To:   Algebraic Field
        Defn: a |--> -0.6299605249474365? - 1.091123635971722?*I
        sage: ComplexField(200)(e(a))
        -0.62996052494743658238360530363911417528512573235075399004099 - 1.0911236359717214035600726141898088813258733387403009407036*I
        sage: e(a)^3
        2

    Embeddings into lazy fields work::

        sage: L = CyclotomicField(7)
        sage: x = L.specified_complex_embedding(); x
        Generic morphism:
          From: Cyclotomic Field of order 7 and degree 6
          To:   Complex Lazy Field
          Defn: zeta7 -> 0.623489801858734? + 0.781831482468030?*I
        sage: refine_embedding(x, 300)
        Ring morphism:
          From: Cyclotomic Field of order 7 and degree 6
          To:   Complex Field with 300 bits of precision
          Defn: zeta7 |--> 0.623489801858733530525004884004239810632274730896402105365549439096853652456487284575942507 + 0.781831482468029808708444526674057750232334518708687528980634958045091731633936441700868007*I
        sage: refine_embedding(x, infinity)
        Ring morphism:
          From: Cyclotomic Field of order 7 and degree 6
          To:   Algebraic Field
          Defn: zeta7 |--> 0.6234898018587335? + 0.7818314824680299?*I

    When the old embedding is into the real lazy field,
    then only real embeddings should be considered.
    See :trac:`17495`::

        sage: R.<x> = QQ[]
        sage: K.<a> = NumberField(x^3 + x - 1, embedding=0.68)
        sage: from sage.rings.number_field.number_field import refine_embedding
        sage: refine_embedding(K.specified_complex_embedding(), 100)
        Ring morphism:
          From: Number Field in a with defining polynomial x^3 + x - 1
          To:   Real Field with 100 bits of precision
          Defn: a |--> 0.68232780382801932736948373971
        sage: refine_embedding(K.specified_complex_embedding(), Infinity)
        Ring morphism:
          From: Number Field in a with defining polynomial x^3 + x - 1
          To:   Algebraic Real Field
          Defn: a |--> 0.6823278038280193?
    """
    K = e.domain()
    RC = e.codomain()
    if RC in (sage.rings.qqbar.AA, sage.rings.qqbar.QQbar):
        return e
    if RC in (RLF, CLF):
        prec_old = e.gen_image().approx().prec()
        old_root = e(K.gen()).approx()
    else:
        prec_old = RC.precision()
        old_root = e(K.gen())

    if prec is None:
        prec = 2*prec_old
    elif prec_old >= prec:
        return e

    # We first compute all the embeddings at the new precision:
    if sage.rings.real_mpfr.is_RealField(RC) or RC in (RDF, RLF):
        if prec == Infinity:
            elist = K.embeddings(sage.rings.qqbar.AA)
        else:
            elist = K.real_embeddings(prec)
    else:
        if prec == Infinity:
            elist = K.embeddings(sage.rings.qqbar.QQbar)
        else:
            elist = K.complex_embeddings(prec)

    # Now we determine which is an extension of the old one; this
    # relies on the fact that coercing a high-precision root into a
    # field with lower precision will equal the lower-precision root!
    diffs = [(RC(ee(K.gen()))-old_root).abs() for ee in elist]
    return elist[min(zip(diffs, count()))[1]]<|MERGE_RESOLUTION|>--- conflicted
+++ resolved
@@ -6618,8 +6618,6 @@
             raise RuntimeError("Error in number field solve_CRT()")
         return self(x)
 
-<<<<<<< HEAD
-=======
     def some_elements(self):
         """
         Return a list of elements in the given number field.
@@ -6661,7 +6659,7 @@
                         elements.append(some_element)
 
         return elements
->>>>>>> 38f662fc
+
 
 class NumberField_absolute(NumberField_generic):
     def __init__(self, polynomial, name, latex_name=None, check=True, embedding=None,
