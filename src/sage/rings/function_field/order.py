--- conflicted
+++ resolved
@@ -258,18 +258,227 @@
         return "Maximal order of %s"%(self.function_field(),)
 
 
-class FunctionFieldMaximalOrderInfinite(FunctionFieldMaximalOrder, FunctionFieldOrderInfinite):
+class FunctionFieldMaximalOrder_rational(FunctionFieldMaximalOrder):
     """
-    Base class of maximal infinite orders of function fields.
+    Maximal orders of rational function fields.
+
+    INPUT:
+
+    - ``field`` -- a function field
+
+    EXAMPLES::
+
+        sage: K.<t> = FunctionField(GF(19)); K
+        Rational function field in t over Finite Field of size 19
+        sage: R = K.maximal_order(); R
+        Maximal order of Rational function field in t over Finite Field of size 19
     """
-    def _repr_(self):
-        """
-        EXAMPLES::
-
-            sage: FunctionField(QQ,'y').maximal_order_infinite()
-            Maximal infinite order of Rational function field in y over Rational Field
-
-<<<<<<< HEAD
+    def __init__(self, field):
+        """
+        Initialize.
+
+        TESTS::
+
+            sage: K.<t> = FunctionField(QQ)
+            sage: O = K.maximal_order()
+            sage: TestSuite(O).run(skip='_test_gcd_vs_xgcd')
+        """
+        FunctionFieldMaximalOrder.__init__(self, field, ideal_class=FunctionFieldIdeal_rational,
+                                           category=EuclideanDomains())
+
+        self._populate_coercion_lists_(coerce_list=[field._ring])
+
+        self._ring = field._ring
+        self._gen = self(self._ring.gen())
+        self._basis = (self.one(),)
+
+    def _element_constructor_(self, f):
+        """
+        Make ``f`` a function field element of this order.
+
+        EXAMPLES::
+
+            sage: K.<y> = FunctionField(QQ)
+            sage: O = K.maximal_order()
+            sage: O._element_constructor_(y)
+            y
+            sage: O._element_constructor_(1/y)
+            Traceback (most recent call last):
+            ...
+            TypeError: 1/y is not an element of Maximal order of Rational function field in y over Rational Field
+        """
+        F = self.function_field()
+        try:
+            f = F(f)
+        except TypeError:
+            raise TypeError("unable to convert to an element of {}".format(F))
+
+        if not f.denominator() in self.function_field().constant_base_field():
+            raise TypeError("%r is not an element of %r"%(f,self))
+
+        return f
+
+    def ideal_with_gens_over_base(self, gens):
+        """
+        Return the fractional ideal with generators ``gens``.
+
+        INPUT:
+
+        - ``gens`` -- elements of the function field
+
+        EXAMPLES::
+
+            sage: K.<x> = FunctionField(QQ); R.<y> = K[]
+            sage: L.<y> = K.extension(y^2 - x^3 - 1)
+            sage: O = L.equation_order()
+            sage: O.ideal_with_gens_over_base([x^3+1,-y])
+            Ideal (x^3 + 1, -y) of Order in Function field in y defined by y^2 - x^3 - 1
+        """
+        return self.ideal(gens)
+
+    def _residue_field(self, ideal, name=None):
+        """
+        Return a field isomorphic to the residue field at the prime ideal.
+
+        The residue field is by definition `k[x]/q` where `q` is the irreducible
+        polynomial generating the prime ideal and `k` is the constant base field.
+
+        INPUT:
+
+        - ``ideal`` -- prime ideal of the order
+
+        - ``name`` -- string; name of the generator of the residue field
+
+        OUTPUT:
+
+        - a field isomorphic to the residue field
+
+        - a morphism from the field to `k[x]` via the residue field
+
+        - a morphism from `k[x]` to the field via the residue field
+
+        EXAMPLES::
+
+            sage: F.<x> = FunctionField(GF(2))
+            sage: O = F.maximal_order()
+            sage: I = O.ideal(x^2 + x + 1)
+            sage: R, fr_R, to_R = O._residue_field(I)
+            sage: R
+            Finite Field in z2 of size 2^2
+            sage: [to_R(fr_R(e)) == e for e in R]
+            [True, True, True, True]
+            sage: [to_R(fr_R(e)).parent() is R for e in R]
+            [True, True, True, True]
+            sage: e1, e2 = fr_R(R.random_element()), fr_R(R.random_element())
+            sage: to_R(e1 * e2) == to_R(e1) * to_R(e2)
+            True
+            sage: to_R(e1 + e2) == to_R(e1) + to_R(e2)
+            True
+            sage: to_R(e1).parent() is R
+            True
+            sage: to_R(e2).parent() is R
+            True
+
+            sage: F.<x> = FunctionField(GF(2))
+            sage: O = F.maximal_order()
+            sage: I = O.ideal(x + 1)
+            sage: R, fr_R, to_R = O._residue_field(I)
+            sage: R
+            Finite Field of size 2
+            sage: [to_R(fr_R(e)) == e for e in R]
+            [True, True]
+            sage: [to_R(fr_R(e)).parent() is R for e in R]
+            [True, True]
+            sage: e1, e2 = fr_R(R.random_element()), fr_R(R.random_element())
+            sage: to_R(e1 * e2) == to_R(e1) * to_R(e2)
+            True
+            sage: to_R(e1 + e2) == to_R(e1) + to_R(e2)
+            True
+            sage: to_R(e1).parent() is R
+            True
+            sage: to_R(e2).parent() is R
+            True
+
+            sage: F.<x> = FunctionField(QQ)
+            sage: O = F.maximal_order()
+            sage: I = O.ideal(x^2 + x + 1)
+            sage: R, fr_R, to_R = O._residue_field(I)
+            sage: R
+            Number Field in a with defining polynomial x^2 + x + 1
+            sage: e1, e2 = fr_R(R.random_element()), fr_R(R.random_element())
+            sage: to_R(e1 * e2) == to_R(e1) * to_R(e2)
+            True
+            sage: to_R(e1 + e2) == to_R(e1) + to_R(e2)
+            True
+            sage: to_R(e1).parent() is R
+            True
+            sage: to_R(e2).parent() is R
+            True
+
+            sage: F.<x> = FunctionField(QQ)
+            sage: O = F.maximal_order()
+            sage: I = O.ideal(x + 1)
+            sage: R, fr_R, to_R = O._residue_field(I)
+            sage: R
+            Rational Field
+            sage: e1, e2 = fr_R(R.random_element()), fr_R(R.random_element())
+            sage: to_R(e1 * e2) == to_R(e1) * to_R(e2)
+            True
+            sage: to_R(e1 + e2) == to_R(e1) + to_R(e2)
+            True
+            sage: to_R(e1).parent() is R
+            True
+            sage: to_R(e2).parent() is R
+            True
+        """
+        F = self.function_field()
+        K = F.constant_base_field()
+
+        q = ideal.gen().element().numerator()
+
+        if F.is_global():
+            R, _from_R, _to_R = self._residue_field_global(q, name=name)
+        elif isinstance(K, NumberField) or K is QQbar:
+            if name is None:
+                name = 'a'
+            if q.degree() == 1:
+                R = K
+                _from_R = lambda e: e
+                _to_R = lambda e: R(e % q)
+            else:
+                R = K.extension(q, names=name)
+                _from_R = lambda e: self._ring(list(R(e)))
+                _to_R = lambda e: (e % q)(R.gen(0))
+        else:
+            raise NotImplementedError
+
+        def from_R(e):
+            return F(_from_R(e))
+
+        def to_R(f):
+            return _to_R(f.numerator())
+
+        return R, from_R, to_R
+
+    def _residue_field_global(self, q, name=None):
+        """
+        Return a finite field isomorphic to the residue field at q.
+
+        This method assumes a global rational function field, that is,
+        the constant base field is a finite field.
+
+        INPUT:
+
+        - ``q`` -- irreducible polynomial
+
+        - ``name`` -- string; name of the generator of the extension field
+
+        OUTPUT:
+
+        - a finite field
+
+        - a function that outputs a polynomial lifting a finite field element
+
         - a function that outputs a finite field element for a polynomial
 
         The residue field is by definition `k[x]/q` where `k` is the base field.
@@ -1442,14 +1651,9 @@
             sage: FunctionField(QQ,'y').maximal_order_infinite()
             Maximal infinite order of Rational function field in y over Rational Field
 
-            sage: K.<x> = FunctionField(GF(2)); R.<t> = PolynomialRing(K)
-            sage: F.<y> = K.extension(t^3-x^2*(x^2+x+1)^2)
-            sage: F.maximal_order_infinite()
-=======
             sage: K.<x> = FunctionField(GF(2)); R.<t> = PolynomialRing(K)                           # optional - sage.rings.finite_rings
             sage: F.<y> = K.extension(t^3 - x^2*(x^2+x+1)^2)                                        # optional - sage.rings.finite_rings sage.rings.function_field
             sage: F.maximal_order_infinite()                                                        # optional - sage.rings.finite_rings sage.modules sage.rings.function_field
->>>>>>> 5dd80aa9
             Maximal infinite order of Function field in y defined by y^3 + x^6 + x^4 + x^2
         """
         return "Maximal infinite order of %s"%(self.function_field(),)