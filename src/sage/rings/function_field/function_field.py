--- conflicted
+++ resolved
@@ -3561,13 +3561,8 @@
         # y-degrees. The trick is to use the reversed Hermite normal form.
         # Note that it is important that the overall denominator l lies in k[x].
         V, fr_V, to_V = self.free_module()
-<<<<<<< HEAD
-        basis_V = [to_V(b) for b in _basis]
-        l = lcm([v.denominator() for v in basis_V])
-=======
         basis_V = [to_V(bvec) for bvec in _basis]
         l = lcm([vvec.denominator() for vvec in basis_V])
->>>>>>> 1d465c7e
 
         # Why do we have 'reversed' here? I don't know. But without it, the
         # time to get hermite_form_reversed dramatically increases.
