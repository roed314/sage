# -*- coding: utf-8 -*-
r"""
Finite Fields

Sage supports arithmetic in finite prime and extension fields.
Several implementation for prime fields are implemented natively in
Sage for several sizes of primes `p`. These implementations
are


-  ``sage.rings.finite_rings.integer_mod.IntegerMod_int``,

-  ``sage.rings.finite_rings.integer_mod.IntegerMod_int64``, and

-  ``sage.rings.finite_rings.integer_mod.IntegerMod_gmp``.


Small extension fields of cardinality `< 2^{16}` are
implemented using tables of Zech logs via the Givaro C++ library
(``sage.rings.finite_rings.finite_field_givaro.FiniteField_givaro``).
While this representation is very fast it is limited to finite
fields of small cardinality. Larger finite extension fields of
order `q >= 2^{16}` are internally represented as
polynomials over smaller finite prime fields. If the
characteristic of such a field is 2 then NTL is used internally to
represent the field
(``sage.rings.finite_rings.finite_field_ntl_gf2e.FiniteField_ntl_gf2e``).
In all other case the PARI C library is used
(``sage.rings.finite_rings.finite_field_pari_ffelt.FiniteField_pari_ffelt``).

However, this distinction is internal only and the user usually
does not have to worry about it because consistency across all
implementations is aimed for. In all extension field
implementations the user may either specify a minimal polynomial or
leave the choice to Sage.

For small finite fields the default choice are Conway polynomials.

The Conway polynomial `C_n` is the lexicographically first
monic irreducible, primitive polynomial of degree `n` over
`GF(p)` with the property that for a root `\alpha`
of `C_n` we have that
`\beta=
\alpha^{(p^n - 1)/(p^m - 1)}` is a root of
`C_m` for all `m` dividing `n`. Sage
contains a database of Conway polynomials which also can be queried
independently of finite field construction.

A pseudo-Conway polynomial satisfies all of the conditions required
of a Conway polynomial except the condition that it is lexicographically
first.  They are therefore not unique.  If no variable name is
specified for an extension field, Sage will fit the finite field
into a compatible lattice of field extensions defined by pseudo-Conway
polynomials. This lattice is stored in an
:class:`~sage.rings.algebraic_closure_finite_field.AlgebraicClosureFiniteField`
object; different algebraic closure objects can be created by using
a different ``prefix`` keyword to the finite field constructor.

Note that the computation of pseudo-Conway polynomials is expensive
when the degree is large and highly composite.  If a variable
name is specified then a random polynomial is used instead, which
will be much faster to find.

While Sage supports basic arithmetic in finite fields some more
advanced features for computing with finite fields are still not
implemented. For instance, Sage does not calculate embeddings of
finite fields yet.

EXAMPLES::

    sage: k = GF(5); type(k)
    <class 'sage.rings.finite_rings.finite_field_prime_modn.FiniteField_prime_modn_with_category'>

::

    sage: k = GF(5^2,'c'); type(k)
    <class 'sage.rings.finite_rings.finite_field_givaro.FiniteField_givaro_with_category'>

One can also give the cardinality `q=p^n` as the tuple `(p,n)`::

    sage: k = GF((5, 2),'c'); k
    Finite Field in c of size 5^2

::

    sage: k = GF(2^16,'c'); type(k)
    <class 'sage.rings.finite_rings.finite_field_ntl_gf2e.FiniteField_ntl_gf2e_with_category'>

::

    sage: k = GF((3, 16),'c'); type(k)
    <class 'sage.rings.finite_rings.finite_field_pari_ffelt.FiniteField_pari_ffelt_with_category'>

Finite Fields support iteration, starting with 0.

::

    sage: k = GF(9, 'a')
    sage: for i,x in enumerate(k):  print("{} {}".format(i, x))
    0 0
    1 a
    2 a + 1
    3 2*a + 1
    4 2
    5 2*a
    6 2*a + 2
    7 a + 2
    8 1
    sage: for a in GF(5):
    ....:     print(a)
    0
    1
    2
    3
    4

We output the base rings of several finite fields.

::

    sage: k = GF(3); type(k)
    <class 'sage.rings.finite_rings.finite_field_prime_modn.FiniteField_prime_modn_with_category'>
    sage: k.base_ring()
    Finite Field of size 3

::

    sage: k = GF(9,'alpha'); type(k)
    <class 'sage.rings.finite_rings.finite_field_givaro.FiniteField_givaro_with_category'>
    sage: k.base_ring()
    Finite Field of size 3

::

    sage: k = GF((3, 40),'b'); type(k)
    <class 'sage.rings.finite_rings.finite_field_pari_ffelt.FiniteField_pari_ffelt_with_category'>
    sage: k.base_ring()
    Finite Field of size 3

Further examples::

    sage: GF(2).is_field()
    True
    sage: GF(next_prime(10^20)).is_field()
    True
    sage: GF(19^20,'a').is_field()
    True
    sage: GF(8,'a').is_field()
    True

AUTHORS:

- William Stein: initial version

- Robert Bradshaw: prime field implementation

- Martin Albrecht: Givaro and ntl.GF2E implementations

- Julian Rüth: relative extensions
"""

#*****************************************************************************
#       Copyright (C) 2006 - 2011 William Stein <wstein@gmail.com>
#                            2006 Gonzalo Tornaria <tornaria@math.utexas.edu>
#                     2006 - 2010 Robert Bradshaw <robertwb@math.washington.edu>
#                     2006 - 2012 Martin Albrecht <malb@informatik.uni-bremen.de>
#                            2007 Bobby Moretti <moretti@u.washington.edu>
#                            2007 Craig Citro <craigcitro@gmail.com>
#                            2007 Nick Alexander <ncalexander@gmail.com>
#                     2007 - 2009 Mike Hansen <mhansen@gmail.com>
#                     2008 - 2009 Carl Witty <cwitty@newtonlabs.com>
#                            2009 Minh Van Nguyen <nguyenminh2@gmail.com>
#                     2009 - 2018 David Roe <roed.math@gmail.com>
#                            2010 Yann Laigle-Chapuy <yannlaiglechapuy@gmail.com>
#                            2010 J. H. Palmieri <palmieri@math.washington.edu>
#                            2012 Luis Felipe Tabera Alonso <lftabera@yahoo.es>
#                     2013 - 2014 Peter Bruin <P.Bruin@warwick.ac.uk>
#                            2014 Grayson Jorgenson <gjorgenson2013@my.fit.edu>
#                            2014 André Apitzsch <andre.apitzsch@etit.tu-chemnitz.de>
#                     2014 - 2018 Jeroen Demeyer <jdemeyer@cage.ugent.be>
#                            2016 Xavier Caruso <xavier.caruso@univ-rennes1.fr>
#                            2016 Nathann Cohen <nathann.cohen@gmail.com>
#                            2016 Robert Harron <robert.harron@gmail.com>
#                     2016 - 2018 Frédéric Chapoton <chapoton@math.univ-lyon1.fr>
#                     2016 - 2019 Julian Rüth <julian.rueth@fsfe.org>
#                            2017 Travis Scrimshaw <tscrimsh@umn.edu>
#                            2018 Vincent Delecroix <20100.delecroix@gmail.com>
#                            2019 Marc Mezzarobba <marc@mezzarobba.net>
# ****************************************************************************
#       Copyright (C) 2006 William Stein <wstein@gmail.com>
#
#  Distributed under the terms of the GNU General Public License (GPL)
<<<<<<< HEAD
#
#    This code is distributed in the hope that it will be useful,
#    but WITHOUT ANY WARRANTY; without even the implied warranty of
#    MERCHANTABILITY or FITNESS FOR A PARTICULAR PURPOSE.  See the GNU
#    General Public License for more details.
#
#  The full text of the GPL is available at:
#
#                  https://www.gnu.org/licenses/
# ****************************************************************************
=======
#  as published by the Free Software Foundation; either version 2 of
#  the License, or (at your option) any later version.
#                  http://www.gnu.org/licenses/
#*****************************************************************************
from __future__ import print_function, absolute_import
>>>>>>> a8365a36

from collections import defaultdict
from sage.structure.category_object import normalize_names

from sage.rings.integer import Integer

# the import below is just a redirection
from sage.rings.finite_rings.finite_field_base import is_FiniteField
assert is_FiniteField  # just to silent pyflakes

try:
    # We don't late import this because this means trouble with the Givaro library
    # On a Macbook Pro OSX 10.5.8, this manifests as a Bus Error on exiting Sage.
    # TODO: figure out why
    from .finite_field_givaro import FiniteField_givaro
except ImportError:
    FiniteField_givaro = None

from sage.structure.factory import UniqueFactory


class FiniteFieldFactory(UniqueFactory):
    """
    Return the globally unique finite field of given order with
    generator labeled by the given name and possibly with given
    modulus.

    INPUT:

    - ``order`` -- a prime power

    - ``name`` -- string, optional.  Note that there can be a
      substantial speed penalty (in creating extension fields) when
      omitting the variable name, since doing so triggers the
      computation of pseudo-Conway polynomials in order to define a
      coherent lattice of extensions of the prime field.  The speed
      penalty grows with the size of extension degree and with
      the number of factors of the extension degree.

    - ``modulus`` -- (optional) either a defining polynomial for the
      field, or a string specifying an algorithm to use to generate
      such a polynomial.  If ``modulus`` is a string, it is passed to
      :meth:`~sage.rings.polynomial.irreducible_element()` as the
      parameter ``algorithm``; see there for the permissible values of
      this parameter. In particular, you can specify
      ``modulus="primitive"`` to get a primitive polynomial.  You
      may not specify a modulus if you do not specify a variable name.

    - ``impl`` -- (optional) a string specifying the implementation of
      the finite field. Possible values are:

      - ``'modn'`` -- ring of integers modulo `p` (only for prime
        fields).

      - ``'givaro'`` -- Givaro, which uses Zech logs (only for fields
        of at most 65521 elements).

      - ``'ntl'`` -- NTL using GF2X (only in characteristic 2).

      - ``'pari'`` or ``'pari_ffelt'`` -- PARI's ``FFELT`` type (only
        for extension fields).

    - ``elem_cache`` -- (default: order < 500) cache all elements to
      avoid creation time; ignored unless ``impl='givaro'``

    - ``repr`` -- (default: ``'poly'``) ignored unless ``impl='givaro'``;
      controls the way elements are printed to the user:

      - 'log': repr is
        :meth:`~sage.rings.finite_rings.element_givaro.FiniteField_givaroElement.log_repr()`

      - 'int': repr is
        :meth:`~sage.rings.finite_rings.element_givaro.FiniteField_givaroElement.int_repr()`

      - 'poly': repr is
        :meth:`~sage.rings.finite_rings.element_givaro.FiniteField_givaroElement.poly_repr()`

    - ``check_irreducible`` -- verify that the polynomial modulus is
      irreducible

    - ``base`` -- when given, the resulting field is a relative extension. Note
      that over the prime field there is no distinction between a relative and
      an absolute extension except for trivial extensions.

    - ``proof`` -- bool (default: ``True``): if ``True``, use provable
      primality test; otherwise only use pseudoprimality test.

    ALIAS: You can also use ``GF`` instead of ``FiniteField`` -- they
    are identical.

    EXAMPLES::

        sage: k.<a> = FiniteField(9); k
        Finite Field in a of size 3^2
        sage: parent(a)
        Finite Field in a of size 3^2
        sage: charpoly(a, 'y')
        y^2 + 2*y + 2

    We illustrate the proof flag.  The following example would hang
    for a very long time if we didn't use ``proof=False``.

    .. NOTE::

        Magma only supports ``proof=False`` for making finite fields,
        so falsely appears to be faster than Sage -- see :trac:`10975`.

    ::

        sage: k = FiniteField(10^1000 + 453, proof=False)
        sage: k = FiniteField((10^1000 + 453)^2, 'a', proof=False)      # long time -- about 5 seconds

    ::

        sage: F.<x> = GF(5)[]
        sage: K.<a> = GF(5**5, name='a', modulus=x^5 - x +1 )
        sage: f = K.modulus(); f
        x^5 + 4*x + 1
        sage: type(f)
         <class 'sage.rings.polynomial.polynomial_zmod_flint.Polynomial_zmod_flint'>

    By default, the given generator is not guaranteed to be primitive
    (a generator of the multiplicative group), use
    ``modulus="primitive"`` if you need this::

        sage: K.<a> = GF(5^45)
        sage: a.multiplicative_order()
        7105427357601001858711242675781
        sage: a.is_square()
        True
        sage: K.<b> = GF(5^45, modulus="primitive")
        sage: b.multiplicative_order()
        28421709430404007434844970703124

    The modulus must be irreducible::

        sage: K.<a> = GF(5**5, name='a', modulus=x^5 - x)
        Traceback (most recent call last):
        ...
        ValueError: finite field modulus must be irreducible but it is not

    You can't accidentally fool the constructor into thinking the
    modulus is irreducible when it is not, since it actually tests
    irreducibility modulo `p`.  Also, the modulus has to be of the
    right degree (this is always checked)::

        sage: F.<x> = QQ[]
        sage: factor(x^5 + 2)
        x^5 + 2
        sage: K.<a> = GF(5^5, modulus=x^5 + 2)
        Traceback (most recent call last):
        ...
        ValueError: finite field modulus must be irreducible but it is not
        sage: K.<a> = GF(5^5, modulus=x^3 + 3*x + 3, check_irreducible=False)
        Traceback (most recent call last):
        ...
        ValueError: degree of the modulus does not match the relative degree of finite field

    Any type which can be converted to the polynomial ring `GF(p)[x]`
    is accepted as modulus::

        sage: K.<a> = GF(13^3, modulus=[1,0,0,2])
        sage: K.<a> = GF(13^10, modulus=pari("ffinit(13,10)"))
        sage: var('x')
        x
        sage: K.<a> = GF(13^2, modulus=x^2 - 2)
        sage: K.<a> = GF(13^2, modulus=sin(x))
        Traceback (most recent call last):
        ...
        TypeError: self must be a numeric expression

    If you wish to live dangerously, you can tell the constructor not
    to test irreducibility using ``check_irreducible=False``, but this
    can easily lead to crashes and hangs -- so do not do it unless you
    know that the modulus really is irreducible!

    ::

        sage: K.<a> = GF(5**2, name='a', modulus=x^2 + 2, check_irreducible=False)

    Even for prime fields, you can specify a modulus. This will not
    change how Sage computes in this field, but it will change the
    result of the :meth:`modulus` and :meth:`gen` methods::

        sage: k.<a> = GF(5, modulus="primitive")
        sage: k.modulus()
        x + 3
        sage: a
        2

    The order of a finite field must be a prime power::

        sage: GF(1)
        Traceback (most recent call last):
        ...
        ValueError: the order of a finite field must be at least 2
        sage: GF(100)
        Traceback (most recent call last):
        ...
        ValueError: the order of a finite field must be a prime power

    Finite fields with explicit random modulus are not cached::

        sage: k.<a> = GF(5**10, modulus='random')
        sage: n.<a> = GF(5**10, modulus='random')
        sage: while k.modulus() == n.modulus():
        ....:     n.<a> = GF(5**10, modulus='random')
        sage: n is k
        False
        sage: GF(5**10, 'a') is GF(5**10, 'a')
        True

    We check that various ways of creating the same finite field yield
    the same object, which is cached::

        sage: K = GF(4,'a'); K.modulus()
        x^2 + x + 1
        sage: L = GF(4,'a', K.modulus())
        sage: K is L
        True
        sage: M = GF(4,'a', K.modulus().change_variable_name('y'))
        sage: K is M
        True

    ::

        sage: K = GF(7, 'a')
        sage: L = GF(7, 'b')
        sage: K is L           # name is ignored for prime fields
        True
        sage: K is GF(7, modulus=K.modulus())  # default modulus is ignored for prime fields
        True

    You may print finite field elements as integers. This currently
    only works if the order of field is `<2^{16}`, though::

        sage: k.<a> = GF(2^8, repr='int')
        sage: a
        2

    The following demonstrate coercions for finite fields using Conway
    polynomials::

        sage: k = GF(5^2); a = k.gen()
        sage: l = GF(5^5); b = l.gen()
        sage: a + b
        3*z10^5 + z10^4 + z10^2 + 3*z10 + 1

    Note that embeddings are compatible in lattices of such finite
    fields::

        sage: m = GF(5^3); c = m.gen()
        sage: (a+b)+c == a+(b+c)
        True
        sage: (a*b)*c == a*(b*c)
        True
        sage: from sage.categories.pushout import pushout
        sage: n = pushout(k, l)
        sage: o = pushout(l, m)
        sage: q = pushout(n, o)
        sage: q(o(b)) == q(n(b))
        True

    Another check that embeddings are defined properly::

        sage: k = GF(3**10)
        sage: l = GF(3**20)
        sage: l(k.gen()**10) == l(k.gen())**10
        True

    Using pseudo-Conway polynomials is slow for highly
    composite extension degrees::

        sage: k = GF(3^120) # long time -- about 3 seconds
        sage: GF(3^40).gen().minimal_polynomial()(k.gen()^((3^120-1)/(3^40-1))) # long time because of previous line
        0

    Before :trac:`17569`, the boolean keyword argument ``conway``
    was required when creating finite fields without a variable
    name.  This keyword argument is now removed (:trac:`21433`).
    You can still pass in ``prefix`` as an argument, which has the
    effect of changing the variable name of the algebraic closure::

        sage: K = GF(3^10, prefix='w'); L = GF(3^10); K is L
        False
        sage: K.variable_name(), L.variable_name()
        ('w10', 'z10')
        sage: list(K.polynomial()) == list(L.polynomial())
        True

    TESTS:

    Check that :trac:`16934` has been fixed::

        sage: k1.<a> = GF(17^14, impl="pari")
        sage: _ = a/2
        sage: k2.<a> = GF(17^14, impl="pari")
        sage: k1 is k2
        True

    Check that :trac:`21433` has been fixed::

        sage: K = GF(5^2)
        sage: L = GF(5^4)
        sage: from sage.categories.pushout import pushout
        sage: pushout(K,L) is L
        True

    Check that :trac:`25182` has been fixed::

        sage: GF(next_prime(2^63)^6)
        Finite Field in z6 of size 9223372036854775837^6

<<<<<<< HEAD
    Check that :trac:`31547` has been fixed::

        sage: q=2**152
        sage: GF(q,'a',modulus='primitive') == GF(q,'a',modulus='primitive')
        True
=======
    We do not drop the modulus `x - 1` anymore implicitly but create a trivial
    extension instead:

        sage: R.<x> = GF(2)[]
        sage: GF(2, modulus=x - 1)
        Finite Field of size 2

    Test creation of relative extensions from :trac:`28485`::
    
        sage: F1.<a> = GF(2^4)
        sage: P.<x> = F1[]
        sage: F2.<b> = F1.extension(x^3+a*x+a^2+a, absolute=True); F2
        sage: F2.<b> = F1.extension(x^3+a*x+a^2+a, absolute=False); F2
        
>>>>>>> a8365a36
    """
    def __init__(self, *args, **kwds):
        """
        Initialization.

        EXAMPLES::

            sage: TestSuite(GF).run()
        """
        self._modulus_cache = defaultdict(dict)
        super().__init__(*args, **kwds)

    def create_key_and_extra_args(self, order, name=None, modulus=None, names=None,
                                  impl=None, proof=None, check_irreducible=True,
                                  prefix=None, repr=None, elem_cache=None, base=None,
                                  **kwds):
        """
        EXAMPLES::

            sage: GF.create_key_and_extra_args(9, 'a')
            ((9, ('a',), x^2 + 2*x + 2, None, 'givaro', 3, 2, True, None, 'poly', True), {})

        The order `q` can also be given as a pair `(p,n)`::

            sage: GF.create_key_and_extra_args((3, 2), 'a')
            ((9, ('a',), x^2 + 2*x + 2, 'givaro', 3, 2, True, None, 'poly', True), {})

        We do not take invalid keyword arguments and raise a value error
        to better ensure uniqueness::

            sage: GF.create_key_and_extra_args(9, 'a', foo='value')
            Traceback (most recent call last):
            ...
            TypeError: ...create_key_and_extra_args() got an unexpected keyword argument 'foo'

        Moreover, ``repr`` and ``elem_cache`` are ignored when not
        using givaro::

            sage: GF.create_key_and_extra_args(16, 'a', impl='ntl', repr='poly')
            ((16, ('a',), x^4 + x + 1, None, 'ntl', 2, 4, True, None, None, None), {})
            sage: GF.create_key_and_extra_args(16, 'a', impl='ntl', elem_cache=False)
            ((16, ('a',), x^4 + x + 1, None, 'ntl', 2, 4, True, None, None, None), {})
            sage: GF(16, impl='ntl') is GF(16, impl='ntl', repr='foo')
            True

        We handle extra arguments for the givaro finite field and
        create unique objects for their defaults::

            sage: GF(25, impl='givaro') is GF(25, impl='givaro', repr='poly')
            True
            sage: GF(25, impl='givaro') is GF(25, impl='givaro', elem_cache=True)
            True
            sage: GF(625, impl='givaro') is GF(625, impl='givaro', elem_cache=False)
            True

        We explicitly take ``structure``, ``implementation`` and ``prec`` attributes
        for compatibility with :class:`~sage.categories.pushout.AlgebraicExtensionFunctor`
        but we ignore them as they are not used, see :trac:`21433`::

            sage: GF.create_key_and_extra_args(9, 'a', structure=None)
<<<<<<< HEAD
            ((9, ('a',), x^2 + 2*x + 2, 'givaro', 3, 2, True, None, 'poly', True), {})

        TESTS::

            sage: GF.create_key_and_extra_args((6, 1), 'a')
            Traceback (most recent call last):
            ...
            ValueError: the order of a finite field must be a prime power

            sage: GF.create_key_and_extra_args((9, 1), 'a')
            Traceback (most recent call last):
            ...
            ValueError: the order of a finite field must be a prime power

            sage: GF.create_key_and_extra_args((5, 0), 'a')
            Traceback (most recent call last):
            ...
            ValueError: the order of a finite field must be a prime power

            sage: GF.create_key_and_extra_args((3, 2, 1), 'a')
            Traceback (most recent call last):
            ...
            ValueError: wrong input for finite field constructor
=======
            ((9, ('a',), x^2 + 2*x + 2, None, 'givaro', 3, 2, True, None, 'poly', True), {})
>>>>>>> a8365a36
        """
        import sage.arith.all
        from sage.structure.proof.all import WithProof, arithmetic
        if proof is None:
            proof = arithmetic()
        for key, val in kwds.items():
            if key not in ['structure', 'implementation', 'prec', 'embedding', 'latex_names']:
                raise TypeError("create_key_and_extra_args() got an unexpected keyword argument '%s'" % key)
            if not (val is None or isinstance(val, list) and all(c is None for c in val)):
                raise NotImplementedError("ring extension with prescribed %s is not implemented" % key)
        with WithProof('arithmetic', proof):
            if isinstance(order, tuple):
                if len(order) != 2:
                    raise ValueError('wrong input for finite field constructor')
                p, n = order
                p = Integer(p)
                if not p.is_prime() or n < 1:
                    raise ValueError("the order of a finite field must be a prime power")
                n = Integer(n)
                order = p**n
            else:
                order = Integer(order)
                if order <= 1:
                    raise ValueError("the order of a finite field must be at least 2")
                if order.is_prime():
                    p = order
                    n = Integer(1)
                else:
                    p, n = order.is_prime_power(get_data=True)
                    if n == 0:
                        raise ValueError("the order of a finite field must be a prime power")
            # at this point, order = p**n

<<<<<<< HEAD
            if n == 1:
                if impl is None:
                    impl = 'modn'
                name = ('x',)  # Ignore name
                # Every polynomial of degree 1 is irreducible
                check_irreducible = False
            else:
                if names is not None:
                    name = names
                if name is None:
                    if prefix is None:
                        prefix = 'z'
                    name = prefix + str(n)
                    if modulus is not None:
                        raise ValueError("no modulus may be specified if variable name not given")
                    # Fpbar will have a strong reference, since algebraic_closure caches its results,
                    # and the coefficients of modulus lie in GF(p)
                    Fpbar = GF(p).algebraic_closure(prefix)
                    # This will give a Conway polynomial if p,n is small enough to be in the database
                    # and a pseudo-Conway polynomial if it's not.
                    modulus = Fpbar._get_polynomial(n)
                    check_irreducible = False
                name = normalize_names(1, name)

                if impl is None:
                    if order < zech_log_bound:
                        impl = 'givaro'
                    elif p == 2:
                        impl = 'ntl'
                    else:
                        impl = 'pari_ffelt'

            # Determine modulus.
            # For the 'modn' implementation, we use the following
            # optimization which we also need to avoid an infinite loop:
            # a modulus of None is a shorthand for x-1.
            if modulus is not None or impl != 'modn':
                from sage.rings.polynomial.polynomial_ring_constructor import PolynomialRing
                R = PolynomialRing(FiniteField(p), 'x')
                if modulus is None:
                    modulus = R.irreducible_element(n)
                if isinstance(modulus, str):
                    # A string specifies an algorithm to find a suitable modulus.
                    if modulus != "random" and modulus in self._modulus_cache[order]:
                        modulus = self._modulus_cache[order][modulus]
                    else:
                        self._modulus_cache[order][modulus] = modulus = R.irreducible_element(n, algorithm=modulus)
=======
            # determine p and absolute_degree
            p, absolute_degree = order.is_prime_power(get_data=True)

            if absolute_degree == 0:
                raise ValueError("the order of a finite field must be a prime power")

            # determine relative_degree
            if base is None:
                relative_degree = absolute_degree
            else:
                relative_degree = absolute_degree // base.absolute_degree()

            # normalize base
            if absolute_degree == relative_degree:
                # There are no relative extension of Fp other than the trivial ones.
                if absolute_degree != 1:
                    base = None

            # determine impl
            if impl is None:
                if absolute_degree == 1:
                    impl = 'modn'
                elif order < zech_log_bound:
                    impl = 'givaro'
                elif p == 2:
                    impl = 'ntl'
>>>>>>> a8365a36
                else:
                    impl = 'pari_ffelt'

            # determine generator names and prefix
            if names is None:
                names = name
            if absolute_degree == 1 and base is None:
                # The name does not matter for Fp itself so we explicitly
                # ignore it to get no distinct copies of Fp.
                names = ('x',)
                prefix = prefix or 'z'
            elif names or modulus or base:
                # The prefix is used as a flag to signal to the field that it
                # lives in a compatible tower of finite fields inside Fpbar.
                # When either of these are specified, we need to signal that
                # this is not the case:
                prefix = None
            else:
                prefix = prefix or 'z'
            if names is None:
                names = ((prefix or 'z') + str(absolute_degree),)
            if names is not None:
                names = normalize_names(1, names)

            # determine a modulus
            from sage.rings.polynomial.polynomial_element import is_Polynomial
            if absolute_degree == 1 and base is None and (
                modulus is None or is_Polynomial(modulus) and modulus.coefficients(sparse=False) == [-1, 1]):
                # Ignore the default modulus for a prime field (we cannot
                # write down the modulus x-1 over Fp[x] here since we would
                # recursively need Fp for that first.
                modulus = None
            elif modulus is None and prefix:
                # When creating an absolute extension without a
                # prescribed modulus, we need to make sure that it
                # embeds into the compatible tower of finite fields
                # inside Fpbar.
                Fpbar = GF(p).algebraic_closure(prefix)
                # This will give a Conway polynomial if
                # p,absolute_degree is small enough to be in the
                # database and a pseudo-Conway polynomial if it's not.
                modulus = Fpbar._get_polynomial(absolute_degree)
                check_irreducible = False
            elif modulus is None or isinstance(modulus, str):
                R = PolynomialRing(base or GF(p), 'x')
                modulus = R.irreducible_element(relative_degree, algorithm=modulus)
                check_irreducible = False


            # normalize modulus
            if modulus is not None:
                modulus = PolynomialRing(base or GF(p), 'x')(modulus)
                modulus = modulus.monic()

            # sanity checks
            if impl == 'modn' and absolute_degree != 1:
                raise ValueError("finite field implementation 'modn' only allowed for prime fields")
            if modulus is not None:
                if modulus.degree() != relative_degree:
                    raise ValueError("degree of the modulus does not match the relative degree of finite field")
                if check_irreducible and not modulus.is_irreducible():
                    raise ValueError("finite field modulus must be irreducible but it is not")

            # Check extra arguments for givaro and setup their defaults
            # TODO: ntl takes a repr, but ignores it
            if impl == 'givaro':
                if repr is None:
                    repr = 'poly'
                if elem_cache is None:
                    elem_cache = (order < 500)
            else:
                # This has the effect of ignoring these keywords
                repr = None
                elem_cache = None

            return (order, names, modulus, base, impl, p, absolute_degree, proof, prefix, repr, elem_cache), {}

    def _change(self, obj, **kwds):
        r"""
        Return a variation of ``obj`` where all the arguments in ``kwds``
        replace the original arguments when ``GF`` had been called.

        EXAMPLES::

            sage: k = GF(2)
            sage: GF._change(k, order=64)
            Finite Field in x of size 2^6
            sage: GF._change(k, order=64, name='a')
            Finite Field in a of size 2^6
        
        """
        if not kwds:
            return obj

        key = obj._factory_data[2]
        order, names, modulus, base, impl, p, absolute_degree, proof, prefix, repr, elem_cache = key

        order = kwds.pop("order", order)

        if "name" in kwds:
            names = [kwds.pop("name")]
        names = kwds.pop("names", names)

        modulus = kwds.pop("modulus", modulus if names else None)

        if impl == "modn": impl = None
        impl = kwds.pop("impl", impl)

        proof = kwds.pop("proof", proof)

        check_irreducible = kwds.pop("check_irreducible", True)

        prefix = kwds.pop("prefix", prefix)

        repr = kwds.pop("repr", repr)

        elem_cache = kwds.pop("elem_cache", elem_cache)

        base = kwds.pop("base", base)

        if kwds:
            raise ValueError("can only change arguments that GF understands when changing a finite field")

        return GF(order=order, names=names, modulus=modulus, impl=impl, proof=proof, check_irreducible=check_irreducible, prefix=prefix, repr=repr, elem_cache=elem_cache, base=base)

    def create_object(self, version, key, **kwds):
        """
        EXAMPLES::

            sage: K = GF(19) # indirect doctest
            sage: TestSuite(K).run()

        We try to create finite fields with various implementations::

            sage: k = GF(2, impl='modn')
            sage: k = GF(2, impl='givaro')
            sage: k = GF(2, impl='ntl')
            sage: k = GF(2, impl='pari')
            Traceback (most recent call last):
            ...
            ValueError: the degree must be at least 2
            sage: k = GF(2, impl='supercalifragilisticexpialidocious')
            Traceback (most recent call last):
            ...
            ValueError: no such finite field implementation: 'supercalifragilisticexpialidocious'
            sage: k.<a> = GF(2^15, impl='modn')
            Traceback (most recent call last):
            ...
            ValueError: finite field implementation 'modn' only allowed for prime fields
            sage: k.<a> = GF(2^15, impl='givaro')
            sage: k.<a> = GF(2^15, impl='ntl')
            sage: k.<a> = GF(2^15, impl='pari')
            sage: k.<a> = GF(3^60, impl='modn')
            Traceback (most recent call last):
            ...
            ValueError: finite field implementation 'modn' only allowed for prime fields
            sage: k.<a> = GF(3^60, impl='givaro')
            Traceback (most recent call last):
            ...
            ValueError: q must be < 2^16
            sage: k.<a> = GF(3^60, impl='ntl')
            Traceback (most recent call last):
            ...
            ValueError: q must be a 2-power
            sage: k.<a> = GF(3^60, impl='pari')
        """
        # IMPORTANT!  If you add a new class to the list of classes
        # that get cached by this factory, then you *must* add
        # the following method to that class in order to fully support
        # pickling:
        #
        #     def __reduce__(self):   # and include good doctests, please!
        #         return self._factory_data[0].reduce_data(self)
        #
        # This is not in the base class for finite fields, since some finite
        # fields may not be created using this factory object, e.g., residue
        # class fields.

        # TODO: This needs to change. Old pickles should unpickle to unique
        # parents, not to copies.
        base = None
        if len(key) == 5:
            # for backward compatibility of pickles (see trac 10975).
            order, name, modulus, impl, _ = key
            p, n = Integer(order).factor()[0]
            proof = True
            prefix = kwds.get('prefix', None)
            # We can set the defaults here to be those for givaro
            #   as they are otherwise ignored
            repr = 'poly'
            elem_cache = (order < 500)
        elif len(key) == 8:
            # For backward compatibility of pickles (see trac #21433)
            order, name, modulus, impl, _, p, n, proof = key
            prefix = kwds.get('prefix', None)
            # We can set the defaults here to be those for givaro
            #   as they are otherwise ignored
            repr = kwds.get('repr', 'poly')
            elem_cache = kwds.get('elem_cache', (order < 500))
        elif len(key) == 10:
            order, name, modulus, impl, p, n, proof, prefix, repr, elem_cache = key
        else:
            order, name, modulus, base, impl, p, n, proof, prefix, repr, elem_cache = key

        from sage.structure.proof.all import WithProof
        with WithProof('arithmetic', proof):
            if modulus is not None and base:
                from .finite_field_relative import FiniteField_relative
                K = FiniteField_relative(base=base, modulus=modulus, names=name, impl=impl, proof=proof, prefix=prefix)
            elif impl =='modn':
                from .finite_field_prime_modn import FiniteField_prime_modn
                K = FiniteField_prime_modn(order, check=False, modulus=modulus)
            else:
                modulus = modulus or PolynomialRing(GF(p), 'x')([-1, 1])
                if impl == 'givaro':
                    K = FiniteField_givaro(order, name, modulus, repr, elem_cache)
                elif impl == 'ntl':
                    from .finite_field_ntl_gf2e import FiniteField_ntl_gf2e
                    K = FiniteField_ntl_gf2e(order, name, modulus)
                elif impl == 'pari_ffelt' or impl == 'pari':
                    from .finite_field_pari_ffelt import FiniteField_pari_ffelt
                    K = FiniteField_pari_ffelt(p, modulus, name)
                else:
                    raise ValueError("no such finite field implementation: %r" % impl)

        if prefix is not None:
            K._prefix = prefix

        return K


GF = FiniteField = FiniteFieldFactory("FiniteField")


def is_PrimeFiniteField(x):
    """
    Returns True if x is a prime finite field.

    EXAMPLES::

        sage: from sage.rings.finite_rings.finite_field_constructor import is_PrimeFiniteField
        sage: is_PrimeFiniteField(QQ)
        False
        sage: is_PrimeFiniteField(GF(7))
        True
        sage: is_PrimeFiniteField(GF(7^2,'a'))
        False
        sage: is_PrimeFiniteField(GF(next_prime(10^90,proof=False)))
        True
    """
    from .finite_field_prime_modn import FiniteField_prime_modn
    from sage.rings.finite_rings.finite_field_base import FiniteField as FiniteField_generic

    return isinstance(x, FiniteField_prime_modn) or \
           (isinstance(x, FiniteField_generic) and x.base() is x)

zech_log_bound = 2**16<|MERGE_RESOLUTION|>--- conflicted
+++ resolved
@@ -190,24 +190,10 @@
 #       Copyright (C) 2006 William Stein <wstein@gmail.com>
 #
 #  Distributed under the terms of the GNU General Public License (GPL)
-<<<<<<< HEAD
-#
-#    This code is distributed in the hope that it will be useful,
-#    but WITHOUT ANY WARRANTY; without even the implied warranty of
-#    MERCHANTABILITY or FITNESS FOR A PARTICULAR PURPOSE.  See the GNU
-#    General Public License for more details.
-#
-#  The full text of the GPL is available at:
-#
-#                  https://www.gnu.org/licenses/
-# ****************************************************************************
-=======
 #  as published by the Free Software Foundation; either version 2 of
 #  the License, or (at your option) any later version.
 #                  http://www.gnu.org/licenses/
 #*****************************************************************************
-from __future__ import print_function, absolute_import
->>>>>>> a8365a36
 
 from collections import defaultdict
 from sage.structure.category_object import normalize_names
@@ -521,13 +507,12 @@
         sage: GF(next_prime(2^63)^6)
         Finite Field in z6 of size 9223372036854775837^6
 
-<<<<<<< HEAD
     Check that :trac:`31547` has been fixed::
 
         sage: q=2**152
         sage: GF(q,'a',modulus='primitive') == GF(q,'a',modulus='primitive')
         True
-=======
+
     We do not drop the modulus `x - 1` anymore implicitly but create a trivial
     extension instead:
 
@@ -536,13 +521,11 @@
         Finite Field of size 2
 
     Test creation of relative extensions from :trac:`28485`::
-    
+
         sage: F1.<a> = GF(2^4)
         sage: P.<x> = F1[]
         sage: F2.<b> = F1.extension(x^3+a*x+a^2+a, absolute=True); F2
         sage: F2.<b> = F1.extension(x^3+a*x+a^2+a, absolute=False); F2
-        
->>>>>>> a8365a36
     """
     def __init__(self, *args, **kwds):
         """
@@ -603,8 +586,7 @@
         but we ignore them as they are not used, see :trac:`21433`::
 
             sage: GF.create_key_and_extra_args(9, 'a', structure=None)
-<<<<<<< HEAD
-            ((9, ('a',), x^2 + 2*x + 2, 'givaro', 3, 2, True, None, 'poly', True), {})
+            ((9, ('a',), x^2 + 2*x + 2, None, 'givaro', 3, 2, True, None, 'poly', True), {})
 
         TESTS::
 
@@ -627,9 +609,6 @@
             Traceback (most recent call last):
             ...
             ValueError: wrong input for finite field constructor
-=======
-            ((9, ('a',), x^2 + 2*x + 2, None, 'givaro', 3, 2, True, None, 'poly', True), {})
->>>>>>> a8365a36
         """
         import sage.arith.all
         from sage.structure.proof.all import WithProof, arithmetic
@@ -646,83 +625,34 @@
                     raise ValueError('wrong input for finite field constructor')
                 p, n = order
                 p = Integer(p)
-                if not p.is_prime() or n < 1:
-                    raise ValueError("the order of a finite field must be a prime power")
                 n = Integer(n)
                 order = p**n
             else:
                 order = Integer(order)
                 if order <= 1:
                     raise ValueError("the order of a finite field must be at least 2")
-                if order.is_prime():
-                    p = order
-                    n = Integer(1)
+                p, n = order.is_prime_power(get_data=True)
+            if base is None:
+                if n < 1 or not p.is_prime():
+                    raise ValueError("the order of a finite field must be a prime power")
+                absolute_degree = relative_degree = n
+                q = p
+            else:
+                if n < 1:
+                    raise ValueError("Only positive extension degree possible")
+                q = base.cardinality()
+                if p == base.characteristic():
+                    absolute_degree = n
+                    if not base.absolute_degree().divides(n):
+                        raise ValueError(f"degree ({n}) must be a multiple of the base degree ({base.absolute_degree()})")
+                    relative_degree = n // base.absolute_degree()
+                elif p == q:
+                    relative_degree = n
+                    absolute_degree = n * base.absolute_degree()
+                    p = base.characteristic()
                 else:
-                    p, n = order.is_prime_power(get_data=True)
-                    if n == 0:
-                        raise ValueError("the order of a finite field must be a prime power")
+                    raise ValueError(f"p ({p}) must be either the cardinality or the characteristic of the base field")
             # at this point, order = p**n
-
-<<<<<<< HEAD
-            if n == 1:
-                if impl is None:
-                    impl = 'modn'
-                name = ('x',)  # Ignore name
-                # Every polynomial of degree 1 is irreducible
-                check_irreducible = False
-            else:
-                if names is not None:
-                    name = names
-                if name is None:
-                    if prefix is None:
-                        prefix = 'z'
-                    name = prefix + str(n)
-                    if modulus is not None:
-                        raise ValueError("no modulus may be specified if variable name not given")
-                    # Fpbar will have a strong reference, since algebraic_closure caches its results,
-                    # and the coefficients of modulus lie in GF(p)
-                    Fpbar = GF(p).algebraic_closure(prefix)
-                    # This will give a Conway polynomial if p,n is small enough to be in the database
-                    # and a pseudo-Conway polynomial if it's not.
-                    modulus = Fpbar._get_polynomial(n)
-                    check_irreducible = False
-                name = normalize_names(1, name)
-
-                if impl is None:
-                    if order < zech_log_bound:
-                        impl = 'givaro'
-                    elif p == 2:
-                        impl = 'ntl'
-                    else:
-                        impl = 'pari_ffelt'
-
-            # Determine modulus.
-            # For the 'modn' implementation, we use the following
-            # optimization which we also need to avoid an infinite loop:
-            # a modulus of None is a shorthand for x-1.
-            if modulus is not None or impl != 'modn':
-                from sage.rings.polynomial.polynomial_ring_constructor import PolynomialRing
-                R = PolynomialRing(FiniteField(p), 'x')
-                if modulus is None:
-                    modulus = R.irreducible_element(n)
-                if isinstance(modulus, str):
-                    # A string specifies an algorithm to find a suitable modulus.
-                    if modulus != "random" and modulus in self._modulus_cache[order]:
-                        modulus = self._modulus_cache[order][modulus]
-                    else:
-                        self._modulus_cache[order][modulus] = modulus = R.irreducible_element(n, algorithm=modulus)
-=======
-            # determine p and absolute_degree
-            p, absolute_degree = order.is_prime_power(get_data=True)
-
-            if absolute_degree == 0:
-                raise ValueError("the order of a finite field must be a prime power")
-
-            # determine relative_degree
-            if base is None:
-                relative_degree = absolute_degree
-            else:
-                relative_degree = absolute_degree // base.absolute_degree()
 
             # normalize base
             if absolute_degree == relative_degree:
@@ -738,7 +668,6 @@
                     impl = 'givaro'
                 elif p == 2:
                     impl = 'ntl'
->>>>>>> a8365a36
                 else:
                     impl = 'pari_ffelt'
 
@@ -784,9 +713,12 @@
                 check_irreducible = False
             elif modulus is None or isinstance(modulus, str):
                 R = PolynomialRing(base or GF(p), 'x')
-                modulus = R.irreducible_element(relative_degree, algorithm=modulus)
+                # A string specifies an algorithm to find a suitable modulus.
+                if modulus != "random" and modulus in self._modulus_cache[q, relative_degree]:
+                    modulus = self._modulus_cache[q, relative_degree][modulus]
+                else:
+                    self._modulus_cache[q, relative_degree][modulus] = modulus = R.irreducible_element(relative_degree, algorithm=modulus)
                 check_irreducible = False
-
 
             # normalize modulus
             if modulus is not None:
