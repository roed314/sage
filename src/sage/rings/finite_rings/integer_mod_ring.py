--- conflicted
+++ resolved
@@ -395,13 +395,6 @@
         return True
 
     def extension(self, poly, name=None, names=None, embedding=None):
-<<<<<<< HEAD
-        if self.modulus() == 1:
-            return self
-        else:
-            from sage.rings.ring import CommutativeRing
-            return CommutativeRing.extension(self, poly, name, names, embedding)
-=======
         """
         Return an algebraic extension of ``self``. See
         :meth:`sage.rings.ring.CommutativeRing.extension()` for more
@@ -418,7 +411,6 @@
 
         from sage.rings.ring import CommutativeRing
         return CommutativeRing.extension(self, poly, name, names, embedding)
->>>>>>> 8029bc64
 
     @cached_method
     def is_prime_field(self):
