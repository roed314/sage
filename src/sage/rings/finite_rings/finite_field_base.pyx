--- conflicted
+++ resolved
@@ -2422,10 +2422,7 @@
         d = self.absolute_degree()
         D = list(reversed(d.divisors()[:-1]))
         P = d.support()
-<<<<<<< HEAD
-=======
-
->>>>>>> 49edd372
+
         def make_family(gen, poly):
             if poly.degree() != d:
                 return False, {}
@@ -2441,10 +2438,7 @@
                         fam[n] = (b, bpoly)
                         break
             return True, fam
-<<<<<<< HEAD
-=======
-
->>>>>>> 49edd372
+
         while True:
             ok, fam = make_family(g, f)
             if ok:
