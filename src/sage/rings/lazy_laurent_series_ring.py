r"""
Lazy Laurent Series Rings

AUTHORS:

- Kwankyu Lee (2019-02-24): initial version
- Tejasvi Chebrolu, Martin Rubey, Travis Scrimshaw (2021-08):
  refactored and expanded functionality
"""

# ****************************************************************************
#       Copyright (C) 2019 Kwankyu Lee <ekwankyu@gmail.com>
#
# This program is free software: you can redistribute it and/or modify
# it under the terms of the GNU General Public License as published by
# the Free Software Foundation, either version 2 of the License, or
# (at your option) any later version.
#                  https://www.gnu.org/licenses/
# ****************************************************************************

from sage.structure.unique_representation import UniqueRepresentation
from sage.structure.parent import Parent
from sage.structure.element import parent

from sage.categories.algebras import Algebras
from sage.categories.rings import Rings
from sage.categories.integral_domains import IntegralDomains
from sage.categories.fields import Fields
from sage.categories.complete_discrete_valuation import CompleteDiscreteValuationFields, CompleteDiscreteValuationRings

from sage.misc.cachefunc import cached_method

from sage.rings.infinity import infinity
from sage.rings.integer_ring import ZZ
from sage.rings.polynomial.laurent_polynomial_ring import LaurentPolynomialRing
from sage.rings.polynomial.polynomial_ring_constructor import PolynomialRing
from sage.rings.lazy_laurent_series import LazyModuleElement, LazyLaurentSeries, LazyTaylorSeries, LazyDirichletSeries
from sage.structure.global_options import GlobalOptions
from sage.symbolic.ring import SR

from sage.data_structures.coefficient_stream import (
    CoefficientStream_zero,
    CoefficientStream_coefficient_function,
    CoefficientStream_exact,
    CoefficientStream_uninitialized,
    CoefficientStream_shift
)


class LazyLaurentSeriesRing(UniqueRepresentation, Parent):
    """
    The ring of lazy Laurent series.

    The ring of Laurent series over a ring with the usual arithmetic
    where the coefficients are computed lazily.

    INPUT:

    - ``base_ring`` -- base ring
    - ``names`` -- name of the generator
    - ``sparse`` -- (default: ``True``) whether the implementation of
      the series is sparse or not

    EXAMPLES::

        sage: L.<z> = LazyLaurentSeriesRing(QQ)
        sage: 1 / (1 - z)
        1 + z + z^2 + z^3 + z^4 + z^5 + z^6 + O(z^7)
        sage: 1 / (1 - z) == 1 / (1 - z)
        True
        sage: L in Fields
        True

    Lazy Laurent series ring over a finite field::

        sage: L.<z> = LazyLaurentSeriesRing(GF(3)); L
        Lazy Laurent Series Ring in z over Finite Field of size 3
        sage: e = 1 / (1 + z)
        sage: e.coefficient(100)
        1
        sage: e.coefficient(100).parent()
        Finite Field of size 3

    Series can be defined by specifying a coefficient function
    along with a valuation or a degree where after the series
    is evenutally constant::

        sage: R.<x,y> = QQ[]
        sage: L.<z> = LazyLaurentSeriesRing(R)
        sage: def coeff(n):
        ....:     if n < 0:
        ....:         return -2 + n
        ....:     if n == 0:
        ....:         return 6
        ....:     return x + y^n
        sage: f = L(coeff, valuation=-5)
        sage: f
        -7*z^-5 - 6*z^-4 - 5*z^-3 - 4*z^-2 - 3*z^-1 + 6 + (x + y)*z + O(z^2)
        sage: 1 / (1 - f)
        1/7*z^5 - 6/49*z^6 + 1/343*z^7 + 8/2401*z^8 + 64/16807*z^9
         + 17319/117649*z^10 + (1/49*x + 1/49*y - 180781/823543)*z^11 + O(z^12)
        sage: L(coeff, valuation=-3, degree=3, constant=x)
        -5*z^-3 - 4*z^-2 - 3*z^-1 + 6 + (x + y)*z + (y^2 + x)*z^2
         + x*z^3 + x*z^4 + x*z^5 + O(z^6)

    Similarly, we can specify a polynomial or the initial
    coefficients with anything that converts into the
    corresponding Laurent polynomial ring::

        sage: L([1, x, y, 0, x+y])
        1 + x*z + y*z^2 + (x + y)*z^4
        sage: L([1, x, y, 0, x+y], constant=2)
        1 + x*z + y*z^2 + (x + y)*z^4 + 2*z^5 + 2*z^6 + 2*z^7 + O(z^8)
        sage: L([1, x, y, 0, x+y], degree=7, constant=2)
        1 + x*z + y*z^2 + (x + y)*z^4 + 2*z^7 + 2*z^8 + 2*z^9 + O(z^10)
        sage: L([1, x, y, 0, x+y], valuation=-2)
        z^-2 + x*z^-1 + y + (x + y)*z^2
        sage: L([1, x, y, 0, x+y], valuation=-2, constant=3)
        z^-2 + x*z^-1 + y + (x + y)*z^2 + 3*z^3 + 3*z^4 + 3*z^5 + O(z^6)
        sage: L([1, x, y, 0, x+y], valuation=-2, degree=4, constant=3)
        z^-2 + x*z^-1 + y + (x + y)*z^2 + 3*z^4 + 3*z^5 + 3*z^6 + O(z^7)

    Some additional examples over the integer ring::

        sage: L.<z> = LazyLaurentSeriesRing(ZZ)
        sage: L in Fields
        False
        sage: 1 / (1 - 2*z)^3
        1 + 6*z + 24*z^2 + 80*z^3 + 240*z^4 + 672*z^5 + 1792*z^6 + O(z^7)

        sage: R.<x> = LaurentPolynomialRing(ZZ)
        sage: L(x^-2 + 3 + x)
        z^-2 + 3 + z
        sage: L(x^-2 + 3 + x, valuation=-5, constant=2)
        z^-5 + 3*z^-3 + z^-2 + 2*z^-1 + 2 + 2*z + O(z^2)
        sage: L(x^-2 + 3 + x, valuation=-5, degree=0, constant=2)
        z^-5 + 3*z^-3 + z^-2 + 2 + 2*z + 2*z^2 + O(z^3)

    We can also truncate, shift, and make eventually constant any
    Laurent series::

        sage: f = 1 / (z + z^2)
        sage: f
        z^-1 - 1 + z - z^2 + z^3 - z^4 + z^5 + O(z^6)
        sage: L(f, valuation=2)
        z^2 - z^3 + z^4 - z^5 + z^6 - z^7 + z^8 + O(z^9)
        sage: L(f, degree=3)
        z^-1 - 1 + z - z^2
        sage: L(f, degree=3, constant=2)
        z^-1 - 1 + z - z^2 + 2*z^3 + 2*z^4 + 2*z^5 + O(z^6)
        sage: L(f, valuation=1, degree=4)
        z - z^2 + z^3
        sage: L(f, valuation=1, degree=4, constant=5)
        z - z^2 + z^3 + 5*z^4 + 5*z^5 + 5*z^6 + O(z^7)

    Power series can be defined recursively (see :meth:`define()` for
    more examples)::

        sage: L.<z> = LazyLaurentSeriesRing(ZZ)
        sage: s = L(None, valuation=0)
        sage: s.define(1 + z*s^2)
        sage: s
        1 + z + 2*z^2 + 5*z^3 + 14*z^4 + 42*z^5 + 132*z^6 + O(z^7)

    If we do not explcitly know the exact value of every coefficient,
    then equality checking will depend on the computed coefficients.
    If at a certain point we cannot prove two series are different
    (which involves the coefficients we have computed), then we will
    raise an error::

        sage: f = 1 / (z + z^2); f
        z^-1 - 1 + z - z^2 + z^3 - z^4 + z^5 + O(z^6)
        sage: f2 = f * 2  # currently no coefficients computed
        sage: f3 = f * 3  # currently no coefficients computed
        sage: f2 == f3
        Traceback (most recent call last):
        ...
        ValueError: undecidable
        sage: f2  # computes some of the coefficients of f2
        2*z^-1 - 2 + 2*z - 2*z^2 + 2*z^3 - 2*z^4 + 2*z^5 + O(z^6)
        sage: f3  # computes some of the coefficients of f3
        3*z^-1 - 3 + 3*z - 3*z^2 + 3*z^3 - 3*z^4 + 3*z^5 + O(z^6)
        sage: f2 == f3
        False

    The implementation of the ring can be either be a sparse or a dense one.
    The default is a sparse implementation::

        sage: L.<z> = LazyLaurentSeriesRing(ZZ)
        sage: L.is_sparse()
        True
        sage: L.<z> = LazyLaurentSeriesRing(ZZ, sparse=False)
        sage: L.is_sparse()
        False
    """
    Element = LazyLaurentSeries

    def __init__(self, base_ring, names, sparse=True, category=None):
        """
        Initialize ``self``.

        TESTS::

            sage: L = LazyLaurentSeriesRing(ZZ, 't')
            sage: elts = L.some_elements()[:-2]  # skip the non-exact elements
            sage: TestSuite(L).run(elements=elts, skip=['_test_elements', '_test_associativity', '_test_distributivity', '_test_zero'])
            sage: L.category()
            Category of infinite commutative no zero divisors algebras over
             (euclidean domains and infinite enumerated sets and metric spaces)

            sage: L = LazyLaurentSeriesRing(QQ, 't')
            sage: L.category()
            Join of Category of complete discrete valuation fields
             and Category of commutative algebras over (number fields and quotient fields and metric spaces)
             and Category of infinite sets
            sage: L = LazyLaurentSeriesRing(ZZ['x,y'], 't')
            sage: L.category()
            Category of infinite commutative no zero divisors algebras over
             (unique factorization domains and commutative algebras over
              (euclidean domains and infinite enumerated sets and metric spaces)
              and infinite sets)
            sage: E.<x,y> = ExteriorAlgebra(QQ)
            sage: L = LazyLaurentSeriesRing(E, 't')  # not tested
        """
        self._sparse = sparse
        self._coeff_ring = base_ring
        # We always use the dense because our CS_exact is implemented densely
        self._laurent_poly_ring = LaurentPolynomialRing(base_ring, names)

        category = Algebras(base_ring.category())
        if base_ring in Fields():
            category &= CompleteDiscreteValuationFields()
        else:
            if "Commutative" in base_ring.category().axioms():
                category = category.Commutative()
            if base_ring in IntegralDomains():
                category &= IntegralDomains()

        if base_ring.is_zero():
            category = category.Finite()
        else:
            category = category.Infinite()

        Parent.__init__(self, base=base_ring, names=names, category=category)

    def _repr_(self):
        """
        Return a string representation of ``self``.

        EXAMPLES::

            sage: LazyLaurentSeriesRing(GF(2), 'z')
            Lazy Laurent Series Ring in z over Finite Field of size 2
        """
        return "Lazy Laurent Series Ring in {} over {}".format(self.variable_name(), self.base_ring())

    def _latex_(self):
        r"""
        Return a latex representation of ``self``.

        EXAMPLES::

            sage: L = LazyLaurentSeriesRing(GF(2), 'z')
            sage: latex(L)
            \Bold{F}_{2} (\!(z)\!)
        """
        from sage.misc.latex import latex
        return latex(self.base_ring()) + r"(\!({})\!)".format(self.variable_name())

    def is_sparse(self):
        """
        Return if ``self`` is sparse or not.

        EXAMPLES::

            sage: L = LazyLaurentSeriesRing(ZZ, 'z', sparse=False)
            sage: L.is_sparse()
            False

            sage: L = LazyLaurentSeriesRing(ZZ, 'z', sparse=True)
            sage: L.is_sparse()
            True
        """
        return self._sparse

    @cached_method
    def monomial(self, c, n):
        r"""
        Return the interpretation of the coefficient ``c`` at index ``n``.

        EXAMPLES::

            sage: L = LazyLaurentSeriesRing(ZZ, 'z')
            sage: L.monomial(1, 3)
            z^3
            sage: L.monomial(2, -4)
            2*z^-4
        """
        L = self._laurent_poly_ring
        return L(c) * L.gen() ** n

    @cached_method
    def gen(self, n=0):
        r"""
        Return the ``n``-th generator of ``self``.

        EXAMPLES::

            sage: L = LazyLaurentSeriesRing(ZZ, 'z')
            sage: L.gen()
            z
            sage: L.gen(3)
            Traceback (most recent call last):
            ...
            IndexError: there is only one generator
        """
        if n != 0:
            raise IndexError("there is only one generator")
        R = self.base_ring()
        coeff_stream = CoefficientStream_exact([R.one()], self._sparse,
                                               constant=R.zero(), order=1)
        return self.element_class(self, coeff_stream)

    def ngens(self):
        r"""
        Return the number of generators of ``self``.

        This is always 1.

        EXAMPLES::

            sage: L.<z> = LazyLaurentSeriesRing(ZZ)
            sage: L.ngens()
            1
        """
        return 1

    @cached_method
    def gens(self):
        """
        Return the generators of ``self``.

        EXAMPLES::

            sage: L.<z> = LazyLaurentSeriesRing(ZZ)
            sage: L.gens()
            (z,)
            sage: 1/(1 - z)
            1 + z + z^2 + z^3 + z^4 + z^5 + z^6 + O(z^7)
        """
        return tuple([self.gen(n) for n in range(self.ngens())])

    def _coerce_map_from_(self, S):
        """
        Return ``True`` if a coercion from ``S`` exists.

        EXAMPLES::

            sage: L = LazyLaurentSeriesRing(GF(2), 'z')
            sage: L.has_coerce_map_from(ZZ)
            True
            sage: L.has_coerce_map_from(GF(2))
            True
        """
        if self.base_ring().has_coerce_map_from(S):
            return True

        R = self._laurent_poly_ring
        return R.has_coerce_map_from(S)

    def _coerce_map_from_base_ring(self):
        """
        Return a coercion map from the base ring of ``self``.

        EXAMPLES::

            sage: L = LazyLaurentSeriesRing(QQ, 'z')
            sage: phi = L._coerce_map_from_base_ring()
            sage: phi(2)
            2
            sage: phi(2, valuation=-2)
            2*z^-2
            sage: phi(2, valuation=-2, constant=3, degree=1)
            2*z^-2 + 3*z + 3*z^2 + 3*z^3 + O(z^4)
        """
        # Return a DefaultConvertMap_unique; this can pass additional
        # arguments to _element_constructor_, unlike the map returned
        # by UnitalAlgebras.ParentMethods._coerce_map_from_base_ring.
        return self._generic_coerce_map(self.base_ring())

    def _element_constructor_(self, x=None, valuation=None, constant=None, degree=None):
        """
        Construct a Laurent series from ``x``.

        INPUT:

        - ``x`` -- data used to the define a Laurent series
        - ``valuation`` -- integer (optional); integer; a lower bound for
          the valuation of the series
        - ``constant`` -- (optional) the eventual constant of the series
        - ``degree`` -- (optional) the degree when the series is ``constant``

        If ``valuation`` is specified and ``x`` is convertable into a Laurent
        polynomial or is a lazy Laurent series, then the data is shifted so
        that the result has the specified valuation.

        .. WARNING::

            If ``valuation`` is specified and ``x`` is a lazy series, then
            the valuation will be computed. If the series ``x`` is not
            known to be zero, then this will run forever.

        EXAMPLES::

            sage: L = LazyLaurentSeriesRing(GF(2), 'z')
            sage: L(2)
            0
            sage: L(3)
            1

            sage: L.<z> = LazyLaurentSeriesRing(ZZ)

            sage: L(lambda i: i, 5, 1, 10)
            5*z^5 + 6*z^6 + 7*z^7 + 8*z^8 + 9*z^9 + z^10 + z^11 + z^12 + O(z^13)
            sage: L(lambda i: i, 5, (1, 10))
            5*z^5 + 6*z^6 + 7*z^7 + 8*z^8 + 9*z^9 + z^10 + z^11 + z^12 + O(z^13)

            sage: X = L(constant=5, degree=2); X
            5*z^2 + 5*z^3 + 5*z^4 + O(z^5)
            sage: X.valuation()
            2

            sage: def g(i):
            ....:     if i < 0:
            ....:         return 1
            ....:     else:
            ....:         return 1 + sum(k for k in range(i+1))
            sage: e = L(g, -5); e
            z^-5 + z^-4 + z^-3 + z^-2 + z^-1 + 1 + 2*z + O(z^2)
            sage: f = e^-1; f
            z^5 - z^6 - z^11 + O(z^12)
            sage: f.coefficient(10)
            0
            sage: f[20]
            9
            sage: f[30]
            -219

            sage: L(valuation=2, constant=1)
            z^2 + z^3 + z^4 + O(z^5)
            sage: L(constant=1)
            Traceback (most recent call last):
            ...
            ValueError: you must specify the degree for the polynomial 0

        Alternatively, ``x`` can be a list of elements of the base ring.
        Then these elements are read as coefficients of the terms of
        degrees starting from the ``valuation``. In this case, ``constant``
        may be just an element of the base ring instead of a tuple or can be
        simply omitted if it is zero::

            sage: f = L([1,2,3,4], -5)
            sage: f
            z^-5 + 2*z^-4 + 3*z^-3 + 4*z^-2
            sage: g = L([1,3,5,7,9], 5, -1)
            sage: g
            z^5 + 3*z^6 + 5*z^7 + 7*z^8 + 9*z^9 - z^10 - z^11 - z^12 + O(z^13)

        Finally, ``x`` can be a Laurent polynomial::

            sage: P.<x> = LaurentPolynomialRing(QQ)
            sage: p = x^-2 + 3*x^3
            sage: L.<x> = LazyLaurentSeriesRing(ZZ)
            sage: L(p)
            x^-2 + 3*x^3

            sage: L(p, valuation=0)
            1 + 3*x^5

            sage: L(p, valuation=1)
            x + 3*x^6

        TESTS:

        Checking the valuation is consistent::

            sage: L.<z> = LazyLaurentSeriesRing(ZZ)
            sage: L([0,0,2,3], valuation=-4)
            2*z^-4 + 3*z^-3
            sage: L(range(5), valuation=-4)
            z^-4 + 2*z^-3 + 3*z^-2 + 4*z^-1
            sage: P.<x> = ZZ[]
            sage: L(x^2 + x^5, valuation=-4)
            z^-4 + z^-1
            sage: L(1, valuation=-4)
            z^-4
            sage: L(L(1), valuation=-4)
            z^-4
            sage: L(1/(1-z), valuation=-4)
            z^-4 + z^-3 + z^-2 + z^-1 + 1 + z + z^2 + O(z^3)
            sage: L(z^-3/(1-z), valuation=-4)
            z^-4 + z^-3 + z^-2 + z^-1 + 1 + z + z^2 + O(z^3)
            sage: L(z^3/(1-z), valuation=-4)
            z^-4 + z^-3 + z^-2 + z^-1 + 1 + z + z^2 + O(z^3)

<<<<<<< HEAD

            sage: L = LazyLaurentSeriesRing(ZZ, 'z')
            sage: L(lambda n: 1/(n+1), degree=3)
            Traceback (most recent call last):
            ...
            ValueError: the valuation must be specified
=======
            sage: L(z^3/(1-z), valuation=0)
            1 + z + z^2 + z^3 + z^4 + z^5 + z^6 + O(z^7)

        TESTS:
>>>>>>> ddb863d0

        This gives zero::

            sage: L = LazyLaurentSeriesRing(ZZ, 'z')
            sage: L(lambda n: 0, degree=3, valuation=0)
            0
            sage: L(L.zero(), degree=3)
            0
            sage: L(L.zero(), degree=3, valuation=2)
            0
            sage: L(L.zero(), degree=3, constant=0)
            0
            sage: L(L.zero(), degree=3, valuation=2, constant=0)
            0

        This does not::

            sage: L(lambda n: 0, degree=3, constant=1, valuation=0)
            z^3 + z^4 + z^5 + O(z^6)
            sage: L(L.zero(), degree=-3, constant=1)
            z^-3 + z^-2 + z^-1 + O(1)
            sage: L(L.zero(), valuation=2, constant=1)
            z^2 + z^3 + z^4 + O(z^5)

        This raises an error::

            sage: L(lambda n: 0, valuation=3, constant=1)
            Traceback (most recent call last):
            ...
            ValueError: constant may only be specified if the degree is specified

        We support the old input format for ``constant``::

            sage: f = L(lambda i: i, valuation=-3, constant=-1, degree=3)
            sage: g = L(lambda i: i, valuation=-3, constant=(-1,3))
            sage: f == g
            True

        .. TODO::

            Add a method to change the sparse/dense implementation.
        """
        if x is None:
            if valuation is None:
                raise ValueError("the valuation must be specified")
            return self.element_class(self, CoefficientStream_uninitialized(self._sparse, valuation))

        R = self._laurent_poly_ring
        BR = self.base_ring()
        try:
            # Try to build stuff using the polynomial ring constructor
            x = R(x)
        except (TypeError, ValueError):
            pass
        if isinstance(constant, (tuple, list)):
            constant, degree = constant
        if constant is not None:
            constant = BR(constant)

        # If x has been converted to the Laurent polynomial ring
        if parent(x) is R:
            if not x and not constant:
<<<<<<< HEAD
                coeff_stream = CoefficientStream_zero(self._sparse)
            else:
                if x and valuation is not None:
                    x = x.shift(valuation - x.valuation())
                if degree is None and not x:
                    if valuation is None:
                        raise ValueError("you must specify the degree for the polynomial 0")
                    degree = valuation
                if x == R.zero():
                    coeff_stream = CoefficientStream_exact([x], self._sparse, order=degree-1, constant=constant)
                    return self.element_class(self, coeff_stream)
                initial_coefficients = [x[i] for i in range(x.valuation(), x.degree() + 1)]
                coeff_stream = CoefficientStream_exact(initial_coefficients, self._sparse,
                                                       order=x.valuation(), constant=constant, degree=degree)
=======
                return self.zero()
            if x and valuation:
                x = x.shift(valuation - x.valuation())
            if degree is None and not x:
                if valuation is None:
                    raise ValueError("you must specify the degree for the polynomial 0")
                degree = valuation
            if x == R.zero():
                coeff_stream = CoefficientStream_exact([], self._sparse, order=degree, constant=constant)
                return self.element_class(self, coeff_stream)
            initial_coefficients = [x[i] for i in range(x.valuation(), x.degree() + 1)]
            coeff_stream = CoefficientStream_exact(initial_coefficients, self._sparse,
                                                   order=x.valuation(), constant=constant, degree=degree)
>>>>>>> ddb863d0
            return self.element_class(self, coeff_stream)

        if isinstance(x, LazyModuleElement):
            if x._coeff_stream._is_sparse is not self._sparse:
                # TODO: Implement a way to make a self._sparse copy
                raise NotImplementedError("cannot convert between sparse and dense")

            # If x is known to be 0
            if isinstance(x._coeff_stream, CoefficientStream_zero):
                if not constant:
                    return x
                if degree is None:
                    if valuation is None:
                        raise ValueError("you must specify the degree for the polynomial 0")
                    degree = valuation
                coeff_stream = CoefficientStream_exact([], self._sparse, order=degree,
                                                       constant=constant)
                return self.element_class(self, coeff_stream)

            # Make the result exact
            if degree is not None:
                # truncate the series and then possibly make constant
                x_val = x.valuation()
                if not valuation:
                    valuation = x_val
                initial_coefficients = [x[x_val+i] for i in range(degree-valuation)]
                if not any(initial_coefficients):
                    if not constant:
                        return self.zero()
                    # We learned some stuff about x; pass it along
                    x._coeff_stream._approximate_order += len(initial_coefficients)
                    initial_coefficients = []
                coeff_stream = CoefficientStream_exact(initial_coefficients, self._sparse,
                                                       order=valuation, constant=constant, degree=degree)
                return self.element_class(self, coeff_stream)

            # We are just possibly shifting the result
            ret = self.element_class(self, x._coeff_stream)
            if valuation is None:
                return ret
            return x.shift(valuation - ret.valuation())

        if callable(x):
            if valuation is None:
                raise ValueError("the valuation must be specified")
            if degree is None:
                if constant is not None:
                    raise ValueError("constant may only be specified if the degree is specified")
                coeff_stream = CoefficientStream_coefficient_function(x, self.base_ring(), self._sparse, valuation)
                return self.element_class(self, coeff_stream)

            # degree is not None
            if constant is None:
                constant = ZZ.zero()
            p = [BR(x(i)) for i in range(valuation, degree)]
            if not any(p) and not constant:
                return self.zero()
            coeff_stream = CoefficientStream_exact(p, self._sparse, order=valuation,
                                                   constant=constant, degree=degree)
            return self.element_class(self, coeff_stream)

        raise ValueError(f"unable to convert {x} into a lazy Laurent series")

    def _an_element_(self):
        """
        Return a Laurent series in ``self``.

        EXAMPLES::

            sage: L = LazyLaurentSeriesRing(ZZ, 'z')
            sage: L.an_element()
            z^-2 + 3*z^-1 + 2*z + z^2 + z^3 + z^4 + z^5 + O(z^6)
        """
        R = self.base_ring()
        coeff_stream = CoefficientStream_exact([R.an_element(), 3, 0, 2*R.an_element(), 1],
                                               self._sparse, order=-2, constant=R.one())
        return self.element_class(self, coeff_stream)

    def some_elements(self):
        """
        Return a list of elements of ``self``.

        EXAMPLES::

            sage: L = LazyLaurentSeriesRing(ZZ, 'z')
            sage: L.some_elements()
            [0, 1, z,
             -3*z^-4 + z^-3 - 12*z^-2 - 2*z^-1 - 10 - 8*z + z^2 + z^3,
             z^-2 + 3*z^-1 + 2*z + z^2 + z^3 + z^4 + z^5 + O(z^6),
             -2*z^-3 - 2*z^-2 + 4*z^-1 + 11 - z - 34*z^2 - 31*z^3 + O(z^4),
             4*z^-2 + z^-1 + z + 4*z^2 + 9*z^3 + 16*z^4 + O(z^5)]

            sage: L = LazyLaurentSeriesRing(GF(2), 'z')
            sage: L.some_elements()
            [0, 1, z,
             z^-4 + z^-3 + z^2 + z^3,
             z^-1 + z^2 + z^3 + z^4 + z^5 + O(z^6),
             1 + z + z^3 + z^4 + z^6 + O(z^7),
             z^-1 + z + z^3 + O(z^5)]

            sage: L = LazyLaurentSeriesRing(GF(3), 'z')
            sage: L.some_elements()
            [0, 1, z,
             z^-3 + z^-1 + 2 + z + z^2 + z^3,
             z^2 + z^3 + z^4 + z^5 + O(z^6),
             z^-3 + z^-2 + z^-1 + 2 + 2*z + 2*z^2 + 2*z^3 + O(z^4),
             z^-2 + z^-1 + z + z^2 + z^4 + O(z^5)]
        """
        z = self.gen()
        elts = [self.zero(), self.one(), z, (z-3)*(z**-2+2+z)**2, self.an_element(),
                (1 - 2*z**-3)/(1 - z + 3*z**2), self(lambda n: n**2, valuation=-2)]
        return elts

    @cached_method
    def one(self):
        r"""
        Return the constant series `1`.

        EXAMPLES::

            sage: L = LazyLaurentSeriesRing(ZZ, 'z')
            sage: L.one()
            1
        """
        R = self.base_ring()
        coeff_stream = CoefficientStream_exact([R.one()], self._sparse, constant=R.zero(), degree=1)
        return self.element_class(self, coeff_stream)

    @cached_method
    def zero(self):
        r"""
        Return the zero series.

        EXAMPLES::

            sage: L = LazyLaurentSeriesRing(ZZ, 'z')
            sage: L.zero()
            0
        """
        return self.element_class(self, CoefficientStream_zero(self._sparse))

    # add options to class
    class options(GlobalOptions):
        r"""
        Set and display the options for Lazy Laurent series.

        If no parameters are set, then the function returns a copy of
        the options dictionary.

        The ``options`` to Lazy Laurent series can be accessed as using
        :class:`LazyLaurentSeriesRing.options` of :class:`LazyLaurentSeriesRing`.

        @OPTIONS@

        EXAMPLES::

            sage: LLS.<z> = LazyLaurentSeriesRing(QQ)
            sage: LLS.options.display_length
            7
            sage: f = 1/(1-z)
            sage: f
            1 + z + z^2 + z^3 + z^4 + z^5 + z^6 + O(z^7)
            sage: LLS.options.display_length = 10
            sage: f
            1 + z + z^2 + z^3 + z^4 + z^5 + z^6 + z^7 + z^8 + z^9 + O(z^10)
            sage: g = LLS(lambda n: n^2, valuation=-2, degree=5, constant=42)
            sage: g
            4*z^-2 + z^-1 + z + 4*z^2 + 9*z^3 + 16*z^4 + 42*z^5 + 42*z^6 + 42*z^7 + O(z^8)
            sage: LLS.options.constant_length = 1
            sage: g
            4*z^-2 + z^-1 + z + 4*z^2 + 9*z^3 + 16*z^4 + 42*z^5 + O(z^6)
            sage: LazyLaurentSeriesRing.options._reset()
            sage: LazyLaurentSeriesRing.options.display_length
            7
        """
        NAME = 'LazyLaurentSeriesRing'
        module = 'sage.rings.lazy_laurent_series_ring'
        display_length = dict(default=7,
                              description='the number of coefficients to display from the valuation',
                              checker=lambda x: x in ZZ and x > 0)
        constant_length = dict(default=3,
                               description='the number of coefficients to display for nonzero constant series',
                               checker=lambda x: x in ZZ and x > 0)

    def series(self, coefficient, valuation, constant=None, degree=None):
        r"""
        Return a lazy Laurent series.

        INPUT:

        - ``coefficient`` -- Python function that computes coefficients or a list
        - ``valuation`` -- integer; approximate valuation of the series
        - ``constant`` -- (optional) an element of the base ring or a
          pair of an element of the base ring and an integer
        - ``degree`` -- (optional) integer

        Let the coefficient of index `i` mean the coefficient of the term
        of the series with exponent `i`.

        Python function ``coefficient`` returns the value of the coefficient
        of index `i` from input `s` and `i` where `s` is the series itself.

        Let ``valuation`` be `n`. All coefficients of index below `n` are zero.
        If ``constant`` is not specified, then the ``coefficient`` function is
        responsible to compute the values of all coefficients of index `\ge n`.
        If ``constant`` is a pair `(c,m)`, then the ``coefficient`` function
        is responsible to compute the values of all coefficients of index
        `\ge n` and `< m` and all the coefficients of index `\ge m` is
        the constant `c`.

        EXAMPLES::

            sage: L = LazyLaurentSeriesRing(ZZ, 'z')
            sage: L.series(lambda s, i: i, 5, (1,10))
            5*z^5 + 6*z^6 + 7*z^7 + 8*z^8 + 9*z^9 + z^10 + z^11 + z^12 + O(z^13)

            sage: def g(s, i):
            ....:     if i < 0:
            ....:         return 1
            ....:     else:
            ....:         return s.coefficient(i - 1) + i
            sage: e = L.series(g, -5); e
            z^-5 + z^-4 + z^-3 + z^-2 + z^-1 + 1 + 2*z + ...
            sage: f = e^-1; f
            z^5 - z^6 - z^11 + ...
            sage: f.coefficient(10)
            0
            sage: f.coefficient(20)
            9
            sage: f.coefficient(30)
            -219

        Alternatively, the ``coefficient`` can be a list of elements of the
        base ring. Then these elements are read as coefficients of the terms of
        degrees starting from the ``valuation``. In this case, ``constant``
        may be just an element of the base ring instead of a tuple or can be
        simply omitted if it is zero. ::

            sage: L = LazyLaurentSeriesRing(ZZ, 'z')
            sage: f = L.series([1,2,3,4], -5); f
            z^-5 + 2*z^-4 + 3*z^-3 + 4*z^-2
            sage: g = L.series([1,3,5,7,9], 5, -1); g
            z^5 + 3*z^6 + 5*z^7 + 7*z^8 + 9*z^9 - z^10 - z^11 - z^12 + O(z^13)
        """
        if isinstance(constant, (list, tuple)):
            constant, degree = constant

        if constant is not None:
            constant = self.base_ring()(constant)

        if isinstance(coefficient, (tuple, list)):
            if constant is None:
                constant = self.base_ring().zero()
            if degree is None:
                degree = valuation + len(coefficient)
            coeff_stream = CoefficientStream_exact(coefficient, self._sparse, order=valuation,
                                                   constant=constant, degree=degree)
            return self.element_class(self, coeff_stream)

        if degree is not None and valuation > degree and constant:
            raise ValueError('inappropriate valuation')

        t = None
        t = self(lambda n: coefficient(t, n), valuation=valuation,
                 constant=constant, degree=degree)
        return t

######################################################################

class LazyTaylorSeriesRing(UniqueRepresentation, Parent):
    """
    Lazy Taylor series ring.

    INPUT:

    - ``base_ring`` -- base ring of this Taylor series ring
    - ``names`` -- name(s) of the generator of this Taylor series ring
    - ``sparse`` -- (default: ``False``) whether this series is sparse or not

    EXAMPLES::

        sage: LazyTaylorSeriesRing(ZZ, 't')
        Lazy Taylor Series Ring in t over Integer Ring

        sage: L.<x, y> = LazyTaylorSeriesRing(QQ); L
        Multivariate Lazy Taylor Series Ring in x, y over Rational Field
    """
    Element = LazyTaylorSeries

    def __init__(self, base_ring, names, sparse=True, category=None):
        """
        Initialize ``self``.

        TESTS::

            sage: L = LazyTaylorSeriesRing(ZZ, 't')
            sage: TestSuite(L).run(skip=['_test_elements', '_test_associativity', '_test_distributivity', '_test_zero'])
        """
        self._sparse = sparse
        if len(names) == 1:
            self._coeff_ring = base_ring
        else:
            self._coeff_ring = PolynomialRing(base_ring, names)
        self._laurent_poly_ring = PolynomialRing(base_ring, names)
        category = Algebras(base_ring.category())
        if base_ring in Fields():
            category &= CompleteDiscreteValuationRings()
        elif base_ring in IntegralDomains():
            category &= IntegralDomains()
        elif base_ring in Rings().Commutative():
            category = category.Commutative()

        if base_ring.is_zero():
            category = category.Finite()
        else:
            category = category.Infinite()
        Parent.__init__(self, base=base_ring, names=names,
                        category=category)

    def _repr_(self):
        """
        String representation of this Taylor series ring.

        EXAMPLES::

            sage: LazyTaylorSeriesRing(GF(2), 'z')
            Lazy Taylor Series Ring in z over Finite Field of size 2
        """
        if len(self.variable_names()) == 1:
            return "Lazy Taylor Series Ring in {} over {}".format(self.variable_name(), self.base_ring())
        generators_rep = ", ".join(self.variable_names())
        return "Multivariate Lazy Taylor Series Ring in {} over {}".format(generators_rep, self.base_ring())

    def _latex_(self):
        r"""
        Return a latex representation of ``self``.

        EXAMPLES::

            sage: L = LazyTaylorSeriesRing(GF(2), 'z')
            sage: latex(L)
            \Bold{F}_{2} [\![z]\!]
        """
        from sage.misc.latex import latex
        generators_rep = ", ".join(self.variable_names())
        return latex(self.base_ring()) + r"[\![{}]\!]".format(generators_rep)

    @cached_method
    def monomial(self, c, n):
        r"""
        Return the interpretation of the coefficient ``c`` at index ``n``.

        EXAMPLES::

            sage: L = LazyLaurentSeriesRing(ZZ, 'z')
            sage: L.monomial(2, 3)
            2*z^3
        """
        m = len(self.variable_names())
        L = self._laurent_poly_ring
        if m == 1:
            return L(c) * L.gen() ** n
        return L(c)

    @cached_method
    def gen(self, n=0):
        """
        Return the ``n``-th generator of ``self``.

        EXAMPLES::

            sage: L = LazyTaylorSeriesRing(ZZ, 'z')
            sage: L.gen()
            z
            sage: L.gen(3)
            Traceback (most recent call last):
            ...
            IndexError: there is only one generator
        """
        m = len(self.variable_names())
        if n > m:
            if m == 1:
                raise IndexError("there is only one generator")
            raise IndexError("there are only %s generators" % m)

        R = self._laurent_poly_ring
        if len(self.variable_names()) == 1:
            coeff_stream = CoefficientStream_exact([1], self._sparse, constant=ZZ.zero(), order=1)
        else:
            coeff_stream = CoefficientStream_exact([R.gen(n)], self._sparse, constant=ZZ.zero(), order=1)
        return self.element_class(self, coeff_stream)

    def ngens(self):
        r"""
        Return the number of generators of ``self``.

        This is always 1.

        EXAMPLES::

            sage: L.<z> = LazyTaylorSeriesRing(ZZ)
            sage: L.ngens()
            1
        """
        return len(self.variable_names())

    @cached_method
    def gens(self):
        """
        Return the generators of ``self``.

        EXAMPLES::

            sage: L.<z> = LazyTaylorSeriesRing(ZZ)
            sage: L.gens()
            (z,)
            sage: (1+z)^2
            1 + 2*z + z^2
            sage: 1/(1 - z)
            1 + z + z^2 + z^3 + z^4 + z^5 + z^6 + ...
        """
        return tuple([self.gen(n) for n in range(self.ngens())])

    def _coerce_map_from_(self, S):
        """
        Return ``True`` if a coercion from ``S`` exists.

        EXAMPLES::

            sage: L = LazyTaylorSeriesRing(GF(2), 'z')
            sage: L.has_coerce_map_from(ZZ)
            True
            sage: L.has_coerce_map_from(GF(2))
            True
        """
        if self.base_ring().has_coerce_map_from(S):
            return True

        R = self._laurent_poly_ring
        return R.has_coerce_map_from(S)

    def _coerce_map_from_base_ring(self):
        """
        Return a coercion map from the base ring of ``self``.

        """
        # Return a DefaultConvertMap_unique; this can pass additional
        # arguments to _element_constructor_, unlike the map returned
        # by UnitalAlgebras.ParentMethods._coerce_map_from_base_ring.
        return self._generic_coerce_map(self.base_ring())

    def _element_constructor_(self, x=None, valuation=None, constant=None, degree=None, check=True):
        """
        Construct a Taylor series from ``x``.

        INPUT:

        - ``x`` -- data used to the define a Taylor series
        - ``valuation`` -- integer (optional); integer; a lower bound for the valuation of the series
        - ``constant`` -- (optional) the eventual constant of the series
        - ``degree`` -- (optional) the degree when the series is ``constant``
        - ``check`` -- (optional) check that coefficients are homogeneous of the correct degree when they are retrieved

        EXAMPLES::

            sage: L = LazyTaylorSeriesRing(GF(2), 'z')
            sage: L(2)
            0
            sage: L(3)
            1

            sage: L = LazyTaylorSeriesRing(ZZ, 'z')
            sage: L(lambda i: i, 5, 1, 10)
            5*z^5 + 6*z^6 + 7*z^7 + 8*z^8 + 9*z^9 + z^10 + z^11 + z^12 + O(z^13)
            sage: L(lambda i: i, 5, (1, 10))
            5*z^5 + 6*z^6 + 7*z^7 + 8*z^8 + 9*z^9 + z^10 + z^11 + z^12 + O(z^13)

            sage: X = L(constant=5, degree=2); X
            5*z^2 + 5*z^3 + 5*z^4 + O(z^5)
            sage: X.valuation()
            2

            sage: e = L(lambda n: n+1); e
            1 + 2*z + 3*z^2 + 4*z^3 + 5*z^4 + 6*z^5 + 7*z^6 + O(z^7)
            sage: f = e^-1; f
            1 - 2*z + z^2 + O(z^7)
            sage: f.coefficient(10)
            0
            sage: f[20]
            0

            sage: L(valuation=2, constant=1)
            z^2 + z^3 + z^4 + O(z^5)
            sage: L(constant=1)
            1 + z + z^2 + O(z^3)

        Alternatively, ``x`` can be a list of elements of the base ring.
        Then these elements are read as coefficients of the terms of
        degrees starting from the ``valuation``. In this case, ``constant``
        may be just an element of the base ring instead of a tuple or can be
        simply omitted if it is zero::

            sage: f = L([1,2,3,4], 1); f
            z + 2*z^2 + 3*z^3 + 4*z^4

            sage: g = L([1,3,5,7,9], 5, -1); g
            z^5 + 3*z^6 + 5*z^7 + 7*z^8 + 9*z^9 - z^10 - z^11 - z^12 + O(z^13)

        .. TODO::

            Add a method to change the sparse/dense implementation.

        Finally, ``x`` can be a polynomial::

            sage: P.<x> = QQ[]
            sage: p = x + 3*x^2 + x^5
            sage: L.<x> = LazyTaylorSeriesRing(ZZ)
            sage: L(p)
            x + 3*x^2 + x^5

            sage: L(p, valuation=0)
            1 + 3*x + x^4

            sage: P.<x, y> = QQ[]
            sage: p = x + y^2 + x*y
            sage: L.<x,y> = LazyTaylorSeriesRing(ZZ)
            sage: L(p)
            x + (x*y+y^2)

        TESTS::

            sage: L.<x,y> = LazyTaylorSeriesRing(ZZ)
            sage: L(constant=1)
            Traceback (most recent call last):
            ...
            ValueError: constant must be zero for multivariate Taylor series

            sage: L(lambda n: 0)
            O(x,y)^7

            sage: L(lambda n: n)[3];
            Traceback (most recent call last):
            ...
            ValueError: coefficient 3 at degree 3 is not a homogeneous polynomial

            sage: L([1, 2, 3]);
            Traceback (most recent call last):
            ...
            ValueError: unable to convert [1, 2, 3] into a lazy Taylor series

            sage: L(lambda n: n, degree=3);
            Traceback (most recent call last):
            ...
            ValueError: coefficients must be homogeneous polynomials of the correct degree

        """
        if valuation is not None:
            if valuation < 0:
                raise ValueError("the valuation of a Taylor series must be positive")
            if len(self.variable_names()) > 1:
                raise ValueError(f"valuation must not be specified for multivariate Taylor series")

        R = self._laurent_poly_ring
        BR = self.base_ring()
        if x is None:
            assert degree is None
            coeff_stream = CoefficientStream_uninitialized(self._sparse, valuation)
            return self.element_class(self, coeff_stream)
        try:
            # Try to build stuff using the polynomial ring constructor
            x = R(x)
        except (TypeError, ValueError):
            pass
        if isinstance(constant, (tuple, list)):
            constant, degree = constant
        if constant is not None:
            if len(self.variable_names()) > 1 and constant:
                raise ValueError(f"constant must be zero for multivariate Taylor series")
            constant = BR(constant)
        if x in R:
            if not x and not constant:
                coeff_stream = CoefficientStream_zero(self._sparse)
            else:
                if not x:
                    coeff_stream = CoefficientStream_exact([], self._sparse,
                                                           order=valuation,
                                                           degree=degree,
                                                           constant=constant)
                    return self.element_class(self, coeff_stream)

                if len(self.variable_names()) == 1:
                    v = x.valuation()
                    d = x.degree()
                    p_list = [x[i] for i in range(v, d + 1)]
                    if valuation is not None:
                        v = valuation
                else:
                    p_dict = x.homogeneous_components()
                    v = min(p_dict.keys())
                    d = max(p_dict.keys())
                    p_list = [p_dict.get(i, 0) for i in range(v, d + 1)]

                coeff_stream = CoefficientStream_exact(p_list, self._sparse,
                                                       order=v,
                                                       constant=constant,
                                                       degree=degree)
            return self.element_class(self, coeff_stream)

        if isinstance(x, LazyTaylorSeries):
            if x._coeff_stream._is_sparse is self._sparse:
                return self.element_class(self, x._coeff_stream)
            # TODO: Implement a way to make a self._sparse copy
            raise NotImplementedError("cannot convert between sparse and dense")
        if callable(x):
            if valuation is None:
                valuation = 0
            if degree is not None:
                if constant is None:
                    constant = ZZ.zero()
                z = R.gen()
                if len(self.variable_names()) == 1:
                    p = [BR(x(i)) for i in range(valuation, degree)]
                else:
                    p = [R(x(i)) for i in range(valuation, degree)]
                    if not all(e.is_homogeneous() and e.degree() == i
                               for i, e in enumerate(p, valuation)):
                        raise ValueError("coefficients must be homogeneous polynomials of the correct degree")
                coeff_stream = CoefficientStream_exact(p, self._sparse,
                                                       order=valuation,
                                                       constant=constant,
                                                       degree=degree)
                return self.element_class(self, coeff_stream)
            if check and len(self.variable_names()) > 1:
                def y(n):
                    e = R(x(n))
                    if not e or e.is_homogeneous() and e.degree() == n:
                        return e
                    raise ValueError("coefficient %s at degree %s is not a homogeneous polynomial" % (e, n))
                coeff_stream = CoefficientStream_coefficient_function(y, self._coeff_ring, self._sparse, valuation)
            else:
                coeff_stream = CoefficientStream_coefficient_function(x, self._coeff_ring, self._sparse, valuation)
            return self.element_class(self, coeff_stream)
        raise ValueError(f"unable to convert {x} into a lazy Taylor series")

    def _an_element_(self):
        """
        Return a Taylor series in ``self``.

        EXAMPLES::

            sage: L = LazyTaylorSeriesRing(ZZ, 'z')
            sage: L.an_element()
            z + z^2 + z^3 + z^4 + ...
        """
        c = self.base_ring()(1)
        R = self._laurent_poly_ring
        coeff_stream = CoefficientStream_exact([R.one()], self._sparse, order=1, constant=c)
        return self.element_class(self, coeff_stream)

    @cached_method
    def one(self):
        r"""
        Return the constant series `1`.

        EXAMPLES::

            sage: L = LazyTaylorSeriesRing(ZZ, 'z')
            sage: L.one()
            1
        """
        R = self._laurent_poly_ring
        coeff_stream = CoefficientStream_exact([R.one()], self._sparse, constant=ZZ.zero(), degree=1)
        return self.element_class(self, coeff_stream)

    @cached_method
    def zero(self):
        r"""
        Return the zero series.

        EXAMPLES::

            sage: L = LazyTaylorSeriesRing(ZZ, 'z')
            sage: L.zero()
            0
        """
        return self.element_class(self, CoefficientStream_zero(self._sparse))

    # add options to class
    class options(GlobalOptions):
        NAME = 'LazyTaylorSeriesRing'
        module = 'sage.rings.lazy_laurent_series_ring'
        display_length = dict(default=7,
                              description='the number of coefficients to display from the valuation',
                              checker=lambda x: x in ZZ and x > 0)
        constant_length = dict(default=3,
                               description='the number of coefficients to display for nonzero constant series',
                               checker=lambda x: x in ZZ and x > 0)


######################################################################

class LazyDirichletSeriesRing(UniqueRepresentation, Parent):
    """
    Lazy Dirichlet series ring.

    INPUT:

    - ``base_ring`` -- base ring of this Dirichlet series ring

    - ``names`` -- name of the generator of this Dirichlet series ring

    EXAMPLES::

        sage: LazyDirichletSeriesRing(ZZ, 't')
        Lazy Dirichlet Series Ring in t over Integer Ring
    """
    Element = LazyDirichletSeries

    def __init__(self, base_ring, names, sparse=True, category=None):
        """
        Initialize the ring.

        TESTS::

            sage: L = LazyDirichletSeriesRing(ZZ, 't')
            sage: TestSuite(L).run(skip=['_test_elements', '_test_associativity', '_test_distributivity', '_test_zero'])
        """
        if base_ring.characteristic() > 0:
            raise ValueError("positive characteristic not allowed for Dirichlet series")

        self._sparse = sparse
        self._coeff_ring = base_ring
        # TODO: it would be good to have something better than the symbolic ring
        self._laurent_poly_ring = SR

        category = Algebras(base_ring.category())
        if base_ring in IntegralDomains():
            category &= IntegralDomains()
        elif base_ring in Rings().Commutative():
            category = category.Commutative()
        category = category.Infinite()
        Parent.__init__(self, base=base_ring, names=names,
                        category=category)

    def _repr_(self):
        """
        String representation of this Dirichlet series ring.

        EXAMPLES::

            sage: LazyDirichletSeriesRing(QQbar, 'z')
            Lazy Dirichlet Series Ring in z over Algebraic Field
        """
        return "Lazy Dirichlet Series Ring in {} over {}".format(self.variable_name(), self.base_ring())

    @cached_method
    def monomial(self, c, n):
        r"""
        Return the interpretation of the coefficient ``c`` at index ``n``.

        EXAMPLES::

            sage: L = LazyDirichletSeriesRing(ZZ, 'z')
            sage: L.monomial(5, 3)
            5/3^z
        """
        L = self._laurent_poly_ring
        return L(c) * L(n) ** -L(self.variable_name())

    @cached_method
    def gen(self, n=1):
        """
        Return the `n`-th generator of this Dirichlet series ring.

        EXAMPLES::

            sage: L = LazyDirichletSeriesRing(ZZ, 'z')
            sage: L.gen()
            1
            sage: L.gen(4)
            1/(4^z)

        """
        assert n >= 1
        coeff_stream = CoefficientStream_exact([1], self._sparse, order=n, constant=ZZ.zero())
        return self.element_class(self, coeff_stream)

    def ngens(self):
        """
        Return the number of generators of this Dirichlet series ring.

        This is always `\infty`.

        EXAMPLES::

            sage: L = LazyDirichletSeriesRing(ZZ, "s")
            sage: L.ngens()
            +Infinity
        """
        return infinity

    @cached_method
    def gens(self):
        """
        Return the tuple of the generator.

        EXAMPLES::

            sage: L = LazyDirichletSeriesRing(ZZ, "z")
            sage: L.gens()
            Lazy family (<lambda>(i))_{i in Positive integers}
            sage: L.gens()[2]
            1/(2^z)

        """
        from sage.sets.family import Family
        from sage.sets.positive_integers import PositiveIntegers

        return Family(PositiveIntegers(), lambda n: self.gen(n))

    def _coerce_map_from_(self, S):
        """
        Return ``True`` if a coercion from ``S`` exists.

        EXAMPLES::

            sage: L = LazyDirichletSeriesRing(ZZ, 'z')
            sage: L.has_coerce_map_from(ZZ)
            True
            sage: L.has_coerce_map_from(QQ)
            False
        """
        if self.base_ring().has_coerce_map_from(S):
            return True

        return False

    def _coerce_map_from_base_ring(self):
        """
        Return a coercion map from the base ring of ``self``.

        """
        # Return a DefaultConvertMap_unique; this can pass additional
        # arguments to _element_constructor_, unlike the map returned
        # by UnitalAlgebras.ParentMethods._coerce_map_from_base_ring.
        return self._generic_coerce_map(self.base_ring())

    def _element_constructor_(self, x=None, valuation=None, constant=None, degree=None):
        """
        Construct a Dirichlet series from ``x``.

        INPUT:

        - ``x`` -- a Dirichlet series, a Dirichlet polynomial, a Python function, or a list of elements in the base ring

        - ``constant`` -- either ``None`` (default: ``None``) or pair of an element of the base ring and an integer

        EXAMPLES::


            sage: L = LazyDirichletSeriesRing(ZZ, 'z')
            sage: L(3)
            3
            sage: L(lambda i: i, constant=1, degree=6)
            1 + 2/2^z + 3/3^z + 4/4^z + 5/5^z + 1/(6^z) + 1/(7^z) + 1/(8^z) + O(1/(9^z))

            sage: X = L(constant=5, degree=3); X
            5/3^z + 5/4^z + 5/5^z + O(1/(6^z))
            sage: X.valuation()
            log(3)
            sage: e = L(moebius); e
            1 - 1/(2^z) - 1/(3^z) - 1/(5^z) + 1/(6^z) - 1/(7^z) + O(1/(8^z))

            sage: L([0], constant=1)
            1/(2^z) + 1/(3^z) + 1/(4^z) + O(1/(5^z))

            sage: L(constant=1)
            1 + 1/(2^z) + 1/(3^z) + O(1/(4^z))

        Alternatively, ``x`` can be a list of elements of the base ring.
        Then these elements are read as coefficients of the terms of
        degrees starting from the ``valuation``. In this case, ``constant``
        may be just an element of the base ring instead of a tuple or can be
        simply omitted if it is zero::

            sage: f = L([1,2,3,4], 4); f
            1/(4^z) + 2/5^z + 3/6^z + 4/7^z
            sage: g = L([1,3,5,7,9], 6, -1); g
            1/(6^z) + 3/7^z + 5/8^z + 7/9^z + 9/10^z - 1/(11^z) - 1/(12^z) - 1/(13^z) + O(1/(14^z))

        TESTS::

            sage: L = LazyDirichletSeriesRing(GF(2), 'z')
            Traceback (most recent call last):
            ...
            ValueError: positive characteristic not allowed for Dirichlet series

        TODO::

            Add a method to make a copy of self._sparse.
        """
        if valuation is None:
            valuation = 1
        assert valuation > 0, "the valuation of a Dirichlet series must be positive"

        if x is None:
            return self.element_class(self, CoefficientStream_uninitialized(self._sparse, valuation))

        BR = self.base_ring()
        if constant is None:
            constant = ZZ.zero()
        elif isinstance(constant, (tuple, list)):
            constant, degree = constant
        constant = BR(constant)

        if x in BR:
            x = BR(x)
            if not x and not constant:
                coeff_stream = CoefficientStream_zero(self._sparse)
                return self.element_class(self, coeff_stream)
            elif not x:
                x = []
            else:
                x = [x]
        if isinstance(x, (tuple, list)):
            coeff_stream = CoefficientStream_exact(x, self._sparse,
                                                   order=valuation,
                                                   constant=constant,
                                                   degree=degree)
            return self.element_class(self, coeff_stream)

        if isinstance(x, LazyDirichletSeries):
            if x._coeff_stream._is_sparse is self._sparse:
                return self.element_class(self, x._coeff_stream)
            # TODO: Implement a way to make a self._sparse copy
            raise NotImplementedError("cannot convert between sparse and dense")
        if callable(x):
            if degree is not None:
                if constant is None:
                    constant = ZZ.zero()
                x = [BR(x(i)) for i in range(1, degree)]
                coeff_stream = CoefficientStream_exact(x, self._sparse,
                                                       order=valuation,
                                                       constant=constant,
                                                       degree=degree)
                return self.element_class(self, coeff_stream)
            coeff_stream = CoefficientStream_coefficient_function(x, BR, self._sparse, valuation)
            return self.element_class(self, coeff_stream)
        raise ValueError(f"unable to convert {x} into a lazy Dirichlet series")

    def _an_element_(self):
        """
        Return a Dirichlet series in this ring.

        EXAMPLES::

            sage: L = LazyDirichletSeriesRing(ZZ, 'z')
            sage: L.an_element()
            1/(4^z) + 1/(5^z) + 1/(6^z) + ...
        """
        c = self.base_ring().an_element()
        return self.element_class(self, CoefficientStream_exact([], self._sparse, constant=c, order=4))

    @cached_method
    def one(self):
        """
        Return the constant series `1`.

        EXAMPLES::

            sage: L = LazyDirichletSeriesRing(ZZ, 'z')
            sage: L.one()
            1
        """
        return self.element_class(self, CoefficientStream_exact([1], self._sparse, order=1))

    @cached_method
    def zero(self):
        """
        Return the zero series.

        EXAMPLES::

            sage: L = LazyDirichletSeriesRing(ZZ, 'z')
            sage: L.zero()
            0
        """
        return self.element_class(self, CoefficientStream_zero(self._sparse))

    # add options to class
    class options(GlobalOptions):
        NAME = 'LazyDirichletSeriesRing'
        module = 'sage.rings.lazy_laurent_series_ring'
        display_length = dict(default=7,
                              description='the number of coefficients to display from the valuation',
                              checker=lambda x: x in ZZ and x > 0)
        constant_length = dict(default=3,
                               description='the number of coefficients to display for nonzero constant series',
                               checker=lambda x: x in ZZ and x > 0)<|MERGE_RESOLUTION|>--- conflicted
+++ resolved
@@ -503,19 +503,16 @@
             sage: L(z^3/(1-z), valuation=-4)
             z^-4 + z^-3 + z^-2 + z^-1 + 1 + z + z^2 + O(z^3)
 
-<<<<<<< HEAD
+            sage: L(z^3/(1-z), valuation=0)
+            1 + z + z^2 + z^3 + z^4 + z^5 + z^6 + O(z^7)
 
             sage: L = LazyLaurentSeriesRing(ZZ, 'z')
             sage: L(lambda n: 1/(n+1), degree=3)
             Traceback (most recent call last):
             ...
             ValueError: the valuation must be specified
-=======
-            sage: L(z^3/(1-z), valuation=0)
-            1 + z + z^2 + z^3 + z^4 + z^5 + z^6 + O(z^7)
 
         TESTS:
->>>>>>> ddb863d0
 
         This gives zero::
 
@@ -578,24 +575,8 @@
         # If x has been converted to the Laurent polynomial ring
         if parent(x) is R:
             if not x and not constant:
-<<<<<<< HEAD
-                coeff_stream = CoefficientStream_zero(self._sparse)
-            else:
-                if x and valuation is not None:
-                    x = x.shift(valuation - x.valuation())
-                if degree is None and not x:
-                    if valuation is None:
-                        raise ValueError("you must specify the degree for the polynomial 0")
-                    degree = valuation
-                if x == R.zero():
-                    coeff_stream = CoefficientStream_exact([x], self._sparse, order=degree-1, constant=constant)
-                    return self.element_class(self, coeff_stream)
-                initial_coefficients = [x[i] for i in range(x.valuation(), x.degree() + 1)]
-                coeff_stream = CoefficientStream_exact(initial_coefficients, self._sparse,
-                                                       order=x.valuation(), constant=constant, degree=degree)
-=======
                 return self.zero()
-            if x and valuation:
+            if x and valuation is not None:
                 x = x.shift(valuation - x.valuation())
             if degree is None and not x:
                 if valuation is None:
@@ -607,7 +588,6 @@
             initial_coefficients = [x[i] for i in range(x.valuation(), x.degree() + 1)]
             coeff_stream = CoefficientStream_exact(initial_coefficients, self._sparse,
                                                    order=x.valuation(), constant=constant, degree=degree)
->>>>>>> ddb863d0
             return self.element_class(self, coeff_stream)
 
         if isinstance(x, LazyModuleElement):
