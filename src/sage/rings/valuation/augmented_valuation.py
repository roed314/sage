# -*- coding: utf-8 -*-
r"""
Augmented valuations on polynomial rings

Implements augmentations of (inductive) valuations.

AUTHORS:

- Julian Rüth (2013-04-15): initial version

EXAMPLES:

Starting from a :mod:`Gauss valuation <sage.rings.valuation.gauss_valuation>`, we can create augmented valuations on
polynomial rings::

    sage: R.<x> = QQ[]
    sage: v = GaussValuation(R, QQ.valuation(2))
    sage: w = v.augmentation(x, 1); w
    [ Gauss valuation induced by 2-adic valuation, v(x) = 1 ]
    sage: w(x)
    1

This also works for polynomial rings over base rings which are not fields.
However, much of the functionality is only available over fields::

    sage: R.<x> = ZZ[]
    sage: v = GaussValuation(R, ZZ.valuation(2))
    sage: w = v.augmentation(x, 1); w
    [ Gauss valuation induced by 2-adic valuation, v(x) = 1 ]
    sage: w(x)
    1

TESTS::

    sage: R.<x> = QQ[]
    sage: v = GaussValuation(R, QQ.valuation(2))
    sage: w = v.augmentation(x, 1)
    sage: TestSuite(w).run() # long time

    sage: w = v.augmentation(x, 2)
    sage: TestSuite(w).run() # long time

Run the test suite for a valuation with a residual extension::

    sage: R.<x> = QQ[]
    sage: v = GaussValuation(R, QQ.valuation(2))
    sage: w = v.augmentation(x^2 + x + 1, 1)
    sage: TestSuite(w).run() # long time

Run the test suite for an iterated residual extension starting from a
non-prime residue field::

    sage: R.<u> = Qq(4, 40)
    sage: S.<x> = R[]
    sage: v = GaussValuation(S)
    sage: w = v.augmentation(x^2 + x + u, 1/2)
    sage: TestSuite(w).run() # long time

    sage: ww = w.augmentation(x^8 + 4*x^7 + 2*x^6 + 2*x^5 + x^4 + 2*x^3 + 4*(u + 1)*x^2 + 6*(u + 1)*x + 4 + 3*u, 10)
    sage: TestSuite(ww).run() # long time

Run the test suite for an augmentation of a ramified augmentation::

    sage: R.<u> = Qq(4, 5)
    sage: S.<x> = R[]
    sage: v = GaussValuation(S)
    sage: w = v.augmentation(x, 3/4)
    sage: TestSuite(w).run() # long time

    sage: ww = w.augmentation(x^4 + 8, 5)
    sage: TestSuite(ww).run() # long time

Run the test suite for a ramified augmentation of an unramified augmentation::

    sage: R.<x> = QQ[]
    sage: v = GaussValuation(R, QQ.valuation(2))
    sage: w = v.augmentation(x^2 + x + 1, 1)
    sage: TestSuite(w).run() # long time

    sage: ww = w.augmentation(x^4 + 2*x^3 + 5*x^2 + 8*x + 3, 16/3)
    sage: TestSuite(ww).run() # long time

Run the test suite for a ramified augmentation of a ramified augmentation::

    sage: R.<u> = Qq(4, 20)
    sage: S.<x> = R[]
    sage: v = GaussValuation(S)
    sage: w = v.augmentation(x^2 + x + u, 1/2)
    sage: TestSuite(w).run() # long time

    sage: ww = w.augmentation((x^2 + x + u)^2 + 2, 5/3)
    sage: TestSuite(ww).run() # long time

Run the test suite for another augmentation with iterated residue field extensions::

    sage: R.<u> = Qq(4, 10)
    sage: S.<x> = R[]
    sage: v = GaussValuation(S)
    sage: w = v.augmentation(x^2 + x + u, 1)
    sage: TestSuite(w).run() # long time

    sage: ww = w.augmentation((x^2 + x + u)^2 + 2*x*(x^2 + x + u) + 4*x, 3)
    sage: TestSuite(ww).run() # long time

Run the test suite for a rather trivial pseudo-valuation::

    sage: R.<u> = Qq(4, 5)
    sage: S.<x> = R[]
    sage: v = GaussValuation(S)
    sage: w = v.augmentation(x, infinity)
    sage: TestSuite(w).run() # long time

Run the test suite for an infinite valuation which extends the residue field::

    sage: R.<u> = Qq(4, 5)
    sage: S.<x> = R[]
    sage: v = GaussValuation(S)
    sage: w = v.augmentation(x^2 + x + u, infinity)
    sage: TestSuite(w).run() # long time

Run the test suite for an infinite valuation which extends a valuation which
extends the residue field::

    sage: R.<u> = Qq(4, 5)
    sage: S.<x> = R[]
    sage: v = GaussValuation(S)
    sage: w = v.augmentation(x^2 + x + u, 1/2)
    sage: TestSuite(w).run() # long time

    sage: ww = w.augmentation((x^2 + x + u)^2 + 2, infinity)
    sage: TestSuite(ww).run() # long time

Run the test suite if the polynomial ring is not over a field::

    sage: R.<x> = ZZ[]
    sage: v = GaussValuation(R, ZZ.valuation(2))
    sage: w = v.augmentation(x, 1)
    sage: TestSuite(w).run() # long time

REFERENCES:

Augmentations are described originally in [Mac1936I]_ and [Mac1936II]_. An
overview can also be found in Chapter 4 of [Rüt2014]_.

"""
# ****************************************************************************
#       Copyright (C) 2013-2022 Julian Rüth <julian.rueth@fsfe.org>
#
#  Distributed under the terms of the GNU General Public License (GPL)
#  as published by the Free Software Foundation; either version 2 of
#  the License, or (at your option) any later version.
#                  https://www.gnu.org/licenses/
# ****************************************************************************
from itertools import islice

from .inductive_valuation import _lift_to_maximal_precision
from .inductive_valuation import FinalInductiveValuation, NonFinalInductiveValuation, FiniteInductiveValuation, InfiniteInductiveValuation, InductiveValuation

from sage.misc.cachefunc import cached_method
from sage.rings.infinity import infinity
from sage.rings.rational_field import QQ
from sage.structure.factory import UniqueFactory


class AugmentedValuationFactory(UniqueFactory):
    r"""
    Factory for augmented valuations.

    EXAMPLES:

    This factory is not meant to be called directly. Instead,
    :meth:`~sage.rings.valuation.inductive_valuation.NonFinalInductiveValuation.augmentation`
    of a valuation should be called::

        sage: R.<x> = QQ[]
        sage: v = GaussValuation(R, QQ.valuation(2))
        sage: w = v.augmentation(x, 1) # indirect doctest

    Note that trivial parts of the augmented valuation might be dropped, so you
    should not rely on ``_base_valuation`` to be the valuation you started
    with::

        sage: ww = w.augmentation(x, 2)
        sage: ww._base_valuation is v
        True

    """
    def create_key(self, base_valuation, phi, mu, check=True):
        r"""
        Create a key which uniquely identifies the valuation over
        ``base_valuation`` which sends ``phi`` to ``mu``.

        .. NOTE::

            The uniqueness that this factory provides is not why we chose to
            use a factory.  However, it makes pickling and equality checks much
            easier. At the same time, going through a factory makes it easier
            to enforce that all instances correctly inherit methods from the
            parent Hom space.

        TESTS::

            sage: R.<x> = QQ[]
            sage: v = GaussValuation(R, QQ.valuation(2))
            sage: w = v.augmentation(x, 1) # indirect doctest
            sage: ww = v.augmentation(x, 1)
            sage: w is ww
            True

        """
        if check:
            is_key, reason = base_valuation.is_key(phi, explain=True)
            if not is_key:
                raise ValueError(reason)
            if mu <= base_valuation(phi):
                raise ValueError("the value of the key polynomial must strictly increase but `%s` does not exceed `%s`."%(mu, base_valuation(phi)))
            if not isinstance(base_valuation, InductiveValuation):
                raise TypeError("base_valuation must be inductive")

        phi = base_valuation.domain().coerce(phi)
        if mu is not infinity:
            mu = QQ(mu)

        if isinstance(base_valuation, AugmentedValuation_base):
            if phi.degree() == base_valuation.phi().degree():
                # drop base_valuation and extend base_valuation._base_valuation instead
                return self.create_key(base_valuation._base_valuation, phi, mu, check=check)

        return base_valuation, phi, mu

    def create_object(self, version, key):
        r"""
        Create the augmented valuation represented by ``key``.

        TESTS::

            sage: R.<x> = QQ[]
            sage: v = GaussValuation(R, QQ.valuation(2))
            sage: w = v.augmentation(x^2 + x + 1, 1) # indirect doctest

        """
        base_valuation, phi, mu = key

        from .valuation_space import DiscretePseudoValuationSpace
        parent = DiscretePseudoValuationSpace(base_valuation.domain())
        if mu is not infinity:
            if base_valuation.is_trivial():
                return parent.__make_element_class__(FinalFiniteAugmentedValuation)(parent, base_valuation, phi, mu)
            else:
                return parent.__make_element_class__(NonFinalFiniteAugmentedValuation)(parent, base_valuation, phi, mu)
        else:
            return parent.__make_element_class__(InfiniteAugmentedValuation)(parent, base_valuation, phi, mu)

        
AugmentedValuation = AugmentedValuationFactory("sage.rings.valuation.augmented_valuation.AugmentedValuation")


class AugmentedValuation_base(InductiveValuation):
    r"""
    An augmented valuation is a discrete valuation on a polynomial ring. It
    extends another discrete valuation `v` by setting the valuation of a
    polynomial `f` to the minimum of `v(f_i)i\mu` when writing `f=\sum_i
    f_i\phi^i`.

    INPUT:

    - ``v`` -- a :class:`~sage.rings.valuation.inductive_valuation.InductiveValuation` on a polynomial ring

    - ``phi`` -- a :meth:`key polynomial <sage.rings.valuation.inductive_valuation.NonFinalInductiveValuation.is_key>` over ``v``

    - ``mu`` -- a rational number such that ``mu > v(phi)`` or ``infinity``

    EXAMPLES::

        sage: K.<u> = CyclotomicField(5)
        sage: R.<x> = K[]
        sage: v = GaussValuation(R, K.valuation(2))
        sage: w = v.augmentation(x, 1/2); w # indirect doctest
        [ Gauss valuation induced by 2-adic valuation, v(x) = 1/2 ]
        sage: ww = w.augmentation(x^4 + 2*x^2 + 4*u, 3); ww
        [ Gauss valuation induced by 2-adic valuation, v(x) = 1/2, v(x^4 + 2*x^2 + 4*u) = 3 ]

    TESTS::

        sage: TestSuite(w).run() # long time
        sage: TestSuite(ww).run() # long time

    """
    def __init__(self, parent, v, phi, mu):
        r"""
        TESTS::

            sage: K.<u> = Qq(4, 5)
            sage: R.<x> = K[]
            sage: v = GaussValuation(R)
            sage: from sage.rings.valuation.augmented_valuation import AugmentedValuation
            sage: w = AugmentedValuation(v, x, 1/2)
            sage: from sage.rings.valuation.augmented_valuation import AugmentedValuation_base
            sage: isinstance(w, AugmentedValuation_base)
            True

            sage: TestSuite(w).run() # long time

        """
        InductiveValuation.__init__(self, parent, phi)

        self._base_valuation = v
        self._mu = mu

    @cached_method
    def equivalence_unit(self, s, reciprocal=False):
        r"""
        Return an equivalence unit of minimal degree and valuation ``s``.

        INPUT:

        - ``s`` -- a rational number

        - ``reciprocal`` -- a boolean (default: ``False``); whether or not to
          return the equivalence unit as the :meth:`~sage.rings.valuation.inductive_valuation.InductiveValuation.equivalence_reciprocal`
          of the equivalence unit of valuation ``-s``.

        OUTPUT:

        A polynomial in the domain of this valuation which
        :meth:`~sage.rings.valuation.inductive_valuation.InductiveValuation.is_equivalence_unit` for this valuation.

        EXAMPLES::

            sage: R.<u> = Qq(4, 5)
            sage: S.<x> = R[]
            sage: v = GaussValuation(S)
            sage: w = v.augmentation(x^2 + x + u, 1)

            sage: w.equivalence_unit(0)
            1 + O(2^5)
            sage: w.equivalence_unit(-4)
            2^-4 + O(2)

        Since an equivalence unit is of effective degree zero, `\phi` must not
        divide it. Therefore, its valuation is in the value group of the base
        valuation::

            sage: w = v.augmentation(x, 1/2)

            sage: w.equivalence_unit(3/2)
            Traceback (most recent call last):
            ...
            ValueError: 3/2 is not in the value semigroup of 2-adic valuation
            sage: w.equivalence_unit(1)
            2 + O(2^6)

        An equivalence unit might not be integral, even if ``s >= 0``::

            sage: w = v.augmentation(x, 3/4)
            sage: ww = w.augmentation(x^4 + 8, 5)

            sage: ww.equivalence_unit(1/2)
            (2^-1 + O(2^4))*x^2

        """
        if reciprocal:
            ret = self._base_valuation.element_with_valuation(s)
            residue = self.reduce(ret*self._base_valuation.element_with_valuation(-s), check=False)
            assert residue.is_constant()
            ret *= self.lift(~(residue[0]))
        else:
            ret = self._base_valuation.element_with_valuation(s)

        assert self.is_equivalence_unit(ret)
        assert self(ret) == s
        return ret

    @cached_method
    def element_with_valuation(self, s):
        r"""
        Create an element of minimal degree and of valuation ``s``.

        INPUT:

        - ``s`` -- a rational number in the value group of this valuation

        OUTPUT:

        An element in the domain of this valuation

        EXAMPLES::

            sage: R.<u> = Qq(4, 5)
            sage: S.<x> = R[]
            sage: v = GaussValuation(S)
            sage: w = v.augmentation(x^2 + x + u, 1/2)
            sage: w.element_with_valuation(0)
            1 + O(2^5)
            sage: w.element_with_valuation(1/2)
            (1 + O(2^5))*x^2 + (1 + O(2^5))*x + u + O(2^5)
            sage: w.element_with_valuation(1)
            2 + O(2^6)
            sage: c = w.element_with_valuation(-1/2); c
            (2^-1 + O(2^4))*x^2 + (2^-1 + O(2^4))*x + u*2^-1 + O(2^4)
            sage: w(c)
            -1/2
            sage: w.element_with_valuation(1/3)
            Traceback (most recent call last):
            ...
            ValueError: s must be in the value group of the valuation but 1/3 is not in Additive Abelian Group generated by 1/2.

        """
        if s not in self.value_group():
            raise ValueError("s must be in the value group of the valuation but %r is not in %r."%(s, self.value_group()))
        error = s

        ret = self.domain().one()
        while s not in self._base_valuation.value_group():
            ret *= self._phi
            s -= self._mu
        ret = ret * self._base_valuation.element_with_valuation(s)
        return self.simplify(ret, error=error)

    def _repr_(self):
        r"""
        Return a printable representation of this valuation.

        EXAMPLES::

            sage: R.<u> = Qq(4, 5)
            sage: S.<x> = R[]
            sage: v = GaussValuation(S)
            sage: w = v.augmentation(x^2 + x + u, 1/2)
            sage: w # indirect doctest
            [ Gauss valuation induced by 2-adic valuation, v((1 + O(2^5))*x^2 + (1 + O(2^5))*x + u + O(2^5)) = 1/2 ]

        """
        vals = self.augmentation_chain()
        vals.reverse()
        vals = [ "v(%s) = %s"%(v._phi, v._mu) if isinstance(v, AugmentedValuation_base) else str(v) for v in vals ]
        return "[ %s ]"%", ".join(vals)

    def augmentation_chain(self):
        r"""
        Return a list with the chain of augmentations down to the underlying :mod:`Gauss valuation <sage.rings.valuation.gauss_valuation>`.

        EXAMPLES::

            sage: R.<x> = QQ[]
            sage: v = GaussValuation(R, QQ.valuation(2))
            sage: w = v.augmentation(x, 1)
            sage: w.augmentation_chain()
            [[ Gauss valuation induced by 2-adic valuation, v(x) = 1 ],
                 Gauss valuation induced by 2-adic valuation]

        For performance reasons, (and to simplify the underlying
        implementation,) trivial augmentations might get dropped. You should
        not rely on :meth:`augmentation_chain` to contain all the steps that
        you specified to create the current valuation::

            sage: ww = w.augmentation(x, 2)
            sage: ww.augmentation_chain()
            [[ Gauss valuation induced by 2-adic valuation, v(x) = 2 ],
                 Gauss valuation induced by 2-adic valuation]

        """
        return [self] + self._base_valuation.augmentation_chain()

    @cached_method
    def psi(self):
        r"""
        Return the minimal polynomial of the residue field extension of this valuation.

        OUTPUT:

        A polynomial in the residue ring of the base valuation

        EXAMPLES::

            sage: R.<u> = Qq(4, 5)
            sage: S.<x> = R[]
            sage: v = GaussValuation(S)

            sage: w = v.augmentation(x^2 + x + u, 1/2)
            sage: w.psi()
            x^2 + x + u0

            sage: ww = w.augmentation((x^2 + x + u)^2 + 2, 5/3)
            sage: ww.psi()
            x + 1

        """
        R = self._base_valuation.equivalence_unit(-self._base_valuation(self._phi))
        F = self._base_valuation.reduce(self._phi*R, check=False).monic()
        assert F.is_irreducible()
        return F

    @cached_method
    def E(self):
        r"""
        Return the ramification index of this valuation over its underlying
        Gauss valuation.

        EXAMPLES::

            sage: R.<u> = Qq(4, 5)
            sage: S.<x> = R[]
            sage: v = GaussValuation(S)

            sage: w = v.augmentation(x^2 + x + u, 1)
            sage: w.E()
            1

            sage: w = v.augmentation(x, 1/2)
            sage: w.E()
            2

        """
        if self.augmentation_chain()[-1]._base_valuation.is_trivial():
            raise NotImplementedError("ramification index is not defined over a trivial Gauss valuation")
        return self.value_group().index(self._base_valuation.value_group()) * self._base_valuation.E()

    @cached_method
    def F(self):
        r"""
        Return the degree of the residue field extension of this valuation
        over the underlying Gauss valuation.

        EXAMPLES::

            sage: R.<u> = Qq(4, 5)
            sage: S.<x> = R[]
            sage: v = GaussValuation(S)

            sage: w = v.augmentation(x^2 + x + u, 1)
            sage: w.F()
            2

            sage: w = v.augmentation(x, 1/2)
            sage: w.F()
            1

        """
        return self.phi().degree() // self._base_valuation.E()

    def extensions(self, ring):
        r"""
        Return the extensions of this valuation to ``ring``.

        EXAMPLES::

            sage: R.<x> = QQ[]
            sage: v = GaussValuation(R, QQ.valuation(2))
            sage: w = v.augmentation(x^2 + x + 1, 1)

            sage: w.extensions(GaussianIntegers().fraction_field()['x'])
            [[ Gauss valuation induced by 2-adic valuation, v(x^2 + x + 1) = 1 ]]

        """
        if ring is self.domain():
            return [self]

        from sage.rings.polynomial.polynomial_ring import is_PolynomialRing
        if is_PolynomialRing(ring): # univariate
            base_valuations = self._base_valuation.extensions(ring)
            phi = self.phi().change_ring(ring.base_ring())

            ret = []
            for v in base_valuations:
                if v.is_key(phi):
                    ret.append(AugmentedValuation(v, phi, self._mu))
                else:
                    F = v.equivalence_decomposition(phi)
                    for f, e in F:
                        # We construct a valuation with [v, w(phi) = mu] which should be such that
                        # self(phi) = self._mu, i.e., w(phi) = w(unit) + sum e_i * w(f_i) where
                        # the sum runs over all the factors in the equivalence decomposition of phi
                        # Solving for mu gives
                        mu = (self._mu - v(F.unit()) - sum([ee*v(ff) for ff,ee in F if ff != f])) / e
                        ret.append(AugmentedValuation(v, f, mu))
            return ret

        return super(AugmentedValuation_base, self).extensions(ring)

    def restriction(self, ring):
        r"""
        Return the restriction of this valuation to ``ring``.

        EXAMPLES::

            sage: K = GaussianIntegers().fraction_field()
            sage: R.<x> = K[]
            sage: v = GaussValuation(R, K.valuation(2))
            sage: w = v.augmentation(x^2 + x + 1, 1)

            sage: w.restriction(QQ['x'])
            [ Gauss valuation induced by 2-adic valuation, v(x^2 + x + 1) = 1 ]

        """
        if ring.is_subring(self.domain()):
            base = self._base_valuation.restriction(ring)
            if ring.is_subring(self.domain().base_ring()):
                return base
            from sage.rings.polynomial.polynomial_ring import is_PolynomialRing
            if is_PolynomialRing(ring): # univariate
                return base.augmentation(self.phi().change_ring(ring.base_ring()), self._mu)
        return super(AugmentedValuation_base, self).restriction(ring)

    def uniformizer(self):
        r"""
        Return a uniformizing element for this valuation.

        EXAMPLES::

            sage: R.<x> = QQ[]
            sage: v = GaussValuation(R, QQ.valuation(2))
            sage: w = v.augmentation(x^2 + x + 1, 1)

            sage: w.uniformizer()
            2

        """
        return self.element_with_valuation(self.value_group()._generator)

    def is_gauss_valuation(self):
        r"""
        Return whether this valuation is a Gauss valuation.

        EXAMPLES::

            sage: R.<x> = QQ[]
            sage: v = GaussValuation(R, QQ.valuation(2))
            sage: w = v.augmentation(x^2 + x + 1, 1)

            sage: w.is_gauss_valuation()
            False

        """
        assert(self._mu > 0)
        return False

    def monic_integral_model(self, G):
        r"""
        Return a monic integral irreducible polynomial which defines the same
        extension of the base ring of the domain as the irreducible polynomial
        ``G`` together with maps between the old and the new polynomial.

        EXAMPLES::

            sage: R.<x> = QQ[]
            sage: v = GaussValuation(R, QQ.valuation(2))
            sage: w = v.augmentation(x^2 + x + 1, 1)

            sage: w.monic_integral_model(5*x^2 + 1/2*x + 1/4)
            (Ring endomorphism of Univariate Polynomial Ring in x over Rational Field
               Defn: x |--> 1/2*x,
             Ring endomorphism of Univariate Polynomial Ring in x over Rational Field
               Defn: x |--> 2*x,
            x^2 + 1/5*x + 1/5)

        """
        return self._base_valuation.monic_integral_model(G)

    def _ge_(self, other):
        r"""
        Return whether this valuation is greater or equal than ``other``
        everywhere.

        EXAMPLES::

            sage: R.<x> = QQ[]
            sage: v = GaussValuation(R, QQ.valuation(2))
            sage: w = v.augmentation(x^2 + x + 1, 1)
            sage: w >= v
            True
            sage: ww = v.augmentation(x^2 + x + 1, 2)
            sage: ww >= w
            True
            sage: www = w.augmentation(x^4 + 2*x^3 + 5*x^2 + 8*x + 3, 16/3)
            sage: www >= w
            True
            sage: www >= ww
            False

        """
        from .gauss_valuation import GaussValuation_generic
        if other.is_trivial():
            return other.is_discrete_valuation()
        if isinstance(other, GaussValuation_generic):
            return self._base_valuation >= other
        if isinstance(other, AugmentedValuation_base):
            if self(other._phi) >= other._mu:
                return self >= other._base_valuation
            else:
                return False

        return super(AugmentedValuation_base, self)._ge_(other)

    def is_trivial(self):
        r"""
        Return whether this valuation is trivial, i.e., zero outside of zero.

        EXAMPLES::

            sage: R.<x> = QQ[]
            sage: v = GaussValuation(R, QQ.valuation(2))
            sage: w = v.augmentation(x^2 + x + 1, 1)
            sage: w.is_trivial()
            False

        """
        # We need to override the default implementation from valuation_space
        # because that one uses uniformizer() which might not be implemented if
        # the base ring is not a field.
        return False

    def scale(self, scalar):
        r"""
        Return this valuation scaled by ``scalar``.

        EXAMPLES::

            sage: R.<x> = QQ[]
            sage: v = GaussValuation(R, QQ.valuation(2))
            sage: w = v.augmentation(x^2 + x + 1, 1)
            sage: 3*w # indirect doctest
            [ Gauss valuation induced by 3 * 2-adic valuation, v(x^2 + x + 1) = 3 ]

        """
        if scalar in QQ and scalar > 0 and scalar != 1:
            return self._base_valuation.scale(scalar).augmentation(self.phi(), scalar*self._mu)
        return super(AugmentedValuation_base, self).scale(scalar)

    def _residue_ring_generator_name(self):
        r"""
        Return a name for a generator of the residue ring.

        This method is used by :meth:`residue_ring` to work around name clashes
        with names in subrings of the residue ring.

        EXAMPLES::

            sage: R.<x> = QQ[]
            sage: v = GaussValuation(R, QQ.valuation(2))
            sage: w = v.augmentation(x^2 + x + 1, 1)
            sage: w._residue_ring_generator_name()
            'u1'

        """
        base = self._base_valuation.residue_ring().base()
        # we need a name for a generator that is not present already in base
        generator = 'u' + str(len(self.augmentation_chain()) - 1)
        while True:
            try:
                base(generator)
                generator = 'u' + generator
            except NameError:
                # use this name, it has no meaning in base
                return generator
            except TypeError:
                # use this name, base can not handle strings, so hopefully,
                # there are no variable names (such as in QQ or GF(p))
                return generator

    def _relative_size(self, f):
        r"""
        Return an estimate on the coefficient size of ``f``.

        The number returned is an estimate on the factor between the number of
        bits used by ``f`` and the minimal number of bits used by an element
        congruent to ``f``.

        This is used by :meth:`simplify` to decide whether simplification of
        coefficients is going to lead to a significant shrinking of the
        coefficients of ``f``.

        EXAMPLES::

            sage: R.<u> = QQ[]
            sage: K.<u> = QQ.extension(u^2 + u+ 1)
            sage: S.<x> = K[]
            sage: v = GaussValuation(S, K.valuation(2))
            sage: w = v.augmentation(x^2 + x + u, 1/2)
            sage: w._relative_size(x^2 + x + 1)
            1
            sage: w._relative_size(1048576*x^2 + 1048576*x + 1048576)
            11

        """
        return self._base_valuation._relative_size(f)

    def is_negative_pseudo_valuation(self):
        r"""
        Return whether this valuation attains `-\infty`.

        EXAMPLES:

        No element in the domain of an augmented valuation can have valuation
        `-\infty`, so this method always returns ``False``::

            sage: R.<x> = QQ[]
            sage: v = GaussValuation(R, valuations.TrivialValuation(QQ))
            sage: w = v.augmentation(x, infinity)
            sage: w.is_negative_pseudo_valuation()
            False

        """
        return False

    def change_domain(self, ring):
        r"""
        Return this valuation over ``ring``.

        EXAMPLES:

        We can change the domain of an augmented valuation even if there is no coercion between rings::

            sage: R.<x> = GaussianIntegers()[]
            sage: v = GaussValuation(R, GaussianIntegers().valuation(2))
            sage: v = v.augmentation(x, 1)
            sage: v.change_domain(QQ['x'])
            [ Gauss valuation induced by 2-adic valuation, v(x) = 1 ]

        """
        from sage.rings.polynomial.polynomial_ring import is_PolynomialRing
        if is_PolynomialRing(ring) and ring.variable_name() == self.domain().variable_name():
            return self._base_valuation.change_domain(ring).augmentation(self.phi().change_ring(ring.base_ring()), self._mu, check=False)
        return super(AugmentedValuation_base, self).change_domain(ring)


class FinalAugmentedValuation(AugmentedValuation_base, FinalInductiveValuation):
    r"""
    An augmented valuation which can not be augmented anymore, either because
    it augments a trivial valuation or because it is infinite.

    EXAMPLES::

        sage: R.<x> = QQ[]
        sage: v = GaussValuation(R, valuations.TrivialValuation(QQ))
        sage: w = v.augmentation(x, 1)

    """
    def __init__(self, parent, v, phi, mu):
        r"""
        TESTS::

            sage: R.<x> = QQ[]
            sage: v = GaussValuation(R, valuations.TrivialValuation(QQ))
            sage: w = v.augmentation(x, 1)
            sage: from sage.rings.valuation.augmented_valuation import FinalAugmentedValuation
            sage: isinstance(w, FinalAugmentedValuation)
            True

        """
        AugmentedValuation_base.__init__(self, parent, v, phi, mu)
        FinalInductiveValuation.__init__(self, parent, phi)

    @cached_method
    def residue_ring(self):
        r"""
        Return the residue ring of this valuation, i.e., the elements of
        non-negative valuation modulo the elements of positive valuation.

        EXAMPLES::

            sage: R.<x> = QQ[]
            sage: v = GaussValuation(R, valuations.TrivialValuation(QQ))

            sage: w = v.augmentation(x, 1)
            sage: w.residue_ring()
            Rational Field

            sage: w = v.augmentation(x^2 + x + 1, infinity)
            sage: w.residue_ring()
            Number Field in u1 with defining polynomial x^2 + x + 1

        An example with a non-trivial base valuation::

            sage: v = GaussValuation(R, QQ.valuation(2))
            sage: w = v.augmentation(x^2 + x + 1, infinity)
            sage: w.residue_ring()
            Finite Field in u1 of size 2^2

<<<<<<< HEAD
        The result can be a trivial extension::
=======
        Since trivial extensions of finite fields are not implemented, the
        resulting ring might be identical to the residue ring of the underlying
        valuation, see #25976::
>>>>>>> 4be14a10

            sage: w = v.augmentation(x, infinity)
            sage: w.residue_ring()
            Trivial Extension of Finite Field of size 2

        TESTS:

        We avoid clashes in generator names::

            sage: K.<x> = FunctionField(QQ)
            sage: v = K.valuation(x^2 + 2)
            sage: R.<y> = K[]
            sage: L.<y> = K.extension(y^2 + x^2)
            sage: w = v.extension(L)
            sage: w.residue_field()
            Number Field in uu1 with defining polynomial y^2 - 2 over its base field
            sage: w.residue_field().base_field()
            Number Field in u1 with defining polynomial x^2 + 2

        """
        base = self._base_valuation.residue_ring().base()
        if self.psi().degree() > 1:
            generator = self._residue_ring_generator_name()

            kwargs = {}
            if base.is_finite():
                # Silence deprecation warnings. We should eventually change the valuation code to use relative extensions here, see https://trac.sagemath.org/ticket/25976
                kwargs["absolute"] = False
                kwargs["implementation"] = "GF" if base.prime_subfield() is base else "PQR"

            return base.extension(self.psi(), names=generator, **kwargs)
        else:
            # Do not call extension() if self.psi().degree() == 1:
            # In that case the resulting field appears to be the same as the original field,
            # however, it is not == to the original field (for finite fields at
            # least) but a distinct copy (this is a bug in finite field's
            # extension() implementation.)
            return base

    def reduce(self, f, check=True, degree_bound=None, coefficients=None, valuations=None):
        r"""
        Reduce ``f`` module this valuation.

        INPUT:

        - ``f`` -- an element in the domain of this valuation

        - ``check`` -- whether or not to check whether ``f`` has non-negative
          valuation (default: ``True``)

        - ``degree_bound`` -- an a-priori known bound on the degree of the
          result which can speed up the computation (default: not set)

        - ``coefficients`` -- the coefficients of ``f`` as produced by
          :meth:`~sage.rings.valuation.developing_valuation.DevelopingValuation.coefficients`
          or ``None`` (default: ``None``); this can be used to speed up the
          computation when the expansion of ``f`` is already known from a
          previous computation.

        - ``valuations`` -- the valuations of ``coefficients`` or ``None``
          (default: ``None``); ignored

        OUTPUT:

        an element of the :meth:`residue_ring` of this valuation, the reduction
        modulo the ideal of elements of positive valuation

        EXAMPLES::

            sage: R.<x> = QQ[]
            sage: v = GaussValuation(R, valuations.TrivialValuation(QQ))

            sage: w = v.augmentation(x, 1)
            sage: w.reduce(x^2 + x + 1)
            1

            sage: w = v.augmentation(x^2 + x + 1, infinity)
            sage: w.reduce(x)
            u1

        TESTS:

        Cases with non-trivial base valuation::

            sage: R.<u> = Qq(4, 10)
            sage: S.<x> = R[]
            sage: v = GaussValuation(S)
            sage: v.reduce(x)
            x
            sage: v.reduce(S(u))
            u0

            sage: w = v.augmentation(x^2 + x + u, 1/2)
            sage: w.reduce(S.one())
            1
            sage: w.reduce(S(2))
            0
            sage: w.reduce(S(u))
            u0
            sage: w.reduce(x) # this gives the generator of the residue field extension of w over v
            u1
            sage: f = (x^2 + x + u)^2 / 2
            sage: w.reduce(f)
            x
            sage: w.reduce(f + x + 1)
            x + u1 + 1

            sage: ww = w.augmentation((x^2 + x + u)^2 + 2, 5/3)
            sage: g = ((x^2 + x + u)^2 + 2)^3 / 2^5
            sage: ww.reduce(g)
            x
            sage: ww.reduce(f)
            1
            sage: ww.is_equivalent(f, 1)
            True
            sage: ww.reduce(f * g)
            x
            sage: ww.reduce(f + g)
            x + 1

        """
        f = self.domain().coerce(f)

        if check:
            v = self(f)
            if v < 0:
                raise ValueError("f must have non-negative valuation")
            elif v > 0:
                return self.residue_ring().zero()

        if coefficients is None:
            constant_term = next(self.coefficients(f))
        else:
            constant_term = coefficients[0]
        constant_term_reduced = self._base_valuation.reduce(constant_term)
        return constant_term_reduced(self._residue_field_generator())

    @cached_method
    def _residue_field_generator(self):
        r"""
        Return a root of :meth:`psi` in :meth:`residue_ring`.

        EXAMPLES::

            sage: R.<x> = QQ[]
            sage: v = GaussValuation(R, valuations.TrivialValuation(QQ))

            sage: w = v.augmentation(x, 1)
            sage: w._residue_field_generator()
            0

            sage: w = v.augmentation(x^2 + x + 1, infinity)
            sage: w._residue_field_generator()
            u1

        A case with non-trivial base valuation::

            sage: R.<u> = Qq(4, 10)
            sage: S.<x> = R[]
            sage: v = GaussValuation(S)
            sage: w = v.augmentation(x^2 + x + u, infinity)
            sage: w._residue_field_generator()
            u1

        """
        if self.psi().degree() == 1:
            ret = self.residue_ring()(-self.psi()[0])
        else:
            ret = self.residue_ring().gen()

        assert self.psi()(ret).is_zero()
        return ret

    def lift(self, F):
        r"""
        Return a polynomial which reduces to ``F``.

        INPUT:

        - ``F`` -- an element of the :meth:`residue_ring`

        ALGORITHM:

        We simply undo the steps performed in :meth:`reduce`.

        OUTPUT:

        A polynomial in the domain of the valuation with reduction ``F``

        EXAMPLES::

            sage: R.<x> = QQ[]
            sage: v = GaussValuation(R, valuations.TrivialValuation(QQ))

            sage: w = v.augmentation(x, 1)
            sage: w.lift(1/2)
            1/2

            sage: w = v.augmentation(x^2 + x + 1, infinity)
            sage: w.lift(w.residue_ring().gen())
            x

        A case with non-trivial base valuation::

            sage: R.<u> = Qq(4, 10)
            sage: S.<x> = R[]
            sage: v = GaussValuation(S)
            sage: w = v.augmentation(x^2 + x + u, infinity)
            sage: w.lift(w.residue_ring().gen())
            (1 + O(2^10))*x

        TESTS:

        Verify that :trac:`30305` has been resolved::

            sage: R.<T> = QQ[]
            sage: K.<zeta> = NumberField(T^2 + T + 1)
            sage: R.<x> = K[]
            sage: v0 = GaussValuation(R, valuations.TrivialValuation(K))
            sage: v = v0.augmentation(x^2 + x + 2, 1)
            sage: v.lift(v.reduce(x)) == x
            True

        """
        F = self.residue_ring().coerce(F)

        if F.is_zero():
            return self.domain().zero()
        if F.is_one():
            return self.domain().one()

        # Write F as a polynomial in self._residue_field_generator()
        # We only have to do that if psi is non-trivial
        if self.psi().degree() > 1:
            from sage.rings.polynomial.polynomial_quotient_ring_element import PolynomialQuotientRingElement
            from sage.rings.function_field.element import FunctionFieldElement_polymod
            from sage.rings.number_field.number_field_element import NumberFieldElement_relative
            from sage.all import PolynomialRing
            if isinstance(F, PolynomialQuotientRingElement):
                G = F.lift()
            elif isinstance(F, FunctionFieldElement_polymod):
                G = F.element()
            elif isinstance(F, NumberFieldElement_relative):
                G = PolynomialRing(F.base_ring(), 'x')(list(F))
            else:
                G = F.polynomial()
            assert(G(self._residue_field_generator()) == F)
            F = G.change_variable_name(self._base_valuation.residue_ring().variable_name())

        H = self._base_valuation.lift(F)
        return self.domain()(H)


class NonFinalAugmentedValuation(AugmentedValuation_base, NonFinalInductiveValuation):
    r"""
    An augmented valuation which can be augmented further.

    EXAMPLES::

        sage: R.<x> = QQ[]
        sage: v = GaussValuation(R, QQ.valuation(2))
        sage: w = v.augmentation(x^2 + x + 1, 1)

    """
    def __init__(self, parent, v, phi, mu):
        r"""
        TESTS::

            sage: R.<x> = QQ[]
            sage: v = GaussValuation(R, QQ.valuation(2))
            sage: w = v.augmentation(x^2 + x + 1, 1)
            sage: from sage.rings.valuation.augmented_valuation import NonFinalAugmentedValuation
            sage: isinstance(w, NonFinalAugmentedValuation)
            True

        """
        AugmentedValuation_base.__init__(self, parent, v, phi, mu)
        NonFinalInductiveValuation.__init__(self, parent, phi)

    @cached_method
    def residue_ring(self):
        r"""
        Return the residue ring of this valuation, i.e., the elements of
        non-negative valuation modulo the elements of positive valuation.

        EXAMPLES::

            sage: R.<x> = QQ[]
            sage: v = GaussValuation(R, QQ.valuation(2))

            sage: w = v.augmentation(x^2 + x + 1, 1)
            sage: w.residue_ring()
            Univariate Polynomial Ring in x over Finite Field in u1 of size 2^2

        Since trivial valuations of finite fields are not implemented, the
        resulting ring might be identical to the residue ring of the underlying
        valuation::

            sage: w = v.augmentation(x, 1)
            sage: w.residue_ring()
            Univariate Polynomial Ring in x over Finite Field of size 2 (using ...)

        """
        from sage.categories.fields import Fields
        if self.domain().base() not in Fields():
            raise NotImplementedError("only implemented for polynomial rings over fields")

        base = self._base_valuation.residue_ring().base()
        if self.psi().degree() > 1:
            generator = self._residue_ring_generator_name()

            kwargs = {}
            if base.is_finite():
                # Silence deprecation warnings. We should eventually change the valuation code to use relative extensions here, see https://trac.sagemath.org/ticket/25976
                kwargs["absolute"] = False
                kwargs["implementation"] = "GF" if base.prime_subfield() is base else "PQR"

            base = base.extension(self.psi(), names=generator, **kwargs)
        else:
            # Do not call extension() if self.psi().degree() == 1:
            # In that case the resulting field appears to be the same as the original field,
            # however, it is not == to the original field (for finite fields at
            # least) but a distinct copy (this is a bug in finite field's
            # extension() implementation.)
            pass
        return base[self.domain().variable_name()]

    def reduce(self, f, check=True, degree_bound=None, coefficients=None, valuations=None):
        r"""
        Reduce ``f`` module this valuation.

        INPUT:

        - ``f`` -- an element in the domain of this valuation

        - ``check`` -- whether or not to check whether ``f`` has non-negative
          valuation (default: ``True``)

        - ``degree_bound`` -- an a-priori known bound on the degree of the
          result which can speed up the computation (default: not set)

        - ``coefficients`` -- the coefficients of ``f`` as produced by
          :meth:`~sage.rings.valuation.developing_valuation.DevelopingValuation.coefficients`
          or ``None`` (default: ``None``); this can be used to speed up the
          computation when the expansion of ``f`` is already known from a
          previous computation.

        - ``valuations`` -- the valuations of ``coefficients`` or ``None``
          (default: ``None``)

        OUTPUT:

        an element of the :meth:`residue_ring` of this valuation, the reduction
        modulo the ideal of elements of positive valuation

        ALGORITHM:

        We follow the algorithm given in the proof of Theorem 12.1 of [Mac1936I]_:
        If ``f`` has positive valuation, the reduction is simply zero.
        Otherwise, let `f=\sum f_i\phi^i` be the expansion of `f`, as computed
        by
        :meth:`~sage.rings.valuation.developing_valuation.DevelopingValuation.coefficients`.
        Since the valuation is zero, the exponents `i` must all be multiples of
        `\tau`, the index the value group of the base valuation in the value
        group of this valuation.  Hence, there is an
        :meth:`~sage.rings.valuation.inductive_valuation.InductiveValuation.equivalence_unit`
        `Q` with the same valuation as `\phi^\tau`. Let `Q'` be its
        :meth:`~sage.rings.valuation.inductive_valuation.InductiveValuation.equivalence_reciprocal`.
        Now, rewrite each term `f_i\phi^{i\tau}=(f_iQ^i)(\phi^\tau Q^{-1})^i`;
        it turns out that the second factor in this expression is a lift of the
        generator of the :meth:`~sage.rings.valuation.valuation_space.DiscretePseudoValuationSpace.ElementMethods.residue_field`.
        The reduction of the first factor can be computed recursively.

        EXAMPLES::

            sage: R.<u> = Qq(4, 10)
            sage: S.<x> = R[]
            sage: v = GaussValuation(S)
            sage: v.reduce(x)
            x
            sage: v.reduce(S(u))
            u0

            sage: w = v.augmentation(x^2 + x + u, 1/2)
            sage: w.reduce(S.one())
            1
            sage: w.reduce(S(2))
            0
            sage: w.reduce(S(u))
            u0
            sage: w.reduce(x) # this gives the generator of the residue field extension of w over v
            u1
            sage: f = (x^2 + x + u)^2 / 2
            sage: w.reduce(f)
            x
            sage: w.reduce(f + x + 1)
            x + u1 + 1

            sage: ww = w.augmentation((x^2 + x + u)^2 + 2, 5/3)
            sage: g = ((x^2 + x + u)^2 + 2)^3 / 2^5
            sage: ww.reduce(g)
            x
            sage: ww.reduce(f)
            1
            sage: ww.is_equivalent(f, 1)
            True
            sage: ww.reduce(f * g)
            x
            sage: ww.reduce(f + g)
            x + 1

        """
        f = self.domain().coerce(f)

        if self.lower_bound(f) > 0:
            return self.residue_ring().zero()

        tau = self.value_group().index(self._base_valuation.value_group())

        if coefficients is None:
            coefficients = self.coefficients(f)
            if degree_bound is not None:
                coefficients = islice(coefficients, 0, tau*degree_bound + 1, 1)
        coefficients = list(coefficients)

        if valuations is None:
            valuations = []
        valuations = valuations[::tau]

        # rewrite as sum of f_i phi^{i tau}, i.e., drop the coefficients that
        # can have no influence on the reduction
        for i,c in enumerate(coefficients):
            if i % tau != 0:
                if check:
                    v = self._base_valuation(c) + i*self._mu
                    assert v != 0 # this can not happen for an augmented valuation
                    if v < 0:
                        raise ValueError("f must not have negative valuation")
            else:
                # the validity of the coefficients with i % tau == 0 is checked by
                # the recursive call to reduce below
                # replace f_i by f_i Q^{i tau}
                if i//tau >= len(valuations):
                    # we do not know the correct valuation of the coefficient, but
                    # the computation is faster if we know that the coefficient
                    # has positive valuation
                    valuations.append(self._base_valuation.lower_bound(c) + i*self._mu)
                v = valuations[i//tau]
                if v is infinity or v > 0:
                    coefficients[i] = self.domain().zero()
                    valuations[i//tau] = infinity
                else:
                    coefficients[i] = c * self._Q(i//tau)
                    valuations[i//tau] -= i*self._mu

        coefficients = coefficients[::tau]

        # recursively reduce the f_i Q^{i tau}
        C = [self._base_valuation.reduce(c, check=False)(self._residue_field_generator())
             if valuations[i] is not infinity
             else self._base_valuation.residue_ring().zero()
             for i,c in enumerate(coefficients)]

        # reduce the Q'^i phi^i
        return self.residue_ring()(C)

    @cached_method
    def _residue_field_generator(self):
        r"""
        Return a root of :meth:`psi` in :meth:`residue_ring`.

        EXAMPLES::

            sage: R.<u> = Qq(4, 10)
            sage: S.<x> = R[]
            sage: v = GaussValuation(S)
            sage: w = v.augmentation(x^2 + x + u, 1/2)
            sage: w._residue_field_generator()
            u1

        """
        if self.residue_ring() == self._base_valuation.residue_ring():
            assert self.psi().degree() == 1
            ret = self.residue_ring().base()(-self.psi()[0])
        else:
            ret = self.residue_ring().base().gen()

        assert ret.parent() is self.residue_ring().base()
        assert self.psi()(ret).is_zero()
        return ret

    def lift(self, F, report_coefficients=False):
        r"""
        Return a polynomial which reduces to ``F``.

        INPUT:

        - ``F`` -- an element of the :meth:`residue_ring`

        - ``report_coefficients`` -- whether to return the coefficients of the
          :meth:`~sage.rings.valuation.developing_valuation.DevelopingValuation.phi`-adic
          expansion or the actual polynomial (default: ``False``, i.e., return
          the polynomial)

        OUTPUT:

        A polynomial in the domain of the valuation with reduction ``F``, monic
        if ``F`` is monic.

        ALGORITHM:

        Since this is the inverse of :meth:`reduce`, we only have to go backwards
        through the algorithm described there.

        EXAMPLES::

            sage: R.<u> = Qq(4, 10)
            sage: S.<x> = R[]
            sage: v = GaussValuation(S)

            sage: w = v.augmentation(x^2 + x + u, 1/2)
            sage: y = w.residue_ring().gen()
            sage: u1 = w.residue_ring().base().gen()

            sage: w.lift(1)
            1 + O(2^10)
            sage: w.lift(0)
            0
            sage: w.lift(u1)
            (1 + O(2^10))*x
            sage: w.reduce(w.lift(y)) == y
            True
            sage: w.reduce(w.lift(y + u1 + 1)) == y + u1 + 1
            True

            sage: ww = w.augmentation((x^2 + x + u)^2 + 2, 5/3)
            sage: y = ww.residue_ring().gen()
            sage: u2 = ww.residue_ring().base().gen()

            sage: ww.reduce(ww.lift(y)) == y
            True
            sage: ww.reduce(ww.lift(1)) == 1
            True
            sage: ww.reduce(ww.lift(y + 1)) == y +  1
            True

        A more complicated example::

            sage: v = GaussValuation(S)
            sage: w = v.augmentation(x^2 + x + u, 1)
            sage: ww = w.augmentation((x^2 + x + u)^2 + 2*x*(x^2 + x + u) + 4*x, 3)
            sage: u = ww.residue_ring().base().gen()

            sage: F = ww.residue_ring()(u); F
            u2
            sage: f = ww.lift(F); f
            (2^-1 + O(2^9))*x^2 + (2^-1 + O(2^9))*x + u*2^-1 + O(2^9)
            sage: F == ww.reduce(f)
            True

        """
        F = self.residue_ring().coerce(F)

        from sage.categories.fields import Fields
        if not self.domain().base_ring() in Fields():
            raise NotImplementedError("only implemented for polynomial rings over fields")

        if F.is_constant():
            if F.is_zero():
                return self.domain().zero()
            if F.is_one():
                return self.domain().one()

        R0 = self._base_valuation.residue_ring()

        # in the last step of reduce, the f_iQ^i are reduced, and evaluated at
        # the generator of the residue field
        # here, we undo this:
        coeffs = [ R0(c if self.psi().degree()==1 else list(c._vector_() if hasattr(c, '_vector_') else c.list()))
                   for c in F.coefficients(sparse=False) ]
        coeffs = [ self._base_valuation.lift(c) for c in coeffs ]
        # now the coefficients correspond to the expansion with (f_iQ^i)(Q^{-1} phi)^i

        # now we undo the factors of Q^i (the if else is necessary to handle the case when mu is infinity, i.e., when _Q_reciprocal() is undefined)
        coeffs = [ (c if i == 0 else c*self._Q_reciprocal(i)).map_coefficients(_lift_to_maximal_precision)
                   for i,c in enumerate(coeffs) ]
        # reduce the coefficients mod phi; the part that exceeds phi has no effect on the reduction of the coefficient
        coeffs = [ next(self.coefficients(c)) for c in coeffs ]

        if report_coefficients:
            return coeffs

        RR = self.domain().change_ring(self.domain())

        tau = self.value_group().index(self._base_valuation.value_group())
        ret = RR(coeffs)(self.phi()**tau)
        ret = ret.map_coefficients(_lift_to_maximal_precision)
        return ret

    def lift_to_key(self, F, check=True):
        r"""
        Lift the irreducible polynomial ``F`` to a key polynomial.

        INPUT:

        - ``F`` -- an irreducible non-constant polynomial in the
          :meth:`residue_ring` of this valuation

        - ``check`` -- whether or not to check correctness of ``F`` (default:
          ``True``)

        OUTPUT:

        A polynomial `f` in the domain of this valuation which is a key
        polynomial for this valuation and which, for a suitable equivalence
        unit `R`, satisfies that the reduction of `Rf` is ``F``

        ALGORITHM:

        We follow the algorithm described in Theorem 13.1 [Mac1936I]_ which, after
        a :meth:`lift` of ``F``, essentially shifts the valuations of all terms
        in the `\phi`-adic expansion up and then kills the leading coefficient.

        EXAMPLES::

            sage: R.<u> = Qq(4, 10)
            sage: S.<x> = R[]
            sage: v = GaussValuation(S)

            sage: w = v.augmentation(x^2 + x + u, 1/2)
            sage: y = w.residue_ring().gen()
            sage: f = w.lift_to_key(y + 1); f
            (1 + O(2^10))*x^4 + (2 + O(2^11))*x^3 + (1 + u*2 + O(2^10))*x^2 + (u*2 + O(2^11))*x + (u + 1) + u*2 + O(2^10)
            sage: w.is_key(f)
            True

        A more complicated example::

            sage: v = GaussValuation(S)
            sage: w = v.augmentation(x^2 + x + u, 1)
            sage: ww = w.augmentation((x^2 + x + u)^2 + 2*x*(x^2 + x + u) + 4*x, 3)

            sage: u = ww.residue_ring().base().gen()
            sage: y = ww.residue_ring().gen()
            sage: f = ww.lift_to_key(y^3+y+u)
            sage: f.degree()
            12
            sage: ww.is_key(f)
            True

        """
        F = self.residue_ring().coerce(F)

        from sage.categories.fields import Fields
        if not self.domain().base_ring() in Fields():
            raise NotImplementedError("only implemented for polynomial rings over fields")

        if check:
            if self._base_valuation.is_gauss_valuation() and self._mu is infinity:
                raise TypeError("there are no keys over this valuation")
            if F.is_constant():
                raise ValueError("F must not be constant")
            if not F.is_monic():
                raise ValueError("F must be monic")
            if not F.is_irreducible():
                raise ValueError("F must be irreducible")

        if F == F.parent().gen():
            return self.phi()

        coefficients = self.lift(F, report_coefficients=True)[:-1]
        coefficients = [c*self._Q(F.degree()) for i,c in enumerate(coefficients)] + [self.domain().one()]
        if len(coefficients) >= 2:
            # In the phi-adic development, the second-highest coefficient could
            # spill over into the highest coefficient (which is a constant one)
            # so we need to mod it away.
            # This can not happen for other coefficients because self._Q() has
            # degree at most the degree of phi.
            coefficients[-2] %= self.phi()
        tau = self.value_group().index(self._base_valuation.value_group())
        vf = self._mu * tau * F.degree()
        ret = self.domain().change_ring(self.domain())([c for c in coefficients])(self.phi()**tau)
        ret = self.simplify(ret, error=vf, force=True)
        ret = ret.map_coefficients(_lift_to_maximal_precision)
        assert (ret == self.phi()) == (F == F.parent().gen())
        assert self.is_key(ret)
        return ret

    @cached_method
    def _Q(self, e):
        r"""
        Return the polynomial `Q^e` used in the construction to :meth:`reduce` an
        element to the :meth:`residue_ring`.

        EXAMPLES::

            sage: R.<x> = QQ[]
            sage: v = GaussValuation(R, QQ.valuation(2))
            sage: w = v.augmentation(x^2 + x + 1, 1)

            sage: w._Q(1)
            2

        """
        tau = self.value_group().index(self._base_valuation.value_group())
        v = self._mu * tau
        return self._pow(self.equivalence_unit(v), e, error=v*e, effective_degree=0)

    @cached_method
    def _Q_reciprocal(self, e=1):
        r"""
        Return the :meth:`equivalence_reciprocal` of the ``e``-th power of
        :meth:`_Q`.

        EXAMPLES::

            sage: R.<x> = QQ[]
            sage: v = GaussValuation(R, QQ.valuation(2))
            sage: w = v.augmentation(x^2 + x + 1, 1)

            sage: w._Q_reciprocal()
            1/2

        """
        if e == 1:
            return self.equivalence_reciprocal(self._Q(1), check=False)

        tau = self.value_group().index(self._base_valuation.value_group())
        v = -self._mu * tau
        ret = self._pow(self._Q_reciprocal(1), e, error=v*e, effective_degree=0)

        assert self.is_equivalence_unit(ret)
        # essentially this checks that the reduction of Q'*phi^tau is the
        # generator of the residue field
        assert self._base_valuation.reduce(self._Q(e)*ret)(self._residue_field_generator()).is_one()

        return ret


class FiniteAugmentedValuation(AugmentedValuation_base, FiniteInductiveValuation):
    r"""
    A finite augmented valuation, i.e., an augmented valuation which is
    discrete, or equivalently an augmented valuation which assigns to its last
    key polynomial a finite valuation.

    EXAMPLES::

        sage: R.<u> = Qq(4, 5)
        sage: S.<x> = R[]
        sage: v = GaussValuation(S)
        sage: w = v.augmentation(x^2 + x + u, 1/2)

    """
    def __init__(self, parent, v, phi, mu):
        r"""
        EXAMPLES::

            sage: R.<u> = Qq(4, 5)
            sage: S.<x> = R[]
            sage: v = GaussValuation(S)
            sage: w = v.augmentation(x^2 + x + u, 1/2)
            sage: from sage.rings.valuation.augmented_valuation import FiniteAugmentedValuation
            sage: isinstance(w, FiniteAugmentedValuation)
            True

        """
        AugmentedValuation_base.__init__(self, parent, v, phi, mu)
        FiniteInductiveValuation.__init__(self, parent, phi)

    @cached_method
    def value_group(self):
        r"""
        Return the value group of this valuation.

        EXAMPLES::

            sage: R.<u> = Qq(4, 5)
            sage: S.<x> = R[]
            sage: v = GaussValuation(S)

            sage: w = v.augmentation(x^2 + x + u, 1/2)
            sage: w.value_group()
            Additive Abelian Group generated by 1/2

            sage: ww = w.augmentation((x^2 + x + u)^2 + 2, 5/3)
            sage: ww.value_group()
            Additive Abelian Group generated by 1/6

        """
        return self._base_valuation.value_group() + self._mu

    def value_semigroup(self):
        r"""
        Return the value semigroup of this valuation.

        EXAMPLES::

            sage: R.<u> = Zq(4, 5)
            sage: S.<x> = R[]
            sage: v = GaussValuation(S)

            sage: w = v.augmentation(x^2 + x + u, 1/2)
            sage: w.value_semigroup()
            Additive Abelian Semigroup generated by 1/2

            sage: ww = w.augmentation((x^2 + x + u)^2 + 2, 5/3)
            sage: ww.value_semigroup()
            Additive Abelian Semigroup generated by 1/2, 5/3

        """
        return self._base_valuation.value_semigroup() + self._mu

    def valuations(self, f, coefficients=None, call_error=False):
        r"""
        Return the valuations of the `f_i\phi^i` in the expansion `f=\sum_i
        f_i\phi^i`.

        INPUT:

        - ``f`` -- a polynomial in the domain of this valuation

        - ``coefficients`` -- the coefficients of ``f`` as produced by
          :meth:`~sage.rings.valuation.developing_valuation.DevelopingValuation.coefficients`
          or ``None`` (default: ``None``); this can be used to speed up the
          computation when the expansion of ``f`` is already known from a
          previous computation.

        - ``call_error`` -- whether or not to speed up the computation by
          assuming that the result is only used to compute the valuation of
          ``f`` (default: ``False``)

        OUTPUT:

        An iterator over rational numbers (or infinity) `[v(f_0), v(f_1\phi), \dots]`

        EXAMPLES::

            sage: R.<u> = Qq(4, 5)
            sage: S.<x> = R[]
            sage: v = GaussValuation(S)

            sage: w = v.augmentation(x^2 + x + u, 1/2)
            sage: list(w.valuations( x^2 + 1 ))
            [0, 1/2]

            sage: ww = w.augmentation((x^2 + x + u)^2 + 2, 5/3)
            sage: list(ww.valuations( ((x^2 + x + u)^2 + 2)^3 ))
            [+Infinity, +Infinity, +Infinity, 5]

        """
        f = self.domain().coerce(f)

        if call_error:
            lowest_valuation = infinity
        for i,c in enumerate(coefficients or self.coefficients(f)):
            if call_error:
                if lowest_valuation is not infinity:
                    v = self._base_valuation.lower_bound(c)
                    if v is infinity or v >= lowest_valuation:
                        yield infinity
                        continue
            v = self._base_valuation(c)
            if v is infinity:
                yield v
            else:
                ret = v + i*self._mu
                if call_error:
                    if lowest_valuation is infinity or ret < lowest_valuation:
                        lowest_valuation = ret
                yield ret

    def simplify(self, f, error=None, force=False, effective_degree=None, size_heuristic_bound=32, phiadic=False):
        r"""
        Return a simplified version of ``f``.

        Produce an element which differs from ``f`` by an element of valuation
        strictly greater than the valuation of ``f`` (or strictly greater than
        ``error`` if set.)

        INPUT:

        - ``f`` -- an element in the domain of this valuation

        - ``error`` -- a rational, infinity, or ``None`` (default: ``None``),
          the error allowed to introduce through the simplification

        - ``force`` -- whether or not to simplify ``f`` even if there is
          heuristically no change in the coefficient size of ``f`` expected
          (default: ``False``)

        - ``effective_degree`` -- when set, assume that coefficients beyond
          ``effective_degree`` in the :meth:`~sage.rings.valuation.developing_valuation.DevelopingValuation.phi`-adic development can be
          safely dropped (default: ``None``)

        - ``size_heuristic_bound`` -- when ``force`` is not set, the expected
          factor by which the coefficients need to shrink to perform an actual
          simplification (default: 32)

        - ``phiadic`` -- whether to simplify the coefficients in the
          `\phi`-adic expansion recursively. This often times leads to huge
          coefficients in the `x`-adic expansion (default: ``False``, i.e., use
          an `x`-adic expansion.)

        EXAMPLES::

            sage: R.<u> = Qq(4, 5)
            sage: S.<x> = R[]
            sage: v = GaussValuation(S)
            sage: w = v.augmentation(x^2 + x + u, 1/2)
            sage: w.simplify(x^10/2 + 1, force=True)
            (u + 1)*2^-1 + O(2^4)

        Check that :trac:`25607` has been resolved, i.e., the coefficients
        in the following example are small::`

            sage: R.<x> = QQ[]
            sage: K.<a> = NumberField(x^3 + 6)
            sage: R.<x> = K[]
            sage: v = GaussValuation(R, K.valuation(2))
            sage: v = v.augmentation(x, 3/2)
            sage: v = v.augmentation(x^2 + 8, 13/4)
            sage: v = v.augmentation(x^4 + 16*x^2 + 32*x + 64, 20/3)
            sage: F.<x> = FunctionField(K)
            sage: S.<y> = F[]
            sage: v = F.valuation(v)
            sage: G = y^2 - 2*x^5 + 8*x^3 + 80*x^2 + 128*x + 192
            sage: v.mac_lane_approximants(G)
            [[ Gauss valuation induced by Valuation on rational function field induced by [ Gauss valuation induced by 2-adic valuation, v(x) = 3/2, v(x^2 + 8) = 13/4, v(x^4 + 16*x^2 + 32*x + 64) = 20/3 ], v(y + 4*x + 8) = 31/8 ]]

        """
        f = self.domain().coerce(f)

        if effective_degree is not None:
            if (QQ(f.degree()) / self.phi().degree()).ceil() > effective_degree:
                f = self.domain().change_ring(self.domain())(list(islice(self.coefficients(f), 0, int(effective_degree) + 1, 1)))(self.phi())

        if f.degree() < self.phi().degree():
            return self._base_valuation.simplify(f, error=error, force=force, size_heuristic_bound=size_heuristic_bound, phiadic=phiadic)

        if not force and self._relative_size(f) < size_heuristic_bound:
            return f

        if error is None:
            # if the caller was sure that we should simplify, then we should try to do the best simplification possible
            error = self(f) if force else self.upper_bound(f)

        if phiadic is None:
            phiadic = False
        # We ignore the user's choice when x == phi, as the non-phi-adic
        # algorithm is the same but slower then.
        if phiadic or self.phi() == self.phi().parent().gen():
            coefficients = list(self.coefficients(f))
            valuations = list(self.valuations(f, coefficients=coefficients))
            return self.domain().change_ring(self.domain())([
                    0 if valuations[i] > error
                    else self._base_valuation.simplify(c, error=error-i*self._mu, force=force, phiadic=True)
                    for (i,c) in enumerate(coefficients)])(self.phi())
        else:
            # We iterate through the coefficients of the polynomial (in the
            # usual x-adic way) starting from the leading coefficient and try
            # to replace the coefficient with a simpler one recursively.
            # This is a quite expensive operation but small coefficients can
            # speed up the surrounding calls drastically.
            for i in range(f.degree(), -1, -1):
                j = i // self.phi().degree()

                coefficients = list(islice(f.list(), int(j * self.phi().degree()),
                                           int(i) + 1))
                g = self.domain()(coefficients)
                ng = self._base_valuation.simplify(g, error=error-j*self._mu, force=force, phiadic=False)
                if g != ng:
                    f -= (g - ng)*self.phi()**j
            return f

    def lower_bound(self, f):
        r"""
        Return a lower bound of this valuation at ``f``.

        Use this method to get an approximation of the valuation of ``f``
        when speed is more important than accuracy.

        ALGORITHM:

        The main cost of evaluation is the computation of the
        :meth:`~sage.rings.valuation.developing_valuation.DevelopingValuation.coefficients`
        of the :meth:`~sage.rings.valuation.developing_valuation.DevelopingValuation.phi`-adic
        expansion of ``f`` (which often leads to coefficient bloat.) So unless
        :meth:`~sage.rings.valuation.developing_valuation.DevelopingValuation.phi`
        is trivial, we fall back to valuation which this valuation augments
        since it is guaranteed to be smaller everywhere.

        EXAMPLES::

            sage: R.<u> = Qq(4, 5)
            sage: S.<x> = R[]
            sage: v = GaussValuation(S)
            sage: w = v.augmentation(x^2 + x + u, 1/2)
            sage: w.lower_bound(x^2 + x + u)
            0

        """
        f = self.domain().coerce(f)

        if self.phi() == self.domain().gen():
            constant_valuation = self.restriction(f.base_ring())
            ret = infinity
            for i,c in enumerate(f.coefficients(sparse=False)):
                v = constant_valuation.lower_bound(c)
                if v is infinity:
                    continue
                v += i*self._mu
                if ret is infinity or v < ret:
                    ret = v
            return ret
        else:
            return self._base_valuation.lower_bound(f)

    def upper_bound(self, f):
        r"""
        Return an upper bound of this valuation at ``f``.

        Use this method to get an approximation of the valuation of ``f``
        when speed is more important than accuracy.

        ALGORITHM:

        Any entry of :meth:`valuations` serves as an upper bound. However,
        computation of the :meth:`~sage.rings.valuation.developing_valuation.DevelopingValuation.phi`-adic
        expansion of ``f`` is quite costly.
        Therefore, we produce an upper bound on the last entry of
        :meth:`valuations`, namely the valuation of the leading coefficient of
        ``f`` plus the valuation of the appropriate power of :meth:`~sage.rings.valuation.developing_valuation.DevelopingValuation.phi`.

        EXAMPLES::

            sage: R.<u> = Qq(4, 5)
            sage: S.<x> = R[]
            sage: v = GaussValuation(S)
            sage: w = v.augmentation(x^2 + x + u, 1/2)
            sage: w.upper_bound(x^2 + x + u)
            1/2

        """
        f = self.domain().coerce(f)

        len_coefficients_bound = (QQ(f.degree()) / self.phi().degree()).ceil()
        return self.restriction(f.base_ring())(f.leading_coefficient()) + len_coefficients_bound * self._mu


class FinalFiniteAugmentedValuation(FiniteAugmentedValuation, FinalAugmentedValuation):
    r"""
    An augmented valuation which is discrete, i.e., which assigns a finite
    valuation to its last key polynomial, but which can not be further
    augmented.

    EXAMPLES::

        sage: R.<x> = QQ[]
        sage: v = GaussValuation(R, valuations.TrivialValuation(QQ))
        sage: w = v.augmentation(x, 1)

    """
    def __init__(self, parent, v, phi, mu):
        r"""
        TESTS::

            sage: R.<x> = QQ[]
            sage: v = GaussValuation(R, valuations.TrivialValuation(QQ))
            sage: w = v.augmentation(x, 1)
            sage: from sage.rings.valuation.augmented_valuation import FinalFiniteAugmentedValuation
            sage: isinstance(w, FinalFiniteAugmentedValuation)
            True

        """
        FiniteAugmentedValuation.__init__(self, parent, v, phi, mu)
        FinalAugmentedValuation.__init__(self, parent, v, phi, mu)


class NonFinalFiniteAugmentedValuation(FiniteAugmentedValuation, NonFinalAugmentedValuation):
    r"""
    An augmented valuation which is discrete, i.e., which assigns a finite
    valuation to its last key polynomial, and which can be augmented further.

    EXAMPLES::

        sage: R.<x> = QQ[]
        sage: v = GaussValuation(R, QQ.valuation(2))
        sage: w = v.augmentation(x, 1)
    """
    def __init__(self, parent, v, phi, mu):
        r"""
        TESTS::

            sage: R.<x> = QQ[]
            sage: v = GaussValuation(R, QQ.valuation(2))
            sage: w = v.augmentation(x, 1)
            sage: from sage.rings.valuation.augmented_valuation import NonFinalFiniteAugmentedValuation
            sage: isinstance(w, NonFinalFiniteAugmentedValuation)
            True

        """
        FiniteAugmentedValuation.__init__(self, parent, v, phi, mu)
        NonFinalAugmentedValuation.__init__(self, parent, v, phi, mu)


class InfiniteAugmentedValuation(FinalAugmentedValuation, InfiniteInductiveValuation):
    r"""
    An augmented valuation which is infinite, i.e., which assigns valuation
    infinity to its last key polynomial (and which can therefore not be
    augmented further.)

    EXAMPLES::

        sage: R.<x> = QQ[]
        sage: v = GaussValuation(R, QQ.valuation(2))
        sage: w = v.augmentation(x, infinity)

    """
    def __init__(self, parent, v, phi, mu):
        r"""
        TESTS::

            sage: R.<x> = QQ[]
            sage: v = GaussValuation(R, QQ.valuation(2))
            sage: w = v.augmentation(x, infinity)
            sage: from sage.rings.valuation.augmented_valuation import InfiniteAugmentedValuation
            sage: isinstance(w, InfiniteAugmentedValuation)
            True

        """
        FinalAugmentedValuation.__init__(self, parent, v, phi, mu)
        InfiniteInductiveValuation.__init__(self, parent, phi)

    @cached_method
    def value_group(self):
        r"""
        Return the value group of this valuation.

        EXAMPLES::

            sage: R.<u> = Qq(4, 5)
            sage: S.<x> = R[]
            sage: v = GaussValuation(S)
            sage: w = v.augmentation(x, infinity)
            sage: w.value_group()
            Additive Abelian Group generated by 1

        """
        return self._base_valuation.value_group()

    @cached_method
    def value_semigroup(self):
        r"""
        Return the value semigroup of this valuation.

        EXAMPLES::

            sage: R.<u> = Zq(4, 5)
            sage: S.<x> = R[]
            sage: v = GaussValuation(S)
            sage: w = v.augmentation(x, infinity)
            sage: w.value_semigroup()
            Additive Abelian Semigroup generated by 1

        """
        return self._base_valuation.value_semigroup()

    def valuations(self, f, coefficients=None, call_error=False):
        r"""
        Return the valuations of the `f_i\phi^i` in the expansion `f=\sum_i
        f_i\phi^i`.

        INPUT:

        - ``f`` -- a polynomial in the domain of this valuation

        - ``coefficients`` -- the coefficients of ``f`` as produced by
          :meth:`~sage.rings.valuation.developing_valuation.DevelopingValuation.coefficients`
          or ``None`` (default: ``None``); this can be used to speed up the
          computation when the expansion of ``f`` is already known from a
          previous computation.

        - ``call_error`` -- whether or not to speed up the computation by
          assuming that the result is only used to compute the valuation of
          ``f`` (default: ``False``)

        OUTPUT:

        An iterator over rational numbers (or infinity) `[v(f_0), v(f_1\phi), \dots]`

        EXAMPLES::

            sage: R.<u> = Qq(4, 5)
            sage: S.<x> = R[]
            sage: v = GaussValuation(S)
            sage: w = v.augmentation(x, infinity)
            sage: list(w.valuations(x^2 + 1))
            [0, +Infinity, +Infinity]

        """
        f = self.domain().coerce(f)

        num_infty_coefficients = f.degree() // self.phi().degree()
        if coefficients is not None:
            constant_coefficient = coefficients[0]
        else:
            constant_coefficient = next(self.coefficients(f))
        yield self._base_valuation(constant_coefficient)
        for i in range(num_infty_coefficients):
            yield infinity

    def simplify(self, f, error=None, force=False, effective_degree=None):
        r"""
        Return a simplified version of ``f``.

        Produce an element which differs from ``f`` by an element of valuation
        strictly greater than the valuation of ``f`` (or strictly greater than
        ``error`` if set.)

        INPUT:

        - ``f`` -- an element in the domain of this valuation

        - ``error`` -- a rational, infinity, or ``None`` (default: ``None``),
          the error allowed to introduce through the simplification

        - ``force`` -- whether or not to simplify ``f`` even if there is
          heuristically no change in the coefficient size of ``f`` expected
          (default: ``False``)

        - ``effective_degree`` -- ignored; for compatibility with other
          ``simplify`` methods

        EXAMPLES::

            sage: R.<u> = Qq(4, 5)
            sage: S.<x> = R[]
            sage: v = GaussValuation(S)
            sage: w = v.augmentation(x^2 + x + u, infinity)
            sage: w.simplify(x^10/2 + 1, force=True)
            (u + 1)*2^-1 + O(2^4)

        """
        f = self.domain().coerce(f)

        if error is None:
            error = self(f) if force else self.upper_bound(f)

        if error is infinity:
            return f

        return self.domain()(self._base_valuation.simplify(next(self.coefficients(f)), error=error, force=force))

    def lower_bound(self, f):
        r"""
        Return a lower bound of this valuation at ``f``.

        Use this method to get an approximation of the valuation of ``f``
        when speed is more important than accuracy.

        EXAMPLES::

            sage: R.<u> = Qq(4, 5)
            sage: S.<x> = R[]
            sage: v = GaussValuation(S)
            sage: w = v.augmentation(x^2 + x + u, infinity)
            sage: w.lower_bound(x^2 + x + u)
            +Infinity

        """
        return self._base_valuation.lower_bound(next(self.coefficients(f)))

    def upper_bound(self, f):
        r"""
        Return an upper bound of this valuation at ``f``.

        Use this method to get an approximation of the valuation of ``f``
        when speed is more important than accuracy.

        EXAMPLES::

            sage: R.<u> = Qq(4, 5)
            sage: S.<x> = R[]
            sage: v = GaussValuation(S)
            sage: w = v.augmentation(x^2 + x + u, infinity)
            sage: w.upper_bound(x^2 + x + u)
            +Infinity

        """
        return self._base_valuation.upper_bound(next(self.coefficients(f)))<|MERGE_RESOLUTION|>--- conflicted
+++ resolved
@@ -877,13 +877,9 @@
             sage: w.residue_ring()
             Finite Field in u1 of size 2^2
 
-<<<<<<< HEAD
-        The result can be a trivial extension::
-=======
         Since trivial extensions of finite fields are not implemented, the
         resulting ring might be identical to the residue ring of the underlying
         valuation, see #25976::
->>>>>>> 4be14a10
 
             sage: w = v.augmentation(x, infinity)
             sage: w.residue_ring()
