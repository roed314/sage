## -*- encoding: utf-8 -*-
"""
This file (./recequadiff_doctest.sage) was *autogenerated* from ./recequadiff.tex,
with sagetex.sty version 2011/05/27 v2.3.1.
It contains the contents of all the sageexample environments from this file.
You should be able to doctest this file with:
sage -t ./recequadiff_doctest.sage
It is always safe to delete this file; it is not used in typesetting your
document.

Sage example in ./recequadiff.tex, line 110::

  sage: x = var('x')
  sage: y = function('y', x)
  sage: _C = SR.var("_C")
  sage: _K1 = SR.var("_K1")
  sage: _K2 = SR.var("_K2")

Sage example in ./recequadiff.tex, line 179::

  sage: x = var('x'); y = function('y', x)

Sage example in ./recequadiff.tex, line 182::

  sage: desolve(diff(y,x) + 3*y == exp(x), y, show_method=True)
  [1/4*(4*_C + e^(4*x))*e^(-3*x), 'linear']

Sage example in ./recequadiff.tex, line 194::

  sage: desolve(y*diff(y,x) == x, y, show_method=True)
  [1/2*y(x)^2 == 1/2*x^2 + _C, 'separable']

Sage example in ./recequadiff.tex, line 204::

  sage: desolve(diff(y,x) == exp(x+y), y, show_method=True)
  [-(e^(x + y(x)) + 1)*e^(-y(x)) == _C, 'exact']

Sage example in ./recequadiff.tex, line 215::

  sage: desolve(diff(y,x)-y == x*y^4, y, show_method=True)
  [e^x/(-1/3*(3*x - 1)*e^(3*x) + _C)^(1/3), 'bernoulli']

Sage example in ./recequadiff.tex, line 227::

  sage: desolve(x^2*diff(y,x) == y^2+x*y+x^2, y, show_method=True)
  [_C*x == e^(arctan(y(x)/x)), 'homogeneous']

Sage example in ./recequadiff.tex, line 244::

  sage: desolve(diff(y,x) == (cos(y)-2*x)/(y+x*sin(y)), y,
  ...           show_method=True)
  [x^2 - x*cos(y(x)) + 1/2*y(x)^2 == _C, 'exact']

Sage example in ./recequadiff.tex, line 263::

  sage: desolve(diff(y,x) == x*y^2+y/x-1/x^2, y,
  ...           contrib_ode=True, show_method=True)[1]
  'riccati'

Sage example in ./recequadiff.tex, line 279::

  sage: desolve(y == x*diff(y,x)-diff(y,x)^2, y,
  ...           contrib_ode=True, show_method=True)
  [[y(x) == -_C^2 + _C*x, y(x) == 1/4*x^2], 'clairault']

Sage example in ./recequadiff.tex, line 293::

  sage: x = var('x'); y = function('y', x)

Sage example in ./recequadiff.tex, line 297::

  sage: DE = diff(y,x)+2*y == x**2-2*x+3
  sage: desolve(DE, y)
  1/4*((2*x^2 - 2*x + 1)*e^(2*x) - 2*(2*x - 1)*e^(2*x) + 4*_C
  + 6*e^(2*x))*e^(-2*x)

Sage example in ./recequadiff.tex, line 305::

  sage: desolve(DE, y).expand()
  1/2*x^2 + _C*e^(-2*x) - 3/2*x + 9/4

Sage example in ./recequadiff.tex, line 321::

  sage: desolve(DE, y, show_method=True)[1]
  'linear'

Sage example in ./recequadiff.tex, line 327::

  sage: desolve(DE, y, ics=[0,1]).expand()
  1/2*x^2 - 3/2*x - 5/4*e^(-2*x) + 9/4

Sage example in ./recequadiff.tex, line 338::

  sage: x = var('x'); y = function('y', x)
  sage: desolve(diff(y,x)*log(y) == y*sin(x), y, show_method=True)
  [1/2*log(y(x))^2 == _C - cos(x), 'separable']

Sage example in ./recequadiff.tex, line 348::

  sage: ed(x) = desolve(diff(y,x)*log(y) == y*sin(x), y); ed(x)
  1/2*log(y(x))^2 == _C - cos(x)

Sage example in ./recequadiff.tex, line 356::

  sage: solve(ed, y)
  [y(x) == e^(-sqrt(2*_C - 2*cos(x))), y(x) == e^(sqrt(2*_C - 2*cos(x)))]

Sage example in ./recequadiff.tex, line 367::

<<<<<<< HEAD
  sage: solve(ed, y)[0].subs(_C==5).rhs()
  Traceback (most recent call last):
  ...
  NameError: name '_C' is not defined
=======
  sage: solve(ed, y)[0].subs_expr(_C == 5).rhs()
  e^(-sqrt(-2*cos(x) + 10))
>>>>>>> a215d3bc

Sage example in ./recequadiff.tex, line 377::

  sage: ed.variables()
  (_C, x)

Sage example in ./recequadiff.tex, line 384::

  sage: c = ed.variables()[0]
  sage: solve(ed, y)[0].subs(c == 5).rhs()
  e^(-sqrt(-2*cos(x) + 10))

Sage example in ./recequadiff.tex, line 396::

  sage: plot(solve(ed, y)[0].subs(c == 2).rhs(), x, -3, 3)
  Graphics object consisting of 1 graphics primitive

Sage example in ./recequadiff.tex, line 408::

  sage: P = Graphics()
  sage: for k in range(1,20,2):
<<<<<<< HEAD
  ...       P += plot(solve(ed, y)[0].subs(c==1+k/4).rhs(), x, -3, 3)
=======
  ...       P += plot(solve(ed, y)[0].subs_expr(c == 1+k/4).rhs(), x, -3, 3)
>>>>>>> a215d3bc
  sage: P
  Graphics object consisting of 10 graphics primitives

Sage example in ./recequadiff.tex, line 426::

  sage: P = Graphics()
  sage: for j in [0,1]:
  ...       for k in range(1,10,2):
<<<<<<< HEAD
  ...           f = solve(ed,y)[j].subs(c==2+0.25*k).rhs()
=======
  ...           f = solve(ed,y)[j].subs_expr(c == 2+0.25*k).rhs()
>>>>>>> a215d3bc
  ...           P += plot(f, x, -3, 3)
  sage: P
  Graphics object consisting of 10 graphics primitives

Sage example in ./recequadiff.tex, line 472::

  sage: u = function('u',x)
  sage: y = x*u
  sage: DE = x*diff(y,x) == y + sqrt(x**2 + y**2)

Sage example in ./recequadiff.tex, line 484::

  sage: forget()

Sage example in ./recequadiff.tex, line 488::

  sage: assume(x>0)
  sage: desolve(DE, u)
  x == _C*e^(arcsinh(x^2*u(x)/sqrt(x^4)))

Sage example in ./recequadiff.tex, line 505::

  sage: S = desolve(DE,u)._maxima_().ev(logarc=True).sage().solve(u); S
  [u(x) == -(sqrt(u(x)^2 + 1)*_C - x)/_C]

Sage example in ./recequadiff.tex, line 519::

  sage: solu = (x-S[0]*c)^2; solu
  (_C*u(x) - x)^2 == (u(x)^2 + 1)*_C^2
  sage: sol = solu.solve(u); sol
  [u(x) == -1/2*(_C^2 - x^2)/(_C*x)]

Sage example in ./recequadiff.tex, line 526::

  sage: y(x) = x*sol[0].rhs(); y(x)
  -1/2*(_C^2 - x^2)/_C

Sage example in ./recequadiff.tex, line 535::

  sage: P = Graphics()
  sage: for k in range(-19,19,2):
  ...       P += plot(y(x).subs(c == 1/k), x, 0, 3)
  sage: P
  Graphics object consisting of 19 graphics primitives

Sage example in ./recequadiff.tex, line 567::

  sage: x = var('x'); y = function('y', x); a, b = var('a, b')
  sage: DE = diff(y,x) - a*y == -b*y**2
  sage: sol(x) = desolve(DE,[y,x]); sol(x)
  -(log(b*y(x) - a) - log(y(x)))/a == _C + x

Sage example in ./recequadiff.tex, line 575::

  sage: Sol(x) = solve(sol, y)[0]; Sol(x)
  log(y(x)) == (_C + x)*a + log(b*y(x) - a)

Sage example in ./recequadiff.tex, line 582::

  sage: Sol(x) = Sol(x).lhs()-Sol(x).rhs(); Sol(x)
  -(_C + x)*a - log(b*y(x) - a) + log(y(x))
  sage: Sol = Sol.simplify_log(); Sol(x)
  -(_C + x)*a + log(y(x)/(b*y(x) - a))
  sage: solve(Sol, y)[0].simplify()
  y(x) == a*e^(_C*a + a*x)/(b*e^(_C*a + a*x) - 1)

Sage example in ./recequadiff.tex, line 602::

  sage: x = var('x'); y = function('y', x)
  sage: DE = diff(y,x,2)+3*y == x^2-7*x+31
  sage: desolve(DE, y).expand()
  1/3*x^2 + _K2*cos(sqrt(3)*x) + _K1*sin(sqrt(3)*x) - 7/3*x + 91/9

Sage example in ./recequadiff.tex, line 611::

  sage: desolve(DE, y, ics=[0,1,2]).expand()
  1/3*x^2 + 13/9*sqrt(3)*sin(sqrt(3)*x) - 7/3*x
  - 82/9*cos(sqrt(3)*x) + 91/9

Sage example in ./recequadiff.tex, line 621::

  sage: desolve(DE, y, ics=[0,1,-1,0]).expand()
  1/3*x^2 - 7/3*x - 82/9*cos(sqrt(3))*sin(sqrt(3)*x)/sin(sqrt(3))
  + 115/9*sin(sqrt(3)*x)/sin(sqrt(3)) - 82/9*cos(sqrt(3)*x) + 91/9

Sage example in ./recequadiff.tex, line 674::

  sage: x, t = var('x, t'); f = function('f',x); g = function('g',t)
  sage: z = f*g
  sage: eq(x,t) = diff(z,x,2) == diff(z,t); eq(x,t)
  g(t)*D[0, 0](f)(x) == f(x)*D[0](g)(t)

Sage example in ./recequadiff.tex, line 688::

  sage: eqn = eq/z; eqn(x,t)
  D[0, 0](f)(x)/f(x) == D[0](g)(t)/g(t)

Sage example in ./recequadiff.tex, line 702::

  sage: k = var('k')
  sage: eq1(x,t) = eqn(x,t).lhs() == k; eq2(x,t) = eqn(x,t).rhs() == k

Sage example in ./recequadiff.tex, line 709::

  sage: g(t) = desolve(eq2(x,t),[g,t]); g(t)
  _C*e^(k*t)

Sage example in ./recequadiff.tex, line 717::

  sage: desolve(eq1,[f,x])
  Traceback (most recent call last):
    ...
  TypeError: Computation failed ...
  Is k positive, negative or zero?

Sage example in ./recequadiff.tex, line 728::

  sage: assume(k>0); desolve(eq1,[f,x])
  _K1*e^(sqrt(k)*x) + _K2*e^(-sqrt(k)*x)

Sage example in ./recequadiff.tex, line 782::

  sage: x, s = var('x, s'); f = function('f',x)
  sage: f(x) = sin(x); f.laplace(x,s)
  x |--> 1/(s^2 + 1)

Sage example in ./recequadiff.tex, line 795::

  sage: X(s) = 1/(s^2-3*s-4)/(s^2+1) + (s-4)/(s^2-3*s-4)
  sage: X(s).inverse_laplace(s, x)
  3/34*cos(x) + 1/85*e^(4*x) + 9/10*e^(-x) - 5/34*sin(x)

Sage example in ./recequadiff.tex, line 807::

  sage: X(s).partial_fraction()
  1/34*(3*s - 5)/(s^2 + 1) + 9/10/(s + 1) + 1/85/(s - 4)

Sage example in ./recequadiff.tex, line 818::

  sage: x = var('x'); y = function('y',x)
  sage: eq = diff(y,x,x) - 3*diff(y,x) - 4*y - sin(x) == 0
  sage: desolve_laplace(eq, y)
  1/85*(17*y(0) + 17*D[0](y)(0) + 1)*e^(4*x) + 1/10*(8*y(0)
  - 2*D[0](y)(0) - 1)*e^(-x) + 3/34*cos(x) - 5/34*sin(x)
  sage: desolve_laplace(eq, y, ics=[0,1,-1])
  3/34*cos(x) + 1/85*e^(4*x) + 9/10*e^(-x) - 5/34*sin(x)

Sage example in ./recequadiff.tex, line 869::

  sage: x = var('x'); y1 = function('y1', x)
  sage: y2 = function('y2', x); y3 = function('y3', x)
  sage: y = vector([y1, y2, y3])
  sage: A = matrix([[2,-2,0],[-2,0,2],[0,2,2]])
  sage: system = [diff(y[i], x) - (A * y)[i] for i in range(3)]
  sage: desolve_system(system, [y1, y2, y3], ics=[0,2,1,-2])
  [y1(x) == e^(4*x) + e^(-2*x),
   y2(x) == -e^(4*x) + 2*e^(-2*x),
   y3(x) == -e^(4*x) - e^(-2*x)]

Sage example in ./recequadiff.tex, line 913::

  sage: x = var('x'); y1 = function('y1', x); y2 = function('y2', x)
  sage: y = vector([y1,y2])
  sage: A = matrix([[3,-4],[1,3]])
  sage: system = [diff(y[i], x) - (A * y)[i] for i in range(2)]
  sage: desolve_system(system, [y1, y2], ics=[0,2,0])
  [y1(x) == 2*cos(2*x)*e^(3*x), y2(x) == e^(3*x)*sin(2*x)]

Sage example in ./recequadiff.tex, line 966::

  sage: x = var('x'); u1 = function('u1', x); u2 = function('u2', x)
  sage: u3 = function('u3', x); u4 = function('u4', x)
  sage: u = vector([u1,u2,u3,u4])
  sage: A = matrix([[0,0,1,0],[0,0,0,1],[2,-6,1,3],[-2,6,1,-1]])
  sage: system = [diff(u[i], x) - (A*u)[i] for i in range(4)]
  sage: sol = desolve_system(system, [u1, u2, u3, u4])

Sage example in ./recequadiff.tex, line 977::

  sage: sol[0]
  u1(x) == 1/12*(2*u1(0) - 6*u2(0) + 5*u3(0) + 3*u4(0))*e^(2*x)
           + 1/24*(2*u1(0) - 6*u2(0) - u3(0) + 3*u4(0))*e^(-4*x)
           + 3/4*u1(0) + 3/4*u2(0) - 3/8*u3(0) - 3/8*u4(0)

  sage: sol[1]
  u2(x) == -1/12*(2*u1(0) - 6*u2(0) - u3(0) - 3*u4(0))*e^(2*x)
           - 1/24*(2*u1(0) - 6*u2(0) - u3(0) + 3*u4(0))*e^(-4*x)
           + 1/4*u1(0) + 1/4*u2(0) - 1/8*u3(0) - 1/8*u4(0)

Sage example in ./recequadiff.tex, line 1095::

  sage: x = var('x'); f = function('f',x)
  sage: f(x) = 3.83*x*(1 - x/100000)
  sage: def u(n):
  ...       if n==0: return(20000)
  ...       else: return f(u(n-1))

Sage example in ./recequadiff.tex, line 1105::

  sage: def v(n):
  ...       V = 20000;
  ...       for k in [1..n]:
  ...           V = f(V)
  ...       return V

Sage example in ./recequadiff.tex, line 1118::

  sage: def nuage(u,n):
  ...       L = [[0,u(0)]];
  ...       for k in [1..n]:
  ...           L += [[k,u(k)]]
  ...       points(L).show()

Sage example in ./recequadiff.tex, line 1128::

  sage: nuage(u,50)

Sage example in ./recequadiff.tex, line 1144::

  sage: def escargot(f,x,u0,n,xmin,xmax):
  ...       u = u0
  ...       P = plot(x, x, xmin, xmax, color='gray')
  ...       for i in range(n):
  ...           P += line([[u,u],[u,f(u)],[f(u),f(u)]], color = 'red')
  ...           u = f(u)
  ...       P += f.plot(x, xmin, xmax, color='blue') # Courbe de f
  ...       P.show()

Sage example in ./recequadiff.tex, line 1157::

  sage: f(x) = 3.83*x*(1 - x/100000)
  sage: escargot(f,x,20000,100,0,100000)

Sage example in ./recequadiff.tex, line 1197::

  sage: from sympy import Function, Symbol
  sage: u = Function('u'); n = Symbol('n', integer=True)

Sage example in ./recequadiff.tex, line 1208::

  sage: f = u(n+2)-(3/2)*u(n+1)+(1/2)*u(n)

Sage example in ./recequadiff.tex, line 1214::

  sage: from sympy import rsolve
  sage: rsolve(f, u(n), {u(0):-1,u(1):1})
  3 - 4*2**(-n)

Sage example in ./recequadiff.tex, line 1265::

  sage: from sympy import rsolve_hyper
  sage: n = Symbol('n', integer=True)
  sage: rsolve_hyper([-2,1],2**(n+2),n)
  2**n*C0 + 2**(n + 2)*(C0 + n/2)

"""
<|MERGE_RESOLUTION|>--- conflicted
+++ resolved
@@ -107,15 +107,8 @@
 
 Sage example in ./recequadiff.tex, line 367::
 
-<<<<<<< HEAD
-  sage: solve(ed, y)[0].subs(_C==5).rhs()
-  Traceback (most recent call last):
-  ...
-  NameError: name '_C' is not defined
-=======
-  sage: solve(ed, y)[0].subs_expr(_C == 5).rhs()
+  sage: solve(ed, y)[0].subs(_C == 5).rhs()
   e^(-sqrt(-2*cos(x) + 10))
->>>>>>> a215d3bc
 
 Sage example in ./recequadiff.tex, line 377::
 
@@ -137,11 +130,7 @@
 
   sage: P = Graphics()
   sage: for k in range(1,20,2):
-<<<<<<< HEAD
-  ...       P += plot(solve(ed, y)[0].subs(c==1+k/4).rhs(), x, -3, 3)
-=======
-  ...       P += plot(solve(ed, y)[0].subs_expr(c == 1+k/4).rhs(), x, -3, 3)
->>>>>>> a215d3bc
+  ...       P += plot(solve(ed, y)[0].subs(c == 1+k/4).rhs(), x, -3, 3)
   sage: P
   Graphics object consisting of 10 graphics primitives
 
@@ -150,11 +139,7 @@
   sage: P = Graphics()
   sage: for j in [0,1]:
   ...       for k in range(1,10,2):
-<<<<<<< HEAD
-  ...           f = solve(ed,y)[j].subs(c==2+0.25*k).rhs()
-=======
-  ...           f = solve(ed,y)[j].subs_expr(c == 2+0.25*k).rhs()
->>>>>>> a215d3bc
+  ...           f = solve(ed,y)[j].subs(c == 2+0.25*k).rhs()
   ...           P += plot(f, x, -3, 3)
   sage: P
   Graphics object consisting of 10 graphics primitives
