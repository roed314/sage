--- conflicted
+++ resolved
@@ -247,13 +247,8 @@
   sage: desolve(eq1,[f,x])
   Traceback (most recent call last):
     ...
-<<<<<<< HEAD
-  TypeError: ...
-  Is  k  positive, negative, or zero?
-=======
   TypeError: ECL says: Maxima asks:
   Is k positive, negative or zero?
->>>>>>> aefac98a
 
 Sage example in ./recequadiff.tex, line 728::
 
