--- conflicted
+++ resolved
@@ -1,11 +1,7 @@
-<<<<<<< HEAD
 # sage_setup: distribution = sagemath-combinat
-from .sudoku import Sudoku, sudoku
-from .hexad import Minimog
-=======
+
 from sage.misc.lazy_import import lazy_import
 
 lazy_import('sage.games.sudoku', ['Sudoku', 'sudoku'])
 lazy_import('sage.games.hexad', ['Minimog'])
-del lazy_import
->>>>>>> 2c6dd831
+del lazy_import