--- conflicted
+++ resolved
@@ -79,11 +79,7 @@
             sage: domain = W.algebra(QQ)
             sage: action = lambda x,i: domain.monomial(x.apply_simple_reflection(i, side="right"))
             sage: HeckeAlgebraRepresentation(domain, action, CartanType(["A",2]), 1, -1)
-<<<<<<< HEAD
-            A representation of the (1, -1)-Hecke algebra of type ['A', 2] on Group algebra of Symmetric group of order 3! as a permutation group over Rational Field
-=======
             A representation of the (1, -1)-Hecke algebra of type ['A', 2] on Symmetric group algebra of order 3 over Rational Field
->>>>>>> 7fb5d0c4
         """
         self._domain = domain
         self._Ti_on_basis = on_basis
@@ -230,7 +226,7 @@
             sage: rho = HeckeAlgebraRepresentation(domain, action, CartanType(["A",2]), 1, -1)
 
             sage: rho.on_basis(W.one(), (1,2,1))
-            B[(1,3)]
+            (1,3)
 
             sage: word = (1,2)
             sage: u = W.from_reduced_word(word)
