"""
Root lattices and root spaces
"""
#*****************************************************************************
#       Copyright (C) 2008-2009 Nicolas M. Thiery <nthiery at users.sf.net>
#
#  Distributed under the terms of the GNU General Public License (GPL)
#                  http://www.gnu.org/licenses/
#*****************************************************************************

from sage.misc.cachefunc import ClearCacheOnPickle, cached_method, cached_in_parent_method
from sage.rings.all import ZZ
from sage.combinat.free_module import CombinatorialFreeModule, CombinatorialFreeModuleElement
from root_lattice_realizations import RootLatticeRealizations
from sage.misc.cachefunc import cached_in_parent_method
import functools

# TODO: inheriting from ClearCacheOnPickle is a technical detail unrelated to root spaces
# could we abstract this somewhere higher?

class RootSpace(ClearCacheOnPickle, CombinatorialFreeModule):
    r"""
    The root space of a root system over a given base ring

    INPUT:

    - ``root_system`` - a root system
    - ``base_ring``: a ring `R`

    The *root space* (or lattice if ``base_ring`` is `\ZZ`) of a root
    system is the formal free module `\bigoplus_i R \alpha_i`
    generated by the simple roots `(\alpha_i)_{i\in I}` of the root system.

    This class is also used for coroot spaces (or lattices).

    .. seealso::

        - :meth:`RootSystem`
        - :meth:`RootSystem.root_lattice` and :meth:`RootSystem.root_space`
        - :meth:`~sage.combinat.root_system.root_lattice_realizations.RootLatticeRealizations`

    Todo: standardize the variable used for the root space in the examples (P?)

    TESTS::

        sage: for ct in CartanType.samples(crystallographic=True)+[CartanType(["A",2],["C",5,1])]:
        ...       TestSuite(ct.root_system().root_lattice()).run()
        ...       TestSuite(ct.root_system().root_space()).run()
        sage: r = RootSystem(['A',4]).root_lattice()
        sage: r.simple_root(1)
        alpha[1]
        sage: latex(r.simple_root(1))
        \alpha_{1}

    """

    def __init__(self, root_system, base_ring):
        """
        EXAMPLES::

            sage: P = RootSystem(['A',4]).root_space()
            sage: s = P.simple_reflections()

        """
        from sage.categories.morphism import SetMorphism
        from sage.categories.homset import Hom
        from sage.categories.sets_with_partial_maps import SetsWithPartialMaps
        self.root_system = root_system
        CombinatorialFreeModule.__init__(self, base_ring,
                                         root_system.index_set(),
                                         prefix = "alphacheck" if root_system.dual_side else "alpha",
                                         latex_prefix = "\\alpha^\\vee" if root_system.dual_side else "\\alpha",
                                         category = RootLatticeRealizations(base_ring))
        if base_ring is not ZZ:
            # Register the partial conversion back from ``self`` to the root lattice
            # See :meth:`_to_root_lattice` for tests
            root_lattice = self.root_system.root_lattice()
            SetMorphism(Hom(self, root_lattice, SetsWithPartialMaps()),
                        self._to_root_lattice
                        ).register_as_conversion()

    def _repr_(self):
        """
        EXAMPLES::

            sage: RootSystem(['A',4]).root_lattice()    # indirect doctest
            Root lattice of the Root system of type ['A', 4]
            sage: RootSystem(['B',4]).root_space()
            Root space over the Rational Field of the Root system of type ['B', 4]
            sage: RootSystem(['A',4]).coroot_lattice()
            Coroot lattice of the Root system of type ['A', 4]
            sage: RootSystem(['B',4]).coroot_space()
            Coroot space over the Rational Field of the Root system of type ['B', 4]

        """
        return self._name_string()

    def _name_string(self, capitalize=True, base_ring=True, type=True):
        """
        EXAMPLES::

            sage: RootSystem(['A',4]).root_space()._name_string()
            "Root space over the Rational Field of the Root system of type ['A', 4]"
        """
        return self._name_string_helper("root", capitalize=capitalize, base_ring=base_ring, type=type)

    simple_root = CombinatorialFreeModule.monomial

    @cached_method
    def to_coroot_space_morphism(self):
        """
        Returns the ``nu`` map to the coroot space over the same base ring, using the symmetrizer of the Cartan matrix

        It does not map the root lattice to the coroot lattice, but
        has the property that any root is mapped to some scalar
        multiple of its associated coroot.

        EXAMPLES::

            sage: R = RootSystem(['A',3]).root_space()
            sage: alpha = R.simple_roots()
            sage: f = R.to_coroot_space_morphism()
            sage: f(alpha[1])
            alphacheck[1]
            sage: f(alpha[1]+alpha[2])
            alphacheck[1] + alphacheck[2]

            sage: R = RootSystem(['A',3]).root_lattice()
            sage: alpha = R.simple_roots()
            sage: f = R.to_coroot_space_morphism()
            sage: f(alpha[1])
            alphacheck[1]
            sage: f(alpha[1]+alpha[2])
            alphacheck[1] + alphacheck[2]

            sage: S = RootSystem(['G',2]).root_space()
            sage: alpha = S.simple_roots()
            sage: f = S.to_coroot_space_morphism()
            sage: f(alpha[1])
            alphacheck[1]
            sage: f(alpha[1]+alpha[2])
            alphacheck[1] + 3*alphacheck[2]
        """
        R = self.base_ring()
        C = self.cartan_type().symmetrizer().map(R)
        return self.module_morphism(diagonal = C.__getitem__,
                                    codomain=self.coroot_space(R))

    def _to_root_lattice(self, x):
        """
        Try to convert ``x`` to the root lattice.

        INPUT:

        - ``x`` -- an element of ``self``

        EXAMPLES::

            sage: R = RootSystem(['A',3])
            sage: root_space = R.root_space()
            sage: x = root_space.an_element(); x
            2*alpha[1] + 2*alpha[2] + 3*alpha[3]
            sage: root_space._to_root_lattice(x)
            2*alpha[1] + 2*alpha[2] + 3*alpha[3]
            sage: root_space._to_root_lattice(x).parent()
            Root lattice of the Root system of type ['A', 3]

        This will fail if ``x`` does not have integral coefficients::

            sage: root_space._to_root_lattice(x/2)
            Traceback (most recent call last):
            ...
            ValueError: alpha[1] + alpha[2] + 3/2*alpha[3] does not have integral coefficients

        .. note::

            For internal use only; instead use a conversion::

                sage: R.root_lattice()(x)
                2*alpha[1] + 2*alpha[2] + 3*alpha[3]
                sage: R.root_lattice()(x/2)
                Traceback (most recent call last):
                ...
                ValueError: alpha[1] + alpha[2] + 3/2*alpha[3] does not have integral coefficients

        .. todo:: generalize diagonal module morphisms to implement this
        """
        try:
            return self.root_system.root_lattice().sum_of_terms( (i, ZZ(c)) for (i,c) in x)
        except TypeError:
            raise ValueError("%s does not have integral coefficients"%x)

    @cached_method
    def _to_classical_on_basis(self, i):
        r"""
        Implement the projection onto the corresponding classical root space or lattice, on the basis.

        EXAMPLES::

            sage: L = RootSystem(["A",3,1]).root_space()
            sage: L._to_classical_on_basis(0)
            -alpha[1] - alpha[2] - alpha[3]
            sage: L._to_classical_on_basis(1)
            alpha[1]
            sage: L._to_classical_on_basis(2)
            alpha[2]
        """
        if i == self.cartan_type().special_node():
            return self._classical_alpha_0()
        else:
            return self.classical().simple_root(i)

    @cached_method
    def to_ambient_space_morphism(self):
        r"""
        The morphism from ``self`` to its associated ambient space.

        EXAMPLES::

            sage: CartanType(['A',2]).root_system().root_lattice().to_ambient_space_morphism()
            Generic morphism:
            From: Root lattice of the Root system of type ['A', 2]
            To:   Ambient space of the Root system of type ['A', 2]

        """
        if self.root_system.dual_side:
            L = self.cartan_type().dual().root_system().ambient_space()
            basis = L.simple_coroots()
        else:
            L = self.cartan_type().root_system().ambient_space()
            basis = L.simple_roots()
        def basis_value(basis, i):
            return basis[i]
        return self.module_morphism(on_basis = functools.partial(basis_value, basis) , codomain=L)

class RootSpaceElement(CombinatorialFreeModuleElement):
    def scalar(self, lambdacheck):
        """
        The scalar product between the root lattice and
        the coroot lattice.

        EXAMPLES::

            sage: L = RootSystem(['B',4]).root_lattice()
            sage: alpha      = L.simple_roots()
            sage: alphacheck = L.simple_coroots()
            sage: alpha[1].scalar(alphacheck[1])
            2
            sage: alpha[1].scalar(alphacheck[2])
            -1

        The scalar products between the roots and coroots are given by
        the Cartan matrix::

            sage: matrix([ [ alpha[i].scalar(alphacheck[j])
            ...              for i in L.index_set() ]
            ...            for j in L.index_set() ])
            [ 2 -1  0  0]
            [-1  2 -1  0]
            [ 0 -1  2 -1]
            [ 0  0 -2  2]

            sage: L.cartan_type().cartan_matrix()
            [ 2 -1  0  0]
            [-1  2 -1  0]
            [ 0 -1  2 -1]
            [ 0  0 -2  2]
        """
        # Find some better test
        if not (lambdacheck in self.parent().coroot_lattice() or lambdacheck in self.parent().coroot_space()):
            raise TypeError("%s is not in a coroot lattice/space"%(lambdacheck))
        zero = self.parent().base_ring().zero()
        cartan_matrix = self.parent().dynkin_diagram()
        return sum( (sum( (lambdacheck[i]*s for i,s in cartan_matrix.column(j)), zero) * c for j,c in self), zero)

    def is_positive_root(self):
        """
        Checks whether an element in the root space lies in the
        nonnegative cone spanned by the simple roots.

        EXAMPLES::

            sage: R=RootSystem(['A',3,1]).root_space()
            sage: B=R.basis()
            sage: w=B[0]+B[3]
            sage: w.is_positive_root()
            True
            sage: w=B[1]-B[2]
            sage: w.is_positive_root()
            False
        """
        return all( c>= 0 for c in self.coefficients() )

    @cached_in_parent_method
    def associated_coroot(self):
        r"""
        Returns the coroot associated to this root

        OUTPUT:

        An element of the coroot space over the same base ring; in
        particular the result is in the coroot lattice whenever
        ``self`` is in the root lattice.

        EXAMPLES::

            sage: L = RootSystem(["B", 3]).root_space()
            sage: alpha = L.simple_roots()
            sage: alpha[1].associated_coroot()
            alphacheck[1]
            sage: alpha[1].associated_coroot().parent()
            Coroot space over the Rational Field of the Root system of type ['B', 3]

            sage: L.highest_root()
            alpha[1] + 2*alpha[2] + 2*alpha[3]
            sage: L.highest_root().associated_coroot()
            alphacheck[1] + 2*alphacheck[2] + alphacheck[3]

            sage: alpha = RootSystem(["B", 3]).root_lattice().simple_roots()
            sage: alpha[1].associated_coroot()
            alphacheck[1]
            sage: alpha[1].associated_coroot().parent()
            Coroot lattice of the Root system of type ['B', 3]

        """
        #assert(self in self.parent().roots() is not False)
        scaled_coroot = self.parent().to_coroot_space_morphism()(self)
        s = self.scalar(scaled_coroot)
        return scaled_coroot.map_coefficients(lambda c: (2*c) // s)

    def quantum_root(self):
        r"""
        Returns True if ``self`` is a quantum root and False otherwise.

        INPUT:

        - ``self`` -- an element of the nonnegative integer span of simple roots.

        A root `\alpha` is a quantum root if `\ell(s_\alpha) = \langle 2 \rho, \alpha^\vee \rangle - 1` where `\ell` is the length function, `s_\alpha` is the reflection across the hyperplane orthogonal to `\alpha`, and `2\rho` is the sum of positive roots.

        .. warning::

            This implementation only handles finite Cartan types and assumes that ``self`` is a root.

        .. TODO:: Rename to is_quantum_root

        EXAMPLES::

            sage: Q = RootSystem(['C',2]).root_lattice()
<<<<<<< HEAD
            sage: positive_roots = Q.positive_roots()
            sage: for x in positive_roots:
            ....:     print x, x.quantum_root()
            alpha[1] True
            alpha[2] True
            2*alpha[1] + alpha[2] True
            alpha[1] + alpha[2] False
=======
            sage: [[x, x.quantum_root()] for x in Q.positive_roots_by_height()]
            [[alpha[2], True], [alpha[1], True], [alpha[1] + alpha[2], False], [2*alpha[1] + alpha[2], True]]

>>>>>>> dc20ae93
        """

        return len(self.associated_reflection()) == -1 + (self.parent().nonparabolic_positive_root_sum(())).scalar(self.associated_coroot())

    def max_coroot_le(self):
        r"""
        Returns the highest positive coroot whose associated root is less than or equal to ``self``.

        INPUT:

        - ``self`` -- an element of the nonnegative integer span of simple roots.

        Returns None for the zero element.

        Really ``self`` is an element of a coroot lattice and this method returns the highest root whose
        associated coroot is <= ``self``.

        .. warning::

            This implementation only handles finite Cartan types

        EXAMPLES::

            sage: root_lattice = RootSystem(['C',2]).root_lattice()
            sage: root_lattice.from_vector(vector([1,1])).max_coroot_le()
            alphacheck[1] + 2*alphacheck[2]
            sage: root_lattice.from_vector(vector([2,1])).max_coroot_le()
            alphacheck[1] + 2*alphacheck[2]
            sage: root_lattice = RootSystem(['B',2]).root_lattice()
            sage: root_lattice.from_vector(vector([1,1])).max_coroot_le()
            2*alphacheck[1] + alphacheck[2]
            sage: root_lattice.from_vector(vector([1,2])).max_coroot_le()
            2*alphacheck[1] + alphacheck[2]

            sage: root_lattice.zero().max_coroot_le() is None
            True
            sage: root_lattice.from_vector(vector([-1,0])).max_coroot_le()
            Traceback (most recent call last):
            ...
            ValueError: -alpha[1] is not in the positive cone of roots
            sage: root_lattice = RootSystem(['A',2,1]).root_lattice()
            sage: root_lattice.simple_root(1).max_coroot_le()
            Traceback (most recent call last):
            ...
            NotImplementedError: Only implemented for finite Cartan type
        """
        if not self.parent().cartan_type().is_finite():
            raise NotImplementedError("Only implemented for finite Cartan type")
        if not self.is_positive_root():
            raise ValueError("%s is not in the positive cone of roots"%(self))
        coroots = self.parent().coroot_lattice().positive_roots_by_height(increasing=False)
        for beta in coroots:
            if beta.quantum_root():
                gamma = self - beta.associated_coroot()
                if gamma.is_positive_root():
                    return beta
        return None

    def max_quantum_element(self):
        r"""
        Returns a reduced word for the longest element of the Weyl group whose shortest path in the quantum Bruhat graph to the identity, has sum of quantum coroots at most ``self``.

        INPUT:

        - ``self`` -- an element of the nonnegative integer span of simple roots.

        Really ``self`` is an element of a coroot lattice.

        .. warning::

            This implementation only handles finite Cartan types

        EXAMPLES::

            sage: Qvee = RootSystem(['C',2]).coroot_lattice()
            sage: Qvee.from_vector(vector([1,2])).max_quantum_element()
            [2, 1, 2, 1]
            sage: Qvee.from_vector(vector([1,1])).max_quantum_element()
            [1, 2, 1]
            sage: Qvee.from_vector(vector([0,2])).max_quantum_element()
            [2]

        """
        Qvee = self.parent()
        word = []
        while self != Qvee.zero():
            beta = self.max_coroot_le()
            word += [x for x in beta.associated_reflection()]
            self = self - beta.associated_coroot()
        W = self.parent().weyl_group()
        return (W.demazure_product(word)).reduced_word()

    def to_ambient(self):
        r"""
        Map ``self`` to the ambient space.

        EXAMPLES::

            sage: alpha = CartanType(['B',2]).root_system().root_lattice().an_element(); alpha
            2*alpha[1] + 2*alpha[2]
            sage: alpha.to_ambient()
            (2, 0)
            sage: alphavee = CartanType(['B',2]).root_system().coroot_lattice().an_element(); alphavee
            2*alphacheck[1] + 2*alphacheck[2]
            sage: alphavee.to_ambient()
            (2, 2)

        """
        return self.parent().to_ambient_space_morphism()(self)

RootSpace.Element = RootSpaceElement<|MERGE_RESOLUTION|>--- conflicted
+++ resolved
@@ -347,7 +347,6 @@
         EXAMPLES::
 
             sage: Q = RootSystem(['C',2]).root_lattice()
-<<<<<<< HEAD
             sage: positive_roots = Q.positive_roots()
             sage: for x in positive_roots:
             ....:     print x, x.quantum_root()
@@ -355,11 +354,6 @@
             alpha[2] True
             2*alpha[1] + alpha[2] True
             alpha[1] + alpha[2] False
-=======
-            sage: [[x, x.quantum_root()] for x in Q.positive_roots_by_height()]
-            [[alpha[2], True], [alpha[1], True], [alpha[1] + alpha[2], False], [2*alpha[1] + alpha[2], True]]
-
->>>>>>> dc20ae93
         """
 
         return len(self.associated_reflection()) == -1 + (self.parent().nonparabolic_positive_root_sum(())).scalar(self.associated_coroot())
