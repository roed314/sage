--- conflicted
+++ resolved
@@ -120,22 +120,13 @@
         self._l1 = list(l1)
         self._l2 = list(l2)
 
-<<<<<<< HEAD
         if element_constructor is not None:
             self._element_constructor = element_constructor
-=======
-        if elem_constructor:
-            self._element_constructor_ = elem_constructor_
->>>>>>> a396edb9
         else:
             try:
                 e = iter(l1).next()
                 if hasattr(e, "parent") and hasattr(e.parent(), "_element_constructor_"):
-<<<<<<< HEAD
                     self._element_constructor = e.parent()._element_constructor_
-=======
-                    self._element_constructor_ = e.parent()._element_constructor_
->>>>>>> a396edb9
                 else:
                     self._element_constructor_ = list
             except StopIteration:
@@ -152,13 +143,8 @@
             Shuffle set product of: [()] and [[1, 4]]
 
         """
-<<<<<<< HEAD
         return "Shuffle set product of: %s and %s" % (self._element_constructor(self._l1),
                                                       self._element_constructor(self._l2))
-=======
-        return "Shuffle set product of : %s and %s" %(self._element_constructor_(self._l1),
-                                                      self._element_constructor_(self._l2))
->>>>>>> a396edb9
 
     def _ascii_art_(self):
         r"""
@@ -202,20 +188,11 @@
              set([1, 3, 4]),
              set([1, 3, 4])]
         """
-<<<<<<< HEAD
         def shuffle_elements(pair):
             return ShuffleProduct(*pair, element_constructor=self._element_constructor)
 
         return itertools.chain.from_iterable(
                 itertools.imap(shuffle_elements, itertools.product(self._l1, self._l2)))
-=======
-        return itertools.chain(
-            *(itertools.imap(
-                lambda (el1, el2): iter(ShuffleProduct(el1, el2, self._element_constructor_)),
-                itertools.product(self._l1, self._l2)
-            ))
-        )
->>>>>>> a396edb9
 
     def cardinality(self):
         """
@@ -287,23 +264,13 @@
         self._l1 = list(l1)
         self._l2 = list(l2)
 
-<<<<<<< HEAD
         if element_constructor is None:
             if hasattr(l1, "parent") and hasattr(l1.parent(), "_element_constructor_"):
                 self._element_constructor = l1.parent()._element_constructor_
-=======
-        if not elem_constructor:
-            if hasattr(l1, "parent") and hasattr(l1.parent(), "_element_constructor_"):
-                self._element_constructor_ = l1.parent()._element_constructor_
->>>>>>> a396edb9
             else:
                 self._element_constructor_ = list
         else:
-<<<<<<< HEAD
             self._element_constructor = element_constructor
-=======
-            self._element_constructor_ = elem_constructor
->>>>>>> a396edb9
 
     def _repr_(self):
         """
@@ -404,13 +371,8 @@
         mn = m + n
         l = [0] * m + [1] * n # [0, 0 ... m times, 1, 1, 1 ... n times]
 
-<<<<<<< HEAD
         EC = self._element_constructor
         yield EC(self._l1 + self._l2)
-=======
-        OC = self._element_constructor_
-        yield OC(list(self._l1) + list(self._l2))
->>>>>>> a396edb9
 
         for _ in gen(mn, m):
             l1 = iter(self._l1)
@@ -442,21 +404,10 @@
         l2 = self._l2
         len_l1 = len(l1)
         len_l2 = len(l2)
-<<<<<<< HEAD
         i_l1 = i_l2 = 0
         iterable = list(iterable)
 
         for i, el in enumerate(iterable):
-=======
-        i_l2 = i_l1 = 0
-        li = list(li)
-
-        # We want the same type for the tested object and the shuffled elements
-        if  type(li) != type(self._element_constructor_(l1)):
-            return False
-
-        for i, el in enumerate(li):
->>>>>>> a396edb9
             if l1[i_l1] == el:
                 i_l1 += 1
             elif l2[i_l2] == el:
@@ -466,13 +417,8 @@
             if i_l1 == len_l1:
                 return iterable[i + 1:] == l2[i_l2:]
             if i_l2 == len_l2:
-<<<<<<< HEAD
                 return iterable[i + 1:] == l1[i_l1:]
         return (i_l1 + 1 == len_l1) and (i_l2 + 1 == len_l2)
-=======
-                return li[i + 1:] == l1[i_l1:]
-            return (i_l1 + 1 == len(l1)) and (i_l2 + 1 == len(l2))
->>>>>>> a396edb9
 
     def cardinality(self):
         r"""
