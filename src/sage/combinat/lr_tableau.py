--- conflicted
+++ resolved
@@ -1,8 +1,5 @@
-<<<<<<< HEAD
 # sage_setup: distribution = sagemath-combinat
-=======
 # sage.doctest: needs lrcalc_python
->>>>>>> 902784d8
 r"""
 Littlewood-Richardson tableaux
 
