--- conflicted
+++ resolved
@@ -1726,11 +1726,7 @@
         """
         # base case of the recursion: zero is the sum of the empty tuple
         if self.n == 0:
-<<<<<<< HEAD
-            yield []
-=======
             yield Partition_class([])
->>>>>>> 5769caaa
             return
 
         # modify the partitions of n-1 to form the partitions of n
