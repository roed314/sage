--- conflicted
+++ resolved
@@ -524,10 +524,6 @@
     url = "https://ljcr.dmgordon.org/cover/get_cover.php" + param
     if verbose:
         print("Looking up the bounds at %s" % url)
-<<<<<<< HEAD
-    with urlopen(url) as f:
-        s = bytes_to_str(f.read())
-=======
 
     f = urlopen(url)
     try:
@@ -535,7 +531,6 @@
     finally:
         f.close()
 
->>>>>>> 9b91a096
     if 'covering not in database' in s:  # not found
         str = "no (%d, %d, %d) covering design in database\n" % (v, k, t)
         raise ValueError(str)
