# cython: binding=True
"""
Fast computation of combinatorial functions (Cython + mpz)

Currently implemented:

- Stirling numbers of the second kind
- iterators for set partitions
- iterator for Lyndon words
- iterator for perfect matchings
- conjugate of partitions

AUTHORS:

- Fredrik Johansson (2010-10): Stirling numbers of second kind
- Martin Rubey and Travis Scrimshaw (2018): iterators for set partitions,
  Lyndon words, and perfect matchings
"""

from cysignals.memory cimport check_allocarray, sig_free

from sage.libs.gmp.all cimport *
from sage.rings.integer cimport Integer
from sage.misc.lazy_import import LazyImport

set_partition_iterator = LazyImport('sage.combinat.set_partition_iterator', 'set_partition_iterator', deprecation=35741)
set_partition_iterator_blocks = LazyImport('sage.combinat.set_partition_iterator', 'set_partition_iterator_blocks', deprecation=35741)
linear_extension_iterator = LazyImport('sage.combinat.posets.linear_extension_iterator', 'linear_extension_iterator', deprecation=35741)


cdef void mpz_addmul_alt(mpz_t s, mpz_t t, mpz_t u, unsigned long parity) noexcept:
    """
    Set s = s + t*u * (-1)^parity
    """
    if parity & 1:
        mpz_submul(s, t, u)
    else:
        mpz_addmul(s, t, u)


cdef mpz_stirling_s2(mpz_t s, unsigned long n, unsigned long k) noexcept:
    """
    Set s = S(n,k) where S(n,k) denotes a Stirling number of the
    second kind.

    Algorithm: S(n,k) = (sum_{j=0}^k (-1)^(k-j) C(k,j) j^n) / k!

    TODO: compute S(n,k) efficiently for large n when n-k is small
    (e.g. when k > 20 and n-k < 20)
    """
    cdef mpz_t t, u
    cdef mpz_t *bc
    cdef unsigned long j, max_bc
    # Some important special cases
    if k+1 >= n:
        # Upper triangle of n\k table
        if k > n:
            mpz_set_ui(s, 0)
        elif n == k:
            mpz_set_ui(s, 1)
        elif k+1 == n:
            # S(n,n-1) = C(n,2)
            mpz_set_ui(s, n)
            mpz_mul_ui(s, s, n-1)
            mpz_tdiv_q_2exp(s, s, 1)
    elif k <= 2:
        # Leftmost three columns of n\k table
        if k == 0:
            mpz_set_ui(s, 0)
        elif k == 1:
            mpz_set_ui(s, 1)
        elif k == 2:
            # 2^(n-1)-1
            mpz_set_ui(s, 1)
            mpz_mul_2exp(s, s, n-1)
            mpz_sub_ui(s, s, 1)
    # Direct sequential evaluation of the sum
    elif n < 200:
        mpz_init(t)
        mpz_init(u)
        mpz_set_ui(t, 1)
        mpz_set_ui(s, 0)
        for j in range(1, k//2+1):
            mpz_mul_ui(t, t, k+1-j)
            mpz_tdiv_q_ui(t, t, j)
            mpz_set_ui(u, j)
            mpz_pow_ui(u, u, n)
            mpz_addmul_alt(s, t, u, k+j)
            if 2*j != k:
                # Use the fact that C(k,j) = C(k,k-j)
                mpz_set_ui(u, k-j)
                mpz_pow_ui(u, u, n)
                mpz_addmul_alt(s, t, u, j)
        # Last term not included because loop starts from 1
        mpz_set_ui(u, k)
        mpz_pow_ui(u, u, n)
        mpz_add(s, s, u)
        mpz_fac_ui(t, k)
        mpz_tdiv_q(s, s, t)
        mpz_clear(t)
        mpz_clear(u)
    # Only compute odd powers, saving about half of the time for large n.
    # We need to precompute binomial coefficients since they will be accessed
    # out of order, adding overhead that makes this slower for small n.
    else:
        mpz_init(t)
        mpz_init(u)
        max_bc = (k+1)//2
        bc = <mpz_t*> check_allocarray(max_bc+1, sizeof(mpz_t))
        mpz_init_set_ui(bc[0], 1)
        for j in range(1, max_bc+1):
            mpz_init_set(bc[j], bc[j-1])
            mpz_mul_ui(bc[j], bc[j], k+1-j)
            mpz_tdiv_q_ui(bc[j], bc[j], j)
        mpz_set_ui(s, 0)
        for j in range(1, k+1, 2):
            mpz_set_ui(u, j)
            mpz_pow_ui(u, u, n)
            # Process each 2^p * j, where j is odd
            while True:
                if j > max_bc:
                    mpz_addmul_alt(s, bc[k-j], u, k+j)
                else:
                    mpz_addmul_alt(s, bc[j], u, k+j)
                j *= 2
                if j > k:
                    break
                mpz_mul_2exp(u, u, n)
        for j in range(max_bc+1):   # careful: 0 ... max_bc
            mpz_clear(bc[j])
        sig_free(bc)
        mpz_fac_ui(t, k)
        mpz_tdiv_q(s, s, t)
        mpz_clear(t)
        mpz_clear(u)


def _stirling_number2(n, k):
    """
    Python wrapper of mpz_stirling_s2.

        sage: from sage.combinat.combinat_cython import _stirling_number2
        sage: _stirling_number2(3, 2)
        3

    This is wrapped again by stirling_number2 in combinat.py.
    """
    cdef Integer s = Integer.__new__(Integer)
    mpz_stirling_s2(s.value, n, k)
    return s


#####################################################################
#  Lyndon word iterator

def lyndon_word_iterator(Py_ssize_t n, Py_ssize_t k):
    r"""
    Generate the Lyndon words of fixed length ``k`` with ``n`` letters.

    The resulting Lyndon words will be words represented as lists
    whose alphabet is ``range(n)`` (`= \{0, 1, \ldots, n-1\}`).

    ALGORITHM:

    The iterative FKM Algorithm 7.2 from [Rus2003]_.

    EXAMPLES::

        sage: from sage.combinat.combinat_cython import lyndon_word_iterator
        sage: list(lyndon_word_iterator(4, 2))
        [[0, 1], [0, 2], [0, 3], [1, 2], [1, 3], [2, 3]]
        sage: list(lyndon_word_iterator(2, 4))
        [[0, 0, 0, 1], [0, 0, 1, 1], [0, 1, 1, 1]]

    TESTS::

        sage: from sage.combinat.combinat_cython import lyndon_word_iterator
        sage: list(lyndon_word_iterator(6, 1))
        [[0], [1], [2], [3], [4], [5]]
        sage: list(lyndon_word_iterator(5, 0))
        []
        sage: list(lyndon_word_iterator(1, 1000))
        []
        sage: list(lyndon_word_iterator(1, 1))
        [[0]]
    """
    cdef Py_ssize_t i, j
    if k == 0:
        return
    if k == 1:
        for i in range(n):
            yield [i]
        return
    if n == 1:
        return

    cdef list a = [0] * (k+1)
    i = k
    while i != 0:
        a[i] += 1
        for j in range(1, k-i+1):
            a[j + i] = a[j]
        if k == i:
            yield a[1:]
        i = k
        while a[i] == n - 1:
            i -= 1


#  Perfect matchings iterator

def perfect_matchings_iterator(Py_ssize_t n):
    r"""
    Iterate over all perfect matchings with ``n`` parts.

    This iterates over all perfect matchings of `\{0, 1, \ldots, 2n-1\}`
    using a Gray code for fixed-point-free involutions due to Walsh [Wal2001]_.

    EXAMPLES::

        sage: from sage.combinat.combinat_cython import perfect_matchings_iterator
        sage: list(perfect_matchings_iterator(1))
        [[(0, 1)]]
        sage: list(perfect_matchings_iterator(2))
        [[(0, 1), (2, 3)], [(0, 2), (1, 3)], [(0, 3), (1, 2)]]

        sage: list(perfect_matchings_iterator(0))
        [[]]

    REFERENCES:

    - [Wal2001]_
    """
    if n == 0:
        yield []
        return

    cdef Py_ssize_t i, x, y, g, j, J
    cdef Py_ssize_t* e = <Py_ssize_t*> check_allocarray(2*n, sizeof(Py_ssize_t))
    for i in range(2*n):
        e[i] = i
    cdef Py_ssize_t* f = <Py_ssize_t*> check_allocarray(2*n, sizeof(Py_ssize_t))
    for i in range(2*n):
        if i % 2 == 0:
            f[i] = i + 1
        else:
            f[i] = i - 1
    cdef bint odd = False

    yield convert(f, n)
    while e[0] != n - 1:
        i = e[0]
        if odd:
            x = 2 * i
        else:
            x = i

        y = f[x]
        g = y - x - 1
        if g % 2 == odd:
            g += 1
            j = y + 1
        else:
            g -= 1
            j = y-1
        J = f[j]
        f[y] = J
        f[J] = y
        f[x] = j
        f[j] = x
        odd = not odd
        e[0] = 0
        if g == 0 or g == 2 * (n-i-1):
            e[i] = e[i+1]
            e[i+1] = i + 1

        yield convert(f, n)

    sig_free(e)
    sig_free(f)

<<<<<<< HEAD
cdef list convert(Py_ssize_t* f, Py_ssize_t n) noexcept:
=======

cdef list convert(Py_ssize_t* f, Py_ssize_t n):
>>>>>>> 31f4fa60
    """
    Convert a list ``f`` representing a fixed-point free involution
    to a set partition.
    """
    cdef list ret = []
    cdef Py_ssize_t i
    for i in range(2*n):
        if i < f[i]:
            ret.append((i, f[i]))
    return ret


#####################################################################
#  Set partition composition

def set_partition_composition(tuple sp1, tuple sp2):
    r"""
    Return a tuple consisting of the composition of the set partitions
    ``sp1`` and ``sp2`` and the number of components removed from the middle
    rows of the graph.

    EXAMPLES::

        sage: from sage.combinat.combinat_cython import set_partition_composition
        sage: sp1 = ((1,-2),(2,-1))
        sage: sp2 = ((1,-2),(2,-1))
        sage: p, c = set_partition_composition(sp1, sp2)
        sage: (SetPartition(p), c) == (SetPartition([[1,-1],[2,-2]]), 0)                # optional - sage.combinat
        True
    """
    cdef int num_loops = 0  # The number of loops removed
    cdef list diagram = []  # The resulting composite diagram
    # sp1 is on top of sp2
    # positive values on top and negative on bottom
    cdef set remaining_top = set(sp1)
    cdef list remaining_bot = list(sp2)
    cdef list cur = []
    cdef tuple temp, top, to_remove
    cdef list block = []
    cdef Py_ssize_t i
    while remaining_bot or cur:
        if not cur:
            cur = list(remaining_bot.pop())
            block = []
        while cur:
            val = cur.pop()
            if val > 0:
                # Find what it is connected to in sp1
                to_remove = ()
                for top in remaining_top:
                    if -val in top:
                        to_remove = top
                        for entry in top:
                            if entry < 0:
                                # Check to see if that makes a new connection with
                                #   something in sp2.
                                # We go through this in reverse order so that when we
                                #   pop an element off, we do not need to update i.
                                for i in reversed(range(len(remaining_bot))):
                                    temp = <tuple> remaining_bot[i]
                                    if -entry in temp:
                                        remaining_bot.pop(i)
                                        cur.extend(temp)
                                        continue
                            else:
                                block.append(entry)
                        break
                if to_remove:
                    remaining_top.remove(to_remove)
            else:
                block.append(val)
        if not cur:
            if not block:
                num_loops += 1
            else:
                diagram.append(tuple(block))

    # Everything else should be completely contained in the top block
    assert all(val > 0 for top in remaining_top for val in top)
    diagram.extend(remaining_top)

    return (tuple(diagram), num_loops)


def conjugate(p):
    """
    Return the conjugate partition associated to the partition ``p``
    as a list.

    EXAMPLES::

        sage: from sage.combinat.combinat_cython import conjugate
        sage: conjugate([2,2])
        [2, 2]
        sage: conjugate([6,3,1])
        [3, 2, 2, 1, 1, 1]
    """
    cdef Py_ssize_t j, l
    cdef list conj
    l = len(p)
    if l == 0:
        return []
    conj = [l] * p[-1]
    for j in range(l - 1, 0, -1):
        conj.extend([j] * (p[j - 1] - p[j]))
    return conj<|MERGE_RESOLUTION|>--- conflicted
+++ resolved
@@ -279,12 +279,8 @@
     sig_free(e)
     sig_free(f)
 
-<<<<<<< HEAD
+
 cdef list convert(Py_ssize_t* f, Py_ssize_t n) noexcept:
-=======
-
-cdef list convert(Py_ssize_t* f, Py_ssize_t n):
->>>>>>> 31f4fa60
     """
     Convert a list ``f`` representing a fixed-point free involution
     to a set partition.
