r"""
Symmetric Functions

For a comprehensive tutorial on how to use symmetric functions in Sage

.. SEEALSO:: :func:`SymmetricFunctions`

We define the algebra of symmetric functions in the Schur and elementary bases::

    sage: s = SymmetricFunctions(QQ).schur()
    sage: e = SymmetricFunctions(QQ).elementary()

Each is actually a graded Hopf algebra whose basis is indexed by
integer partitions::

    sage: s.category()
    Category of bases of Symmetric Functions over Rational Field
    sage: s.basis().keys()
    Partitions

Let us compute with some elements in different bases::

    sage: f1 = s([2,1]); f1
    s[2, 1]
    sage: f2 = e(f1); f2 # basis conversion
    e[2, 1] - e[3]
    sage: f1 == f2
    True
    sage: f1.expand(3, alphabet=['x','y','z'])
    x^2*y + x*y^2 + x^2*z + 2*x*y*z + y^2*z + x*z^2 + y*z^2
    sage: f2.expand(3, alphabet=['x','y','z'])
    x^2*y + x*y^2 + x^2*z + 2*x*y*z + y^2*z + x*z^2 + y*z^2

::

    sage: m = SymmetricFunctions(QQ).monomial()
    sage: m([3,1])
    m[3, 1]
    sage: m(4) # This is the constant 4, not the partition 4.
    4*m[]
    sage: m([4]) # This is the partition 4.
    m[4]
    sage: 3*m([3,1])-1/2*m([4])
    3*m[3, 1] - 1/2*m[4]

::

    sage: p = SymmetricFunctions(QQ).power()
    sage: f = p(3)
    sage: f
    3*p[]
    sage: f.parent()
    Symmetric Functions over Rational Field in the powersum basis
    sage: f + p([3,2])
    3*p[] + p[3, 2]

One can convert symmetric functions to symmetric polynomials and vice versa::

    sage: Sym = SymmetricFunctions(QQ)
    sage: p = Sym.powersum()
    sage: h = Sym.homogeneous()
    sage: f = h[2,1] + 2*p[3,1]
    sage: poly = f.expand(3); poly
    2*x0^4 + 2*x0^3*x1 + 2*x0*x1^3 + 2*x1^4 + 2*x0^3*x2 + 2*x1^3*x2 + 2*x0*x2^3 + 2*x1*x2^3 + 2*x2^4
    + x0^3 + 2*x0^2*x1 + 2*x0*x1^2 + x1^3 + 2*x0^2*x2 + 3*x0*x1*x2 + 2*x1^2*x2 + 2*x0*x2^2 + 2*x1*x2^2 + x2^3
    sage: Sym.from_polynomial(poly)
    3*m[1, 1, 1] + 2*m[2, 1] + m[3] + 2*m[3, 1] + 2*m[4]
    sage: Sym.from_polynomial(poly) == f
    True
    sage: g = h[1,1,1,1]
    sage: poly = g.expand(3)
    sage: Sym.from_polynomial(poly) == g
    False

::

    sage: Sym = SymmetricFunctions(QQ)
    sage: s = Sym.s()
    sage: h = Sym.h()
    sage: p = Sym.p()
    sage: e = Sym.e()
    sage: m = Sym.m()
    sage: a = s([3,1])
    sage: s(a)
    s[3, 1]
    sage: h(a)
    h[3, 1] - h[4]
    sage: p(a)
    1/8*p[1, 1, 1, 1] + 1/4*p[2, 1, 1] - 1/8*p[2, 2] - 1/4*p[4]
    sage: e(a)
    e[2, 1, 1] - e[2, 2] - e[3, 1] + e[4]
    sage: m(a)
    3*m[1, 1, 1, 1] + 2*m[2, 1, 1] + m[2, 2] + m[3, 1]
    sage: a.expand(4)
    x0^3*x1 + x0^2*x1^2 + x0*x1^3 + x0^3*x2 + 2*x0^2*x1*x2 + 2*x0*x1^2*x2 + x1^3*x2 + x0^2*x2^2 + 2*x0*x1*x2^2 + x1^2*x2^2 + x0*x2^3 + x1*x2^3 + x0^3*x3 + 2*x0^2*x1*x3 + 2*x0*x1^2*x3 + x1^3*x3 + 2*x0^2*x2*x3 + 3*x0*x1*x2*x3 + 2*x1^2*x2*x3 + 2*x0*x2^2*x3 + 2*x1*x2^2*x3 + x2^3*x3 + x0^2*x3^2 + 2*x0*x1*x3^2 + x1^2*x3^2 + 2*x0*x2*x3^2 + 2*x1*x2*x3^2 + x2^2*x3^2 + x0*x3^3 + x1*x3^3 + x2*x3^3

Here are further examples::

    sage: h(m([1]))
    h[1]
    sage: h( m([2]) +m([1,1]) )
    h[2]
    sage: h( m([3]) + m([2,1]) + m([1,1,1]) )
    h[3]
    sage: h( m([4]) + m([3,1]) + m([2,2]) + m([2,1,1]) + m([1,1,1,1]) )
    h[4]
    sage: k = 5
    sage: h( sum([ m(part) for part in Partitions(k)]) )
    h[5]
    sage: k = 10
    sage: h( sum([ m(part) for part in Partitions(k)]) )
    h[10]

::

    sage: P3 = Partitions(3)
    sage: P3.list()
    [[3], [2, 1], [1, 1, 1]]
    sage: m = SymmetricFunctions(QQ).monomial()
    sage: f = sum([m(p) for p in P3])
    sage: m.get_print_style()
    'lex'
    sage: f
    m[1, 1, 1] + m[2, 1] + m[3]
    sage: m.set_print_style('length')
    sage: f
    m[3] + m[2, 1] + m[1, 1, 1]
    sage: m.set_print_style('maximal_part')
    sage: f
    m[1, 1, 1] + m[2, 1] + m[3]
    sage: m.set_print_style('lex')

::

    sage: Sym = SymmetricFunctions(QQ)
    sage: s = Sym.s()
    sage: m = Sym.m()
    sage: m([3])*s([2,1])
    2*m[3, 1, 1, 1] + m[3, 2, 1] + 2*m[4, 1, 1] + m[4, 2] + m[5, 1]
    sage: s(m([3])*s([2,1]))
    s[2, 1, 1, 1, 1] - s[2, 2, 2] - s[3, 3] + s[5, 1]
    sage: s(s([2,1])*m([3]))
    s[2, 1, 1, 1, 1] - s[2, 2, 2] - s[3, 3] + s[5, 1]
    sage: e = Sym.e()
    sage: e([4])*e([3])*e([1])
    e[4, 3, 1]

::

    sage: s = SymmetricFunctions(QQ).s()
    sage: z = s([2,1]) + s([1,1,1])
    sage: z.coefficient([2,1])
    1
    sage: z.length()
    2
    sage: z.support()
    [[1, 1, 1], [2, 1]]
    sage: z.degree()
    3

TESTS:

Check that we can handle large integers properly (:trac:`13413`)::

    sage: s = SymmetricFunctions(QQ).s()
    sage: p = SymmetricFunctions(QQ).p()
    sage: max(s(p([1]*36)).coefficients())  # long time (4s on sage.math, 2013)
    40971642983700000000

BACKWARD INCOMPATIBLE CHANGES (:trac:`5457`):

The symmetric functions code has been refactored to take
advantage of the coercion systems. This introduced a couple of glitches:

- On some bases changes, coefficients in Jack polynomials are not normalized

- Except in a few cases, conversions and coercions are only defined
  between symmetric functions over the same coefficient ring. E.g.
  the following does not work anymore::

      sage: s  = SymmetricFunctions(QQ)
      sage: s2 = SymmetricFunctions(QQ['t'])
      sage: s([1]) + s2([2]) # todo: not implemented

  This feature will probably come back at some point through
  improvements to the Sage coercion system.

Backward compatibility should be essentially retained.

AUTHORS:

- Mike Hansen (2007-06-15)
- Nicolas M. Thiery (partial refactoring)
- Mike Zabrocki, Anne Schilling (2012)
- Darij Grinberg (2013) Sym over rings that are not characteristic 0

"""
#*****************************************************************************
#       Copyright (C) 2007 Mike Hansen <mhansen@gmail.com>
#                     2012 Anne Schilling <anne at math.ucdavis.edu>
#                     2012 Mike Zabrocki <mike.zabrocki@gmail.com>
#
#  Distributed under the terms of the GNU General Public License (GPL)
#
#    This code is distributed in the hope that it will be useful,
#    but WITHOUT ANY WARRANTY; without even the implied warranty of
#    MERCHANTABILITY or FITNESS FOR A PARTICULAR PURPOSE.  See the GNU
#    General Public License for more details.
#
#  The full text of the GPL is available at:
#
#                  http://www.gnu.org/licenses/
#*****************************************************************************
from sage.misc.cachefunc import cached_method
from sage.rings.all import Integer, PolynomialRing, is_Polynomial, is_MPolynomial, QQ
import sage.combinat.partition
from sage.combinat.partition import _Partitions, Partitions
import sage.libs.symmetrica.all as symmetrica  # used in eval()
from sage.combinat.free_module import CombinatorialFreeModule
from sage.matrix.constructor import matrix
from sage.misc.misc import prod, uniq
from copy import copy


def SymmetricFunctionAlgebra(R, basis="schur"):
    r"""
    This is deprecated in :trac:`15473`. Use instead
    :class:`SymmetricFunctions` as ``SymmetricFunctions(R).basis()``

    INPUT:

    -  ``R`` -- ring with identity basis
    -  ``basis`` -- a string for the name of the basis, must be one of
       'schur', 'elementary', 'homogeneous', 'power', 'monomial' or their
       abbreviations 's', 'e', 'h', 'p', 'm'

    OUTPUT: A SymmetricFunctionAlgebra

    EXAMPLES::

        sage: SymmetricFunctionAlgebra(QQ)
        doctest:...: DeprecationWarning: this function is deprecated. Use SymmetricFunctions(R).basis()
        See http://trac.sagemath.org/15473 for details.
        Symmetric Functions over Rational Field in the Schur basis
    """
    sage.misc.superseded.deprecation(15473, "this function is deprecated. Use SymmetricFunctions(R).basis()")
    from sage.combinat.sf.sf import SymmetricFunctions
    Sym = SymmetricFunctions(R)
    if basis == 'schur' or basis == 's':
        return Sym.s()
    elif basis == "elementary" or  basis ==  'e':
        return Sym.e()
    elif basis == "homogeneous" or basis ==  'h':
        return Sym.h()
    elif basis == 'power' or basis ==  'p':
        return Sym.p()
    elif basis == 'monomial' or basis ==  'm':
        return Sym.m()
    else:
        raise ValueError("unknown basis (= %s)"%basis)

def is_SymmetricFunctionAlgebra(x):
    """
    Checks whether ``x`` is a symmetric function algebra.

    EXAMPLES::

        sage: from sage.combinat.sf.sfa import is_SymmetricFunctionAlgebra
        sage: is_SymmetricFunctionAlgebra(5)
        False
        sage: is_SymmetricFunctionAlgebra(ZZ)
        False
        sage: is_SymmetricFunctionAlgebra(SymmetricFunctions(ZZ).schur())
        True
        sage: is_SymmetricFunctionAlgebra(SymmetricFunctions(QQ).e())
        True
        sage: is_SymmetricFunctionAlgebra(SymmetricFunctions(QQ).macdonald(q=1,t=1).P())
        True
        sage: is_SymmetricFunctionAlgebra(SymmetricFunctions(FractionField(QQ['q','t'])).macdonald().P())
        True
    """
    return isinstance(x, SymmetricFunctionAlgebra_generic)

def zee(part):
    r"""
    Return the size of the centralizer of permutations of cycle type ``part``.

    Note that the size of the centralizer is the inner product between `p(part)` and
    itself where `p` is the power-sum symmetric functions.

    INPUT:

    -  ``part`` -- an integer partition (for example, [2,1,1])

    OUTPUT:

    - the integer `\prod_{i} i^{m_i(part)} m_i(part)!` where `m_i(part)` is
      the number of parts in the partition ``part`` equal to `i`

    EXAMPLES::

        sage: from sage.combinat.sf.sfa import zee
        sage: zee([2,1,1])
        4
    """
    if not isinstance(part, sage.combinat.partition.Partition):
        part = sage.combinat.partition.Partition(part)
    return part.centralizer_size()


def is_SymmetricFunction(x):
    r"""
    Checks whether ``x`` is a symmetric function.

    EXAMPLES::

        sage: from sage.combinat.sf.sfa import is_SymmetricFunction
        sage: s = SymmetricFunctions(QQ).s()
        sage: is_SymmetricFunction(2)
        False
        sage: is_SymmetricFunction(s(2))
        True
        sage: is_SymmetricFunction(s([2,1]))
        True
    """
    return isinstance(x, SymmetricFunctionAlgebra_generic.Element)

from sage.categories.realizations import Realizations, Category_realization_of_parent
class SymmetricFunctionsBases(Category_realization_of_parent):
    r"""
    The category of bases of the ring of symmetric functions.
    """
    def __init__(self, base):
        r"""
        Initialize the bases of the ring of symmetric functions.

        INPUT:

        - ``self`` -- a category of bases for the symmetric functions
        - ``base`` -- ring of symmetric functions

        TESTS::

            sage: from sage.combinat.sf.sfa import SymmetricFunctionsBases
            sage: Sym = SymmetricFunctions(QQ)
            sage: bases = SymmetricFunctionsBases(Sym); bases
            Category of bases of Symmetric Functions over Rational Field
            sage: Sym.schur() in bases
            True
        """
        Category_realization_of_parent.__init__(self, base)

    def _repr_(self):
        r"""
        Returns the representation of ``self``.

        INPUT:

        - ``self`` -- a category of bases for the symmetric functions

        EXAMPLES::

            sage: from sage.combinat.sf.sfa import SymmetricFunctionsBases
            sage: Sym = SymmetricFunctions(QQ)
            sage: bases = SymmetricFunctionsBases(Sym)
            sage: bases._repr_()
            'Category of bases of Symmetric Functions over Rational Field'
        """
        return "Category of bases of %s" % self.base()

    def super_categories(self):
        r"""
        The super categories of ``self``.

        INPUT:

        - ``self`` -- a category of bases for the symmetric functions

        EXAMPLES::

            sage: from sage.combinat.sf.sfa import SymmetricFunctionsBases
            sage: Sym = SymmetricFunctions(QQ)
            sage: bases = SymmetricFunctionsBases(Sym)
            sage: bases.super_categories()
            [Category of graded hopf algebras with basis over Rational Field, Category of realizations of Symmetric Functions over Rational Field, Category of commutative rings]
        """
        from sage.categories.all import CommutativeRings, GradedHopfAlgebrasWithBasis
        return [GradedHopfAlgebrasWithBasis(self.base().base_ring()),
                Realizations(self.base()),
                CommutativeRings()]

    class ParentMethods:

        def is_integral_domain(self, proof=True):
<<<<<<< HEAD
            """
            Return whether ``self`` is an integral domain. (It is if
            and only if the base ring is an integral domain.)
=======
            """
            Return whether ``self`` is an integral domain. (It is if
            and only if the base ring is an integral domain.)

            INPUT:

            - ``self`` -- a basis of the symmetric functions
            - ``proof`` -- an optional argument (default value: ``True``)

            EXAMPLES::

                sage: s = SymmetricFunctions(QQ).s()
                sage: s.is_integral_domain()
                True

            The following doctest is disabled pending :trac:`10963`::

                sage: s = SymmetricFunctions(Zmod(14)).s() # not tested
                sage: s.is_integral_domain() # not tested
                False
            """
            return self.base_ring().is_integral_domain()

        def is_field(self, proof=True):
            """
            Return whether ``self`` is a field. (It is not.)
>>>>>>> 8029bc64

            INPUT:

            - ``self`` -- a basis of the symmetric functions
            - ``proof`` -- an optional argument (default value: ``True``)
<<<<<<< HEAD

            EXAMPLES::

                sage: s = SymmetricFunctions(QQ).s()
                sage: s.is_integral_domain()
                True

            The following doctest is disabled pending :trac:`10963`::

                sage: s = SymmetricFunctions(Zmod(14)).s() # not tested
                sage: s.is_integral_domain() # not tested
                False
            """
            return self.base_ring().is_integral_domain()

        def is_field(self, proof=True):
            """
            Return whether ``self`` is a field. (It is not.)

            INPUT:

            - ``self`` -- a basis of the symmetric functions
            - ``proof`` -- an optional argument (default value: ``True``)
=======
>>>>>>> 8029bc64

            EXAMPLES::

                sage: s = SymmetricFunctions(QQ).s()
                sage: s.is_field()
                False
            """
            return False

        def is_commutative(self):
            """
            Returns whether this symmetric function algebra is commutative.

            INPUT:

            - ``self`` -- a basis of the symmetric functions

            EXAMPLES::

                sage: s = SymmetricFunctions(QQ).s()
                sage: s.is_commutative()
                True
            """
            return self.base_ring().is_commutative()

        def _repr_(self):
            """
            Text representation of this basis of symmetric functions

            INPUT:

            - ``self`` -- a basis of the symmetric functions

            EXAMPLES::

                sage: Sym = SymmetricFunctions(FractionField(QQ['q,t'])); Sym
                Symmetric Functions over Fraction Field of Multivariate Polynomial Ring in q, t over Rational Field
                sage: Sym.p()
                Symmetric Functions over Fraction Field of Multivariate Polynomial Ring in q, t over Rational Field in the powersum basis

            In the following examples, we rename {{{Sym}}} for brevity::

                sage: Sym.rename("Sym"); Sym
                Sym

            Classical bases::

                sage: Sym.s()
                Sym in the Schur basis
                sage: Sym.p()
                Sym in the powersum basis
                sage: Sym.m()
                Sym in the monomial basis
                sage: Sym.e()
                Sym in the elementary basis
                sage: Sym.h()
                Sym in the homogeneous basis
                sage: Sym.f()
                Sym in the forgotten basis

            Macdonald polynomials::

                sage: Sym.macdonald().P()
                Sym in the Macdonald P basis
                sage: Sym.macdonald().Q()
                Sym in the Macdonald Q basis
                sage: Sym.macdonald().J()
                Sym in the Macdonald J basis
                sage: Sym.macdonald().H()
                Sym in the Macdonald H basis
                sage: Sym.macdonald().Ht()
                Sym in the Macdonald Ht basis
                sage: Sym.macdonald().S()
                Sym in the Macdonald S basis

            Macdonald polynomials, with specialized parameters::

                sage: Sym.macdonald(q=1).S()
                Sym in the Macdonald S with q=1 basis
                sage: Sym.macdonald(q=1,t=3).P()
                Sym in the Macdonald P with q=1 and t=3 basis

            Hall-Littlewood polynomials:

                sage: Sym.hall_littlewood().P()
                Sym in the Hall-Littlewood P basis
                sage: Sym.hall_littlewood().Q()
                Sym in the Hall-Littlewood Q basis
                sage: Sym.hall_littlewood().Qp()
                Sym in the Hall-Littlewood Qp basis

            Hall-Littlewood polynomials, with specialized parameter::

                sage: Sym.hall_littlewood(t=1).P()
                Sym in the Hall-Littlewood P with t=1 basis

            Jack polynomials::

                sage: Sym.jack().J()
                Sym in the Jack J basis
                sage: Sym.jack().P()
                Sym in the Jack P basis
                sage: Sym.jack().Q()
                Sym in the Jack Q basis
                sage: Sym.jack().Qp()
                Sym in the Jack Qp basis

            Jack polynomials, with specialized parameter::

                sage: Sym.jack(t=1).J()
                Sym in the Jack J with t=1 basis

            Zonal polynomials::

                sage: Sym.zonal()
                Sym in the zonal basis

            LLT polynomials::

                sage: Sym.llt(3).hspin()
                Sym in the level 3 LLT spin basis
                sage: Sym.llt(3).hcospin()
                Sym in the level 3 LLT cospin basis

            LLT polynomials, with specialized parameter::

                sage: Sym.llt(3, t=1).hspin()
                Sym in the level 3 LLT spin with t=1 basis
                sage: Sym.llt(3, t=1).hcospin()
                Sym in the level 3 LLT cospin with t=1 basis

            TESTS::

                sage: Sym.s()._repr_()
                'Sym in the Schur basis'
                sage: Sym.s()._repr_.__module__
                'sage.combinat.sf.sfa'

            ::

                sage: Sym.rename()
            """
            return "%s in the %s basis"%(self.realization_of(), self.basis_name())

        @cached_method
        def one_basis(self):
            r"""
            Returns the empty partition, as per ``AlgebrasWithBasis.ParentMethods.one_basis``

            INPUT:

            - ``self`` -- a basis of the ring of symmetric functions

            EXAMPLES::

                sage: Sym = SymmetricFunctions(QQ['t'].fraction_field())
                sage: s = Sym.s()
                sage: s.one_basis()
                []
                sage: Q = Sym.hall_littlewood().Q()
                sage: Q.one_basis()
                []

            .. TODO:: generalize to Modules.Graded.Connected.ParentMethods
            """
            return sage.combinat.partition.Partition([])

        def degree_on_basis(self, b):
            r"""
            Return the degree of the basis element indexed by ``b``.

            INPUT:

            - ``self`` -- a basis of the symmetric functions
            - ``b`` -- a partition

            EXAMPLES::

                sage: Sym = SymmetricFunctions(QQ['q,t'].fraction_field())
                sage: m = Sym.monomial()
                sage: m.degree_on_basis(Partition([3,2]))
                5
                sage: P = Sym.macdonald().P()
                sage: P.degree_on_basis(Partition([]))
                0
            """
            return sum(b)

        def antipode_by_coercion(self, element):
            r"""
            The antipode of ``element``.

            INPUT:

            - ``element`` -- element in a basis of the ring of symmetric functions

            EXAMPLES::

                sage: Sym = SymmetricFunctions(QQ)
                sage: p = Sym.p()
                sage: s = Sym.s()
                sage: e = Sym.e()
                sage: h = Sym.h()
                sage: (h([]) + h([1])).antipode() # indirect doctest
                h[] - h[1]
                sage: (s([]) + s([1]) + s[2]).antipode()
                s[] - s[1] + s[1, 1]
                sage: (p([2]) + p([3])).antipode()
                -p[2] - p[3]
                sage: (e([2]) + e([3])).antipode()
                e[1, 1] - e[1, 1, 1] - e[2] + 2*e[2, 1] - e[3]
                sage: f = Sym.f()
                sage: f([3,2,1]).antipode()
                -f[3, 2, 1] - 4*f[3, 3] - 2*f[4, 2] - 2*f[5, 1] - 6*f[6]

            The antipode is an involution::

                sage: Sym = SymmetricFunctions(ZZ)
                sage: s = Sym.s()
                sage: all( s[u].antipode().antipode() == s[u] for u in Partitions(4) )
                True

            The antipode is an algebra homomorphism::

                sage: Sym = SymmetricFunctions(FiniteField(23))
                sage: h = Sym.h()
                sage: all( all( (s[u] * s[v]).antipode() == s[u].antipode() * s[v].antipode()
                ....:           for u in Partitions(3) )
                ....:      for v in Partitions(3) )
                True

            TESTS:

            Everything works over `\ZZ`::

                sage: Sym = SymmetricFunctions(ZZ)
                sage: p = Sym.p()
                sage: s = Sym.s()
                sage: e = Sym.e()
                sage: h = Sym.h()
                sage: (h([]) + h([1])).antipode() # indirect doctest
                h[] - h[1]
                sage: (s([]) + s([1]) + s[2]).antipode()
                s[] - s[1] + s[1, 1]
                sage: (p([2]) + p([3])).antipode()
                -p[2] - p[3]
                sage: (e([2]) + e([3])).antipode()
                e[1, 1] - e[1, 1, 1] - e[2] + 2*e[2, 1] - e[3]
            """
            return self.degree_negation(element.omega())

        def counit(self, element):
            r"""
            Return the counit of ``element``.

            The counit is the constant term of ``element``.

            INPUT:

            - ``element`` -- element in a basis of the ring of symmetric functions

            EXAMPLES::

                sage: Sym = SymmetricFunctions(QQ)
                sage: m = Sym.monomial()
                sage: f = 2*m[2,1] + 3*m[[]]
                sage: f.counit()
                3
            """
            return element.degree_zero_coefficient()

        def degree_negation(self, element):
            r"""
            Return the image of ``element`` under the degree negation
            automorphism of the ring of symmetric functions.

            The degree negation is the automorphism which scales every
            homogeneous element of degree `k` by `(-1)^k` (for all `k`).

            INPUT:

            - ``element`` -- symmetric function written in ``self``

            EXAMPLES::

                sage: Sym = SymmetricFunctions(ZZ)
                sage: m = Sym.monomial()
                sage: f = 2*m[2,1] + 4*m[1,1] - 5*m[1] - 3*m[[]]
                sage: m.degree_negation(f)
                -3*m[] + 5*m[1] + 4*m[1, 1] - 2*m[2, 1]

            TESTS:

            Using :meth:`degree_negation` on an element of a different
            basis works correctly::

                sage: e = Sym.elementary()
                sage: m.degree_negation(e[3])
                -m[1, 1, 1]
                sage: m.degree_negation(m(e[3]))
                -m[1, 1, 1]
            """
            return self.sum_of_terms([ (lam, (-1)**(sum(lam)%2) * a)
                                       for lam, a in self(element) ])

        def corresponding_basis_over(self, R):
            r"""
            Return the realization of symmetric functions corresponding to
            ``self`` but over the base ring ``R``. Only works when ``self``
            is one of the classical bases, not one of the `q,t`-dependent
            ones. In the latter case, ``None`` is returned instead.

            INPUT:

            - ``R`` -- a commutative ring

            EXAMPLES::

                sage: Sym = SymmetricFunctions(QQ)
                sage: m = Sym.monomial()
                sage: m.corresponding_basis_over(ZZ)
                Symmetric Functions over Integer Ring in the monomial basis

                sage: Sym = SymmetricFunctions(CyclotomicField())
                sage: s = Sym.schur()
                sage: s.corresponding_basis_over(Integers(13))
                Symmetric Functions over Ring of integers modulo 13 in the Schur basis

                sage: P = ZZ['q','t']
                sage: Sym = SymmetricFunctions(P)
                sage: mj = Sym.macdonald().J()
                sage: mj.corresponding_basis_over(Integers(13))

            TESTS:

            Let's check that this handles each of the bases properly::

                sage: P = QQ['q','t']
                sage: Sym = SymmetricFunctions(P)
                sage: Q = CyclotomicField()['q','t']
                sage: Sym.s().corresponding_basis_over(CyclotomicField())
                Symmetric Functions over Universal Cyclotomic Field in the Schur basis
                sage: Sym.p().corresponding_basis_over(CyclotomicField())
                Symmetric Functions over Universal Cyclotomic Field in the powersum basis
                sage: Sym.m().corresponding_basis_over(CyclotomicField())
                Symmetric Functions over Universal Cyclotomic Field in the monomial basis
                sage: Sym.e().corresponding_basis_over(CyclotomicField())
                Symmetric Functions over Universal Cyclotomic Field in the elementary basis
                sage: Sym.h().corresponding_basis_over(CyclotomicField())
                Symmetric Functions over Universal Cyclotomic Field in the homogeneous basis
                sage: Sym.f().corresponding_basis_over(CyclotomicField())
                Symmetric Functions over Universal Cyclotomic Field in the forgotten basis
                sage: Sym.w().corresponding_basis_over(CyclotomicField())
                Symmetric Functions over Universal Cyclotomic Field in the Witt basis
                sage: Sym.macdonald().P().corresponding_basis_over(CyclotomicField())
                sage: Sym.macdonald().Q().corresponding_basis_over(CyclotomicField())
                sage: Sym.macdonald().J().corresponding_basis_over(CyclotomicField())
                sage: Sym.macdonald().H().corresponding_basis_over(CyclotomicField())
                sage: Sym.macdonald().Ht().corresponding_basis_over(CyclotomicField())
                sage: Sym.macdonald().S().corresponding_basis_over(CyclotomicField())
                sage: Sym.macdonald(q=1).S().corresponding_basis_over(CyclotomicField())
                sage: Sym.macdonald(q=1,t=3).P().corresponding_basis_over(CyclotomicField())
                sage: Sym.hall_littlewood().P().corresponding_basis_over(CyclotomicField())
                sage: Sym.hall_littlewood().Q().corresponding_basis_over(CyclotomicField())
                sage: Sym.hall_littlewood().Qp().corresponding_basis_over(CyclotomicField())
                sage: Sym.hall_littlewood(t=1).P().corresponding_basis_over(CyclotomicField())
                sage: Sym.jack().J().corresponding_basis_over(CyclotomicField())
                sage: Sym.jack().P().corresponding_basis_over(CyclotomicField())
                sage: Sym.jack().Q().corresponding_basis_over(CyclotomicField())
                sage: Sym.jack().Qp().corresponding_basis_over(CyclotomicField())
                sage: Sym.jack(t=1).J().corresponding_basis_over(CyclotomicField())
                sage: Sym.zonal().corresponding_basis_over(CyclotomicField())
                Symmetric Functions over Universal Cyclotomic Field in the zonal basis
                sage: Sym.llt(3).hspin().corresponding_basis_over(CyclotomicField())
                sage: Sym.llt(3).hcospin().corresponding_basis_over(CyclotomicField())
                sage: Sym.llt(3, t=1).hspin().corresponding_basis_over(CyclotomicField())
                sage: Sym.llt(3, t=1).hcospin().corresponding_basis_over(CyclotomicField())

            .. TODO::

                This function is an ugly hack using strings. It should be
                rewritten as soon as the bases of ``SymmetricFunctions`` are
                put on a more robust and systematic footing.
            """
            from sage.combinat.sf.sf import SymmetricFunctions
            from sage.misc.misc import attrcall
            try:
                return attrcall(self._basis)(SymmetricFunctions(R))
            except AttributeError:   # or except (AttributeError, ValueError):
                return None
            #Alternative code proposed by Florent Hivert, which sadly fails for the
            #forgotten basis (which reduces differently than the other ones):
            #try:
            #    parentred1 = self._reduction
            #    parentred2 = parentred1[1][0]._reduction
            #    parentred2prime = tuple([parentred2[0], tuple([R]), parentred2[2]])
            #    from sage.structure.unique_representation import unreduce
            #    parent2 = unreduce(*parentred2prime)
            #    parentred1prime = tuple([parentred1[0], tuple([parent2]), parentred1[2]])
            #    return unreduce(*parentred1prime)
            #except (AttributeError, ValueError):
            #    return None
            #This code relied heavily on the construction of bases of
            #``SymmetricFunctions`` and on their reduction.

        def Eulerian(self, n, j, k=None):
            """
            Return the Eulerian symmetric function `Q_{n,j}` (with `n`
            either an integer or a partition) or `Q_{n,j,k}` (if the
            optional argument ``k`` is specified) in terms of the basis
            ``self``.

            It is known that the Eulerian quasisymmetric functions are
            in fact symmetric functions [SW2010]_. For more information,
            see :meth:`QuasiSymmetricFunctions.Fundamental.Eulerian()`,
            which accepts the same syntax as this method.

            INPUT:

            - ``n`` -- the nonnegative integer `n` or a partition
            - ``j`` -- the number of excedances
            - ``k`` -- (optional) if specified, determines the number of fixed
              points of the permutations which are being summed over

            EXAMPLES::

                sage: Sym = SymmetricFunctions(QQ)
                sage: m = Sym.m()
                sage: m.Eulerian(3, 1)
                4*m[1, 1, 1] + 3*m[2, 1] + 2*m[3]
                sage: h = Sym.h()
                sage: h.Eulerian(4, 2)
                h[2, 2] + h[3, 1] + h[4]
                sage: s = Sym.s()
                sage: s.Eulerian(5, 2)
                s[2, 2, 1] + s[3, 1, 1] + 5*s[3, 2] + 6*s[4, 1] + 6*s[5]
                sage: s.Eulerian([2,2,1], 2)
                s[2, 2, 1] + s[3, 2] + s[4, 1] + s[5]
                sage: s.Eulerian(5, 2, 2)
                s[3, 2] + s[4, 1] + s[5]

            We check Equation (5.4) in [SW2010]_::

                sage: h.Eulerian([6], 3)
                h[3, 2, 1] - h[4, 1, 1] + 2*h[4, 2] + h[5, 1]
                sage: s.Eulerian([6], 3)
                s[3, 2, 1] + s[3, 3] + 3*s[4, 2] + 3*s[5, 1] + 3*s[6]
            """
            from sage.combinat.ncsf_qsym.qsym import QuasiSymmetricFunctions
            F = QuasiSymmetricFunctions(self.base_ring()).F()
            if n in _Partitions:
                n = _Partitions(n)
            return self(F.Eulerian(n, j, k).to_symmetric_function())

    class ElementMethods:

        def degree_zero_coefficient(self):
            r"""
            Returns the degree zero coefficient of ``self``.

            INPUT:

            - ``self`` -- an element of the symmetric functions

            EXAMPLES::

                sage: Sym = SymmetricFunctions(QQ)
                sage: m = Sym.monomial()
                sage: f = 2*m[2,1] + 3*m[[]]
                sage: f.degree_zero_coefficient()
                3
            """
            return self.coefficient([])

class SymmetricFunctionAlgebra_generic(CombinatorialFreeModule):
    r"""
    Abstract base class for symmetric function algebras.

    .. TODO::

        Most of the methods in this class are generic (manipulations of
        morphisms, ...) and should be generalized (or removed)

    TESTS::

        sage: s = SymmetricFunctions(QQ).s()
        sage: m = SymmetricFunctions(ZZ).m()
        sage: s(m([2,1]))
        -2*s[1, 1, 1] + s[2, 1]
    """
    def __init__(self, Sym, basis_name = None, prefix = None):
        r"""
        Initializes the symmetric function algebra.

        INPUT:

        - ``Sym`` -- the ring of symmetric functions
        - ``basis_name`` -- name of basis (default: ``None``)
        - ``prefix`` -- prefix used to display basis

        TESTS::

            sage: from sage.combinat.sf.classical import SymmetricFunctionAlgebra_classical
            sage: s = SymmetricFunctions(QQ).s()
            sage: isinstance(s, SymmetricFunctionAlgebra_classical)
            True
            sage: TestSuite(s).run()
        """
        R = Sym.base_ring()
        from sage.categories.all import CommutativeRings
        if R not in CommutativeRings():
            raise TypeError("Argument R must be a commutative ring.")
        try:
            R(Integer(1))
        except Exception:
            raise ValueError("R must have a unit element")

        if basis_name is not None:
            self._basis = basis_name
        if prefix is not None:
            self._prefix = prefix
        self._sym = Sym
        CombinatorialFreeModule.__init__(self, Sym.base_ring(), _Partitions,
                                         category = SymmetricFunctionsBases(Sym),
                                         bracket = "", prefix = prefix)

    _print_style = 'lex'

    # Todo: share this with ncsf and over algebras with basis indexed by word-like elements
    def __getitem__(self, c, *rest):
        r"""
        This method implements the abuses of notations ``p[2,1]``,
        ``p[[2,1]]``, ``p[Partition([2,1])]``.

        INPUT:

        - ``c`` -- a list, list of lists, or partition

        .. TODO::

            Should call ``super.term`` so as not to interfere with the
            standard notation ``p['x,y,z']``.

        EXAMPLES::

            sage: s = SymmetricFunctions(QQ).s()
            sage: s[2,1]
            s[2, 1]
            sage: s[[2,1]]
            s[2, 1]
            sage: s[Partition([2,1])]
            s[2, 1]
        """
        C = self.basis().keys()
        if isinstance(c, C.element_class):
            if len(rest) != 0:
                raise ValueError("invalid number of arguments")
        else:
            if len(rest) > 0 or type(c) is int or type(c) is Integer:
                c = C([c]+list(rest))
            else:
                c = C(list(c))
        return self.monomial(c)

    def _change_by_proportionality(self, x, function):
        r"""
        Return the symmetric function obtained from ``x`` by scaling
        each basis element corresponding to the partition `\lambda` by
        ``function``(`\lambda`).

        INPUT:

        - ``x`` -- a symmetric function
        - ``function`` -- a function which takes in a partition
          and returns a scalar

        OUTPUT:

        A symmetric function in ``self`` which is a scaled version of ``x``.

        EXAMPLES::

            sage: s = SymmetricFunctions(QQ).s()
            sage: a = s([3])+s([2,1])+s([1,1,1]); a
            s[1, 1, 1] + s[2, 1] + s[3]
            sage: f = lambda part: len(part)
            sage: s._change_by_proportionality(a, f)
            3*s[1, 1, 1] + 2*s[2, 1] + s[3]
        """
        BR = self.base_ring()
        z_elt = {}
        for m, c in x._monomial_coefficients.iteritems():
            coeff = function(m)
            z_elt[m] = BR( c*coeff )
        return self._from_dict(z_elt)

    def _change_by_plethysm(self, x, expr, deg_one):
        r"""
        Return the plethysm of ``x`` by ``expr``.

        INPUT:

        - ``x` -- a symmetric function
        - ``expr`` -- an expression used in the plethysm
        - ``deg_one`` -- a list (or iterable) specifying the degree one
          variables (that is, the terms to be treated as degree-one
          elements when encountered in ``x``; they will be taken to the
          appropriate powers when computing the plethysm)

        OUTPUT:

        The plethysm of ``x`` by ``expr``.

        EXAMPLES::

            sage: m = SymmetricFunctions(QQ).m()
            sage: a = m([2,1])
            sage: a.omega()
            -m[2, 1] - 2*m[3]
            sage: m._change_by_plethysm(-a,-1,[])
            -m[2, 1] - 2*m[3]

        ::

            sage: s = SymmetricFunctions(QQ).s()
            sage: a = s([3])
            sage: s._change_by_plethysm(-a,-1,[])
            s[1, 1, 1]
        """
        #Covert to the power sum
        p = self.realization_of().power()
        p_x = p(x)
        expr_k = lambda k: expr.subs(**dict([(str(x),x**k) for x in deg_one]))
        f = lambda m,c: (m, c*prod([expr_k(k) for k in m]))
        return self(p_x.map_item(f))

    # TODO:
    #  - lift to combinatorial_module
    #  - rename to _apply_bimodule_morphism or generalize to true multi_module
    #  - generalization with a "neighbor function" that given x says
    #    for which y one has f(x,y) != 0
    #  - add option orthonormal
    def _apply_multi_module_morphism(self, x, y, f, orthogonal=False):
        r"""
        Applies morphism specified by ``f`` on (``x``,``y``).

        INPUT:

        - ``x`` -- an element of ``self``
        - ``y`` -- an element of ``self``
        - ``f`` -- a function that takes in two partitions
          (basis elements) and returns an element of the target domain
        - ``orthogonal`` -- if orthogonal is set to ``True``, then
          ``f(part1, part2)`` is assumed to be 0 if ``part1 != part2``.

        EXAMPLES::

            sage: s = SymmetricFunctions(QQ).s()
            sage: a = s([2,1])+s([1,1,1])
            sage: b = s([3])+s([2,1])
            sage: f1 = lambda p1, p2: len(p1)*len(p2)
            sage: f2 = lambda p1, p2: len(p1)+len(p2)
            sage: s._apply_multi_module_morphism(a,b,f1,orthogonal=False) #(2+3)*(2+1)
            15
            sage: s._apply_multi_module_morphism(a,b,f1,orthogonal=True)  #(2)*(2)
            4
            sage: s._apply_multi_module_morphism(a,b,f2,orthogonal=False) #2*(2+3+2+1)
            16
            sage: s._apply_multi_module_morphism(a,b,f2,orthogonal=True)  #2+2
            4
        """
        # broken for most coeff ring
        res = 0
        if orthogonal:
            # could check which of x and y has less terms
            # for mx, cx in x:
            for mx, cx in x._monomial_coefficients.iteritems():
                if mx not in y._monomial_coefficients:
                    continue
                else:
                    # cy = y[mx]
                    cy = y._monomial_coefficients[mx]
                # might as well call f(mx)
                res += cx*cy*f(mx, mx)
            return res
        else:
            for mx, cx in x._monomial_coefficients.iteritems():
                for my, cy in y._monomial_coefficients.iteritems():
                    res += cx*cy*f(mx,my)
            return res

    def _from_element(self, x):
        r"""
        Return the element of ``self`` with the same 'internal structure' as
        ``x``. This means the element whose coefficients in the basis ``self``
        are the respective coefficients of ``x`` in the basis of ``x``.

        INPUT:

        - ``x`` -- a symmetric function

        EXAMPLES::

            sage: e = SymmetricFunctions(QQ).e()
            sage: s = SymmetricFunctions(QQ).s()
            sage: a = e([2,1]) + e([1,1,1]); a
            e[1, 1, 1] + e[2, 1]
            sage: s._from_element(a)
            s[1, 1, 1] + s[2, 1]
        """
        return self._from_dict(x.monomial_coefficients())

    def _from_cache(self, element, cache_function, cache_dict, **subs_dict):
        r"""
        Return the image of an element ``element`` of some realization `M`
        of the ring of symmetric functions under a linear map from `M` to
        ``self`` whose matrix representation is cached (with ``cache_dict``
        serving as cache, and ``cache_function`` as the function which
        precomputes this cache).

        INPUT:

        -  ``element`` -- an element of a realization `M` of the ring of
           symmetric functions. Note that `M` can be a different realization
           than the one in which ``self`` is written, and does not have to
           be specified. It is assumed that the basis of ``self`` is indexed
           by partitions, and the degree of a basis element is the size of
           the partition indexing it.

        -  ``cache_function`` -- a function which accepts an
           integer `n` as its input and creates the cache for that homogeneous
           component (saving it in ``cache_dict``).

        -  ``cache_dict`` -- a dictionary storing a cache.
           It should be indexed by the positive integers `n`. Its values
           are dictionaries indexed by the partitions of size `n`. The values
           of those latter dictionaries are, again, dictionaries indexed by
           partitions of size `n`. Altogether, ``cache_dict`` should be
           understood to encode a graded linear map from `M` to the
           realization ``self`` of the ring of symmetric functions; the
           encoding is done in such a way that, for any `n` and any partitions
           ``lam`` and ``mu`` of `n`, the ``self[mu]``-coordinate of the image
           of ``M[lam]`` under this linear map (in the basis ``self``) is
           ``cache_dict[lam][mu]``.

        -  ``subs_dict`` -- (optional) a dictionary for any substitutions
           to make after the value is extracted from ``cache_dict``.

        EXAMPLES::

            sage: R.<x> = QQ[]
            sage: Sym = SymmetricFunctions(R)
            sage: s = Sym.s()
            sage: p21 = Partition([2,1])
            sage: a = s(p21)
            sage: e = Sym.e()
            sage: cache_dict = {}
            sage: cache_dict[3] = {}
            sage: cache_dict[3][p21] = {}
            sage: cache_dict[3][p21][p21] = x^2
            sage: cache_dict[3][p21][Partition([1,1,1])] = 3*x
            sage: cache_function = lambda n: 0 #do nothing
            sage: e._from_cache(a, cache_function, cache_dict)
            3*x*e[1, 1, 1] + x^2*e[2, 1]
            sage: e._from_cache(a, cache_function, cache_dict, x=2)
            6*e[1, 1, 1] + 4*e[2, 1]
        """
        # Convert x to the monomial basis
        BR = self.base_ring()
        zero = BR.zero()
        z_elt = {}
        for part, c in element.monomial_coefficients().iteritems():
            if sum(part) not in cache_dict:
                cache_function(sum(part))
            # Make sure it is a partition (for #13605), this is
            #   needed for the old kschur functions - TCS
            part = _Partitions(part)
            for part2, c2 in cache_dict[sum(part)][part].iteritems():
                if hasattr(c2,'subs'): # c3 may be in the base ring
                    c3 = c*BR(c2.subs(**subs_dict))
                else:
                    c3 = c*BR(c2)
                # c3 = c*c2
                # if hasattr(c3,'subs'): # c3 may be in the base ring
                #     c3 = c3.subs(**subs_dict)
                z_elt[ part2 ] = z_elt.get(part2, zero) + BR(c3)
        return self._from_dict(z_elt)

    def _invert_morphism(self, n, base_ring, self_to_other_cache, other_to_self_cache,\
                         to_other_function=None, to_self_function=None, \
                         upper_triangular=False, lower_triangular=False, \
                         ones_on_diagonal=False):
        r"""
        Compute the inverse of a morphism between ``self`` and ``other``
        (more precisely, its `n`-th graded component).

        In order to use this, you must be able to compute the morphism in
        one direction. This method assumes that the morphism is indeed
        invertible.

        INPUT:

        -  ``n`` -- an integer, the homogeneous component of
           symmetric functions for which we want to a morphism's inverse

        -  ``base_ring`` -- the base ring being worked over

        -  ``self_to_other_cache`` -- a dictionary which
           stores the transition from ``self`` to ``other``

        -  ``other_to_self_cache`` -- a dictionary which
           stores the transition from ``other`` to ``self``

        -  ``to_other_function`` -- a function which takes in
           a partition and returns a function which gives the coefficients of
           ``self(part)`` in the ``other`` basis

        -  ``to_self_function`` -- a function which takes in a
           partition and returns a function which gives the coefficients of
           ``other(part)`` in ``self``

        -  ``upper_triangular`` -- a boolean, if ``True``, the
           inverse will be computed by back substitution

        -  ``lower_triangular`` -- a boolean, if ``True``, the
           inverse will be computed by forward substitution

        -  ``ones_on_diagonal`` -- a boolean, if ``True``, the
           entries on the diagonal of the morphism (and inverse) matrix are
           assumed to be ones. This is used to remove divisions from the
           forward and back substitute algorithms.

        OUTPUT:

        Nothing is returned, but the caches ``self_to_other_cache``
        and ``other_to_self_cache`` are updated with the `n`-th degree
        components of the respective transition matrices.

        EXAMPLES:

        First, we will do an example of inverting the morphism
        which sends a Schur function to its conjugate Schur function. Note
        that this is an involution. ::

            sage: s = SymmetricFunctions(QQ).s()
            sage: conj = lambda p1: lambda p2: QQ(1) if p2 == p1.conjugate() else QQ(0)
            sage: c1 = {}
            sage: c2 = {}
            sage: s._invert_morphism(4, QQ, c1, c2, to_other_function = conj)
            sage: l = lambda c: [ (i[0],[j for j in sorted(i[1].items())]) for i in sorted(c.items())]
            sage: l(c1[4])
            [([1, 1, 1, 1], [([4], 1)]),
             ([2, 1, 1], [([3, 1], 1)]),
             ([2, 2], [([2, 2], 1)]),
             ([3, 1], [([2, 1, 1], 1)]),
             ([4], [([1, 1, 1, 1], 1)])]
            sage: l(c2[4])
            [([1, 1, 1, 1], [([4], 1)]),
             ([2, 1, 1], [([3, 1], 1)]),
             ([2, 2], [([2, 2], 1)]),
             ([3, 1], [([2, 1, 1], 1)]),
             ([4], [([1, 1, 1, 1], 1)])]
            sage: c2 == c1
            True

        We can check that we get the same results if we specify
        ``to_self_function = conj``::

            sage: d1 = {}
            sage: d2 = {}
            sage: s._invert_morphism(4, QQ, d1, d2, to_self_function = conj)
            sage: d1 == c1
            True
            sage: d2 == c2
            True

        Now we do an example of upper triangularity and check that we get
        the same thing whether or not we specify ``ones_on_diagonal``::

            sage: f = lambda p1: lambda p2: QQ(1) if p2 <= p1 else QQ(0)
            sage: c1 = {}
            sage: c2 = {}
            sage: s._invert_morphism(3, QQ, c1, c2, to_other_function = f, upper_triangular=True)
            sage: l(c1[3])
            [([1, 1, 1], [([1, 1, 1], 1)]),
             ([2, 1], [([1, 1, 1], 1), ([2, 1], 1)]),
             ([3], [([1, 1, 1], 1), ([2, 1], 1), ([3], 1)])]
            sage: l(c2[3])
            [([1, 1, 1], [([1, 1, 1], 1)]),
             ([2, 1], [([1, 1, 1], -1), ([2, 1], 1)]),
             ([3], [([2, 1], -1), ([3], 1)])]

        ::

            sage: d1 = {}
            sage: d2 = {}
            sage: s._invert_morphism(3, QQ, d1, d2, to_other_function = f,upper_triangular=True, ones_on_diagonal=True)
            sage: c1 == d1
            True
            sage: c2 == d2
            True

        Finally, we do the same thing for lower triangular matrices::

            sage: f = lambda p1: lambda p2: QQ(1) if p2 >= p1 else QQ(0)
            sage: c1 = {}
            sage: c2 = {}
            sage: s._invert_morphism(3, QQ, c1, c2, to_other_function = f, lower_triangular=True)
            sage: l(c1[3])
            [([1, 1, 1], [([1, 1, 1], 1), ([2, 1], 1), ([3], 1)]),
             ([2, 1], [([2, 1], 1), ([3], 1)]),
             ([3], [([3], 1)])]

        ::

            sage: l(c2[3])
            [([1, 1, 1], [([1, 1, 1], 1), ([2, 1], -1)]),
             ([2, 1], [([2, 1], 1), ([3], -1)]),
             ([3], [([3], 1)])]

        ::

            sage: d1 = {}
            sage: d2 = {}
            sage: s._invert_morphism(3, QQ, d1, d2, to_other_function = f,lower_triangular=True, ones_on_diagonal=True)
            sage: c1 == d1
            True
            sage: c2 == d2
            True
        """
        #Decide whether we know how to go from self to other or
        #from other to self
        if to_other_function is not None:
            known_cache    = self_to_other_cache  #the known direction
            unknown_cache  = other_to_self_cache  #the unknown direction
            known_function = to_other_function
        else:
            unknown_cache  = self_to_other_cache  #the known direction
            known_cache    = other_to_self_cache  #the unknown direction
            known_function = to_self_function

        #Do nothing if we've already computed the inverse
        #for degree n.
        if n in known_cache and n in unknown_cache:
            return

        #Univariate polynomial arithmetic is faster
        #over ZZ.  Since that is all we need to compute
        #the transition matrices between S and P, we
        #should use that.
        #Zt = ZZ['t']
        #t = Zt.gen()
        one  = base_ring.one()
        zero = base_ring.zero()

        #Get and store the list of partitions we'll need
        pn = sage.combinat.partition.Partitions_n(n).list()
        len_pn = len(pn)

        #Create the initial cache dictionaries
        known_cache_n = {}
        known_matrix_n = matrix(base_ring, len_pn, len_pn)
        unknown_cache_n = {}
        for i in range(len_pn):
            known_cache_part = {}
            f = known_function(pn[i])
            for j in range(len_pn):
                if lower_triangular and j>i:
                    break
                if upper_triangular and i>j:
                    continue
                value = f(pn[j])
                if value != zero:
                    known_cache_part[ pn[ j ] ] = value
                    known_matrix_n[i,j] = value
            known_cache_n[ pn[i] ] = known_cache_part

            unknown_cache_n[ pn[i] ] = {}

        #Compute the inverse of the matrix
        if upper_triangular is not False and lower_triangular is not False:
            raise ValueError("only one of upper_triangular and lower_triangular can be specified")
        elif upper_triangular is not False:
            #Compute the inverse of by using back
            #substitution.  We solve a len(pn) systems of
            #equations known_matrix_n*x = b_i for x, where e_i
            #is the ith standard basis vector
            inverse = copy(known_matrix_n.parent().zero_matrix())

            delta = lambda i: lambda j: one if i == j else zero

            for column in range(len_pn):
                e = delta(column)
                x = [0]*len_pn
                for i in range(len_pn-1,-1,-1):
                    value = e(i)
                    if not ones_on_diagonal:
                        value /= known_matrix_n[i,i]
                    for j in range(i+1,len_pn):
                        if ones_on_diagonal:
                            value -= known_matrix_n[i,j]*x[j]
                        else:
                            value -= known_matrix_n[i,j]*x[j]/known_matrix_n[i,i]
                    x[i] = value
                for j in range(column+1):
                    if x[j] != zero:
                        inverse[j,column] = x[j]

        elif lower_triangular is not False:
            #Compute the inverse of by using forward
            #substitution.  We solve a len(pn) systems of
            #equations known_matrix_n*x = b_i for x, where e_i
            #is the ith standard basis vector
            inverse = copy(known_matrix_n.parent().zero_matrix())

            delta = lambda i: lambda j: one if i == j else zero

            for column in range(len_pn):
                e = delta(column)
                x = []
                for i in range(len_pn):
                    value = e(i)
                    if not ones_on_diagonal:
                        value /= known_matrix_n[i,i]
                    for j in range(len(x)):
                        if ones_on_diagonal:
                            value -= known_matrix_n[i,j]*x[j]
                        else:
                            value -= known_matrix_n[i,j]*x[j]/known_matrix_n[i,i]
                    x.append(value)
                for j in range(column,len(x)):
                    if x[j] != zero:
                        inverse[j,column] = x[j]

        else:
            inverse = ~known_matrix_n

        for i in range(len_pn):
            for j in range(len_pn):
                if inverse[i,j] != zero:
                    if hasattr(self, '_normalize_coefficients'):
                        unknown_cache_n[ pn[i] ] [ pn[j] ] = self._normalize_coefficients(inverse[i,j])
                    else:
                        unknown_cache_n[ pn[i] ] [ pn[j] ] = inverse[i,j]

        known_cache[ n ]   = known_cache_n
        unknown_cache[ n ] = unknown_cache_n

    def symmetric_function_ring(self):
        r"""
        Return the family of symmetric functions associated to the
        basis ``self``.

        OUTPUT:

        - returns an instance of the ring of symmetric functions

        EXAMPLES::

            sage: schur = SymmetricFunctions(QQ).schur()
            sage: schur.symmetric_function_ring()
            Symmetric Functions over Rational Field
            sage: power = SymmetricFunctions(QQ['t']).power()
            sage: power.symmetric_function_ring()
            Symmetric Functions over Univariate Polynomial Ring in t over Rational Field
        """
        return self.realization_of()

    def prefix(self):
        r"""
        Return the prefix on the elements of ``self``.

        EXAMPLES::

            sage: schur = SymmetricFunctions(QQ).schur()
            sage: schur([3,2,1])
            s[3, 2, 1]
            sage: schur.prefix()
            's'
        """
        return self._prefix

    def transition_matrix(self, basis, n):
        r"""
        Return the transition matrix between ``self`` and ``basis`` for the
        homogeneous component of degree ``n``.

        INPUT:

        - ``basis`` -- a basis of the ring of symmetric functions
        - ``n`` -- a nonnegative integer

        OUTPUT:

        - a matrix of coefficients giving the expansion of the
          homogeneous degree-`n` elements of ``self`` in the
          degree-`n` elements of ``basis``

        EXAMPLES::

            sage: s = SymmetricFunctions(QQ).s()
            sage: m = SymmetricFunctions(QQ).m()
            sage: s.transition_matrix(m,5)
            [1 1 1 1 1 1 1]
            [0 1 1 2 2 3 4]
            [0 0 1 1 2 3 5]
            [0 0 0 1 1 3 6]
            [0 0 0 0 1 2 5]
            [0 0 0 0 0 1 4]
            [0 0 0 0 0 0 1]
            sage: s.transition_matrix(m,1)
            [1]
            sage: s.transition_matrix(m,0)
            [1]

        ::

            sage: p = SymmetricFunctions(QQ).p()
            sage: s.transition_matrix(p, 4)
            [ 1/4  1/3  1/8  1/4 1/24]
            [-1/4    0 -1/8  1/4  1/8]
            [   0 -1/3  1/4    0 1/12]
            [ 1/4    0 -1/8 -1/4  1/8]
            [-1/4  1/3  1/8 -1/4 1/24]
            sage: StoP = s.transition_matrix(p,4)
            sage: a = s([3,1])+5*s([1,1,1,1])-s([4])
            sage: a
            5*s[1, 1, 1, 1] + s[3, 1] - s[4]
            sage: mon = a.support()
            sage: coeffs = a.coefficients()
            sage: coeffs
            [5, 1, -1]
            sage: mon
            [[1, 1, 1, 1], [3, 1], [4]]
            sage: cm = matrix([[-1,1,0,0,5]])
            sage: cm * StoP
            [-7/4  4/3  3/8 -5/4 7/24]
            sage: p(a)
            7/24*p[1, 1, 1, 1] - 5/4*p[2, 1, 1] + 3/8*p[2, 2] + 4/3*p[3, 1] - 7/4*p[4]

        ::

            sage: h = SymmetricFunctions(QQ).h()
            sage: e = SymmetricFunctions(QQ).e()
            sage: s.transition_matrix(m,7) == h.transition_matrix(s,7).transpose()
            True

        ::

            sage: h.transition_matrix(m, 7) == h.transition_matrix(m, 7).transpose()
            True

        ::

            sage: h.transition_matrix(e, 7) == e.transition_matrix(h, 7)
            True

        ::

            sage: p.transition_matrix(s, 5)
            [ 1 -1  0  1  0 -1  1]
            [ 1  0 -1  0  1  0 -1]
            [ 1 -1  1  0 -1  1 -1]
            [ 1  1 -1  0 -1  1  1]
            [ 1  0  1 -2  1  0  1]
            [ 1  2  1  0 -1 -2 -1]
            [ 1  4  5  6  5  4  1]

        ::

            sage: e.transition_matrix(m,7) == e.transition_matrix(m,7).transpose()
            True
        """
        P = sage.combinat.partition.Partitions_n(n)
        Plist = P.list()
        m = []
        for row_part in Plist:
            z = basis(self(row_part))
            m.append( map( lambda col_part: z.coefficient(col_part), Plist ) )
        return matrix(m)


    def _gram_schmidt(self, n, source, scalar, cache, leading_coeff=None, upper_triangular=True):
        r"""
        Apply Gram-Schmidt to ``source`` with respect to the scalar product
        ``scalar`` for all partitions of `n`. The scalar product is supposed
        to make the power-sum basis orthogonal. The Gram-Schmidt algorithm
        computes an orthogonal basis (with respect to the scalar product
        given by ``scalar``) of the `n`-th homogeneous component of the
        ring of symmetric functions such that the transition matrix from
        the basis ``source`` to this orthogonal basis is triangular.

        The result is not returned, but instead, the coefficients of the
        elements of the orthogonal basis with respect to the basis
        ``source`` are stored in the cache ``cache``.

        The implementation uses the powersum basis, so this function
        shouldn't be used unless the base ring is a `\QQ`-algebra
        (or ``self`` and ``source`` are both the powersum basis).

        INPUT:

        - ``n`` -- nonnegative integer which specifies the size of
          the partitions
        - ``source`` -- a basis of the ring of symmetric functions
        - ``scalar`` -- a function ``zee`` from partitions to the base ring
          which specifies the scalar product by `\langle p_{\lambda},
          p_{\lambda} \rangle = \mathrm{zee}(\lambda)`.
        - ``cache`` -- a cache function
        - ``leading_coeff`` -- (default: ``None``) specifies the leading
          coefficients for Gram-Schmidt
        - ``upper_triangular`` -- (defaults to ``True``) boolean, indicates
          whether the transition is upper triangular or not

        EXAMPLES::

            sage: cache = {}
            sage: from sage.combinat.sf.sfa import zee
            sage: s = SymmetricFunctions(QQ).s()
            sage: m = SymmetricFunctions(QQ).m()
            sage: s._gram_schmidt(3, m, zee, cache)
            sage: l = lambda c: [ (i[0],[j for j in sorted(i[1].items())]) for i in sorted(c.items())]
            sage: l(cache)
            [([1, 1, 1], [([1, 1, 1], 1)]),
             ([2, 1], [([1, 1, 1], 2), ([2, 1], 1)]),
             ([3], [([1, 1, 1], 1), ([2, 1], 1), ([3], 1)])]
        """
        BR = self.base_ring(); one = BR.one()
        p = self.realization_of().p()

        # Create a function which converts x and y to the power-sum basis and applies
        # the scalar product.
        pscalar = lambda x,y: p._apply_multi_module_morphism(p(x), p(y), lambda a,b:scalar(a), orthogonal=True)

        if leading_coeff is None:
            leading_coeff = lambda x: one

        # We are going to be doing everything like we are in the upper-triangular case
        # We list the partitions in "decreasing order" and work from the beginning forward.
        # If we are in the lower-triangular case, then we shouldn't reverse the list
        l = Partitions(n).list()
        if upper_triangular:
            l.reverse()

        # precomputed elements
        precomputed_elements = []

        # Handle the initial case
        cache[l[0]] = { l[0]: leading_coeff(l[0]) }
        precomputed_elements.append(leading_coeff( l[0] )*source(l[0]))

        for i in range(1, len(l)):
            start = leading_coeff( l[i] )*source(l[i])
            sub = 0
            for j in range(i):
                sub += pscalar( start, precomputed_elements[j] ) / pscalar(precomputed_elements[j], precomputed_elements[j]) * precomputed_elements[j]
            res = start - sub

            if hasattr(self, '_normalize_coefficients'):
                res = res.map_coefficients(self._normalize_coefficients)
            precomputed_elements.append(res)
            # Now, res == precomputed_elements[i]
            cache[l[i]] = {}
            for j in range(i+1):
                cache[l[i]][l[j]] = res.coefficient(l[j])


    def _inner_plethysm_pk_g(self, k, g, cache):
        r"""
        Return the inner plethysm between the power-sum symmetric
        function `p_k` and the symmetric function ``g``.

        See :meth:`inner_plethysm` for the definition of inner
        plethysm.

        .. WARNING::

            The function ``g`` *must* be given in the power-sum
            basis for this method to return a correct result.

        ALGORITHM:

        Express ``g`` in the power sum basis as
        `g = \sum_\mu c_\mu p_\mu/z_\mu`
        (where `z_\mu` is the size of the centralizer of any
        permutation with cycle type `\mu`). Then, the inner plethysm
        is calculated as

        .. MATH::

            p_k \{ g \} = \sum_\mu c_\mu p_k \{ p_\mu/z_\mu \}~.

        The inner plethysm `p_k \{ p_mu/z_\mu \}` is given by the formula

        .. MATH::

            p_k \{ p_\mu/z_\mu \} = \sum_{\nu : \nu^k = \mu } p_{\nu}/z_{\nu}~,

        where `\nu^k` is the `k`-th power of `nu` (see
        :~sage.combinat.partition.partition_power`).

        .. SEEALSO:: :func:`~sage.combinat.partition.partition_power`,
            :meth:`~sage.combinat.sf.sfa.SymmetricFunctionAlgebra_generic_Element.inner_plethysm`

        INPUT:

        -  ``k`` -- a positive integer

        -  ``g`` -- a symmetric function in the power sum basis

        -  ``cache`` -- a dictionary whose keys are (k, g) pairs
           and values are the cached output of this function

        EXAMPLES::

            sage: p = SymmetricFunctions(QQ).p()
            sage: p._inner_plethysm_pk_g(2, p([1,1,1]), {})
            p[1, 1, 1] + 3*p[2, 1]
            sage: p._inner_plethysm_pk_g(5, p([2,2,1,1,1]), {})
            p[2, 2, 1, 1, 1]
        """
        try:
            return cache[(k,g)]
        except KeyError:
            pass

        p = self.realization_of().p()
        res = 0
        degrees = uniq([ sum(m) for m in g.support() ])
        for d in degrees:
            for mu in sage.combinat.partition.Partitions(d):
                mu_k = mu.power(k)
                if mu_k in g:
                    res += g.coefficient(mu_k)*mu_k.centralizer_size()/mu.centralizer_size()*p(mu)

        cache[(k,g)] = res
        return res

    def _inner_plethysm_pnu_g(self, p_x, cache, nu):
        r"""
        Return the inner plethysm of the power-sum symmetric function
        `p_\nu` with another symmetric function ``p_x`` in the
        power-sum basis.

        See :meth:`inner_plethysm` for the definition of inner
        plethysm.

        .. WARNING::

            The function ``p_x`` *must* be given in the power-sum
            basis for this method to return a correct result.

        The computation uses the inner plethysm of `p_k` and ``p_x``
        and the identity

        .. MATH::

            (f \cdot g) \{ h \} = (f \{ h \}) \ast (g \{ h \})~.

        .. SEEALSO:: :meth:`_inner_plethysm_pk_g`, 
            :meth:`~sage.combinat.sf.sfa.SymmetricFunctionAlgebra_generic_Element.itensor`,
            :meth:`~sage.combinat.sf.sfa.SymmetricFunctionAlgebra_generic_Element.inner_plethysm`

        INPUT:

        - ``p_x`` -- a symmetric function in the power sum basis

        - ``cache`` -- a cache function

        - ``nu`` -- a partition

        Note that the order of the arguments is somewhat strange in order
        to facilitate partial function application.

        OUTPUT:

        - an element of the basis ``self``

        EXAMPLES::

            sage: p = SymmetricFunctions(QQ).p()
            sage: s = SymmetricFunctions(QQ).s()
            sage: p._inner_plethysm_pnu_g( p([1,1,1]), {}, Partition([2,1]))
            6*p[1, 1, 1]
            sage: p._inner_plethysm_pnu_g( p([1,1,1]), {}, Partition([]))
            1/6*p[1, 1, 1] + 1/2*p[2, 1] + 1/3*p[3]
            sage: s(_)
            s[3]
        """
        #We handle the constant term case separately.  It should be
        #the case that p([]).inner_tensor(s(mu)) = s([ mu.size() ]).
        #Here, we get the degrees of the homogeneous pieces of
        if len(nu) == 0:
            s = self.realization_of().s()
            degrees = [ part.size() for part in p_x.support() ]
            degrees = uniq(degrees)
            if 0 in degrees:
                ext = self([])
            else:
                ext = 0
            return ext + self(sum([s([n]) for n in degrees if n!=0]))

        #For each k in nu, we compute the inner plethysm of
        #p_k with p_x
        res = [self._inner_plethysm_pk_g(k, p_x, cache) for k in nu]

        #To get the final answer, we compute the inner tensor product
        #of all the symmetric functions in res
        return self(reduce(lambda x, y: 0 if x==0 else x.itensor(y), res))


    def _dual_basis_default(self):
        """
        Returns the default value for ``self.dual_basis()``

        .. SEEALSO:: :meth:`dual_basis`

        EXAMPLES:

        This default implementation constructs the dual basis using
        the standard (Hall) scalar product::

            sage: Sym = SymmetricFunctions(QQ)
            sage: Sym.p()._dual_basis_default()
            Dual basis to Symmetric Functions over Rational Field in the powersum basis with respect to the Hall scalar product

        This is meant to be overriden by subclasses for which an
        explicit dual basis is known::

            sage: Sym.s()._dual_basis_default()
            Symmetric Functions over Rational Field in the Schur basis
            sage: Sym.h()._dual_basis_default()
            Symmetric Functions over Rational Field in the monomial basis
            sage: Sym.m()._dual_basis_default()
            Symmetric Functions over Rational Field in the homogeneous basis
            sage: Sym.f()._dual_basis_default()
            Symmetric Functions over Rational Field in the elementary basis
            sage: Sym.e()._dual_basis_default()
            Symmetric Functions over Rational Field in the forgotten basis
            sage: Sym.f()._dual_basis_default()
            Symmetric Functions over Rational Field in the elementary basis
        """
        return self.dual_basis(scalar=zee, scalar_name = "Hall scalar product")


    def dual_basis(self, scalar=None, scalar_name="", basis_name=None, prefix=None):
        r"""
        Return the dual basis of ``self`` with respect to the scalar
        product ``scalar``.

        INPUT:

        - ``scalar`` -- A function ``zee`` from partitions to the base ring
          which specifies the scalar product by `\langle p_{\lambda},
          p_{\lambda} \rangle = \mathrm{zee}(\lambda)`. (Independently on the
          function chosen, the power sum basis will always be orthogonal;
          the function ``scalar`` only determines the norms of the basis
          elements.) If ``scalar`` is None, then the standard (Hall) scalar
          product is used.
        - ``scalar_name`` -- name of the scalar function
        - ``prefix`` -- prefix used to display the basis

        EXAMPLES:

        The duals of the elementary symmetric functions with respect to the
        Hall scalar product are the forgotten symmetric functions.

        ::

            sage: e = SymmetricFunctions(QQ).e()
            sage: f = e.dual_basis(prefix='f'); f
            Dual basis to Symmetric Functions over Rational Field in the elementary basis with respect to the Hall scalar product
            sage: f([2,1])^2
            4*f[2, 2, 1, 1] + 6*f[2, 2, 2] + 2*f[3, 2, 1] + 2*f[3, 3] + 2*f[4, 1, 1] + f[4, 2]
            sage: f([2,1]).scalar(e([2,1]))
            1
            sage: f([2,1]).scalar(e([1,1,1]))
            0

        Since the power-sum symmetric functions are orthogonal, their duals
        with respect to the Hall scalar product are scalar multiples of
        themselves.

        ::

            sage: p = SymmetricFunctions(QQ).p()
            sage: q = p.dual_basis(prefix='q'); q
            Dual basis to Symmetric Functions over Rational Field in the powersum basis with respect to the Hall scalar product
            sage: q([2,1])^2
            4*q[2, 2, 1, 1]
            sage: p([2,1]).scalar(q([2,1]))
            1
            sage: p([2,1]).scalar(q([1,1,1]))
            0
        """
        import dual
        if scalar is None:
            if basis_name is None and prefix is None:
                return self._dual_basis_default()
            scalar = zee
            scalar_name = "Hall scalar product"
        return dual.SymmetricFunctionAlgebra_dual(self, scalar, scalar_name,
                                                  basis_name = basis_name,
                                                  prefix = prefix)

    def basis_name(self):
        r"""
        Return the name of the basis of ``self``.

        This is used for output and, for the classical bases of
        symmetric functions, to connect this basis with Symmetrica.

        EXAMPLES::

            sage: Sym = SymmetricFunctions(QQ)
            sage: s = Sym.s()
            sage: s.basis_name()
            'Schur'
            sage: p = Sym.p()
            sage: p.basis_name()
            'powersum'
            sage: h = Sym.h()
            sage: h.basis_name()
            'homogeneous'
            sage: e = Sym.e()
            sage: e.basis_name()
            'elementary'
            sage: m = Sym.m()
            sage: m.basis_name()
            'monomial'
            sage: f = Sym.f()
            sage: f.basis_name()
            'forgotten'
        """
        return self._basis

    def get_print_style(self):
        r"""
        Return the value of the current print style for ``self``.

        EXAMPLES::

            sage: s = SymmetricFunctions(QQ).s()
            sage: s.get_print_style()
            'lex'
            sage: s.set_print_style('length')
            sage: s.get_print_style()
            'length'
            sage: s.set_print_style('lex')
        """
        return self._print_style

    def set_print_style(self, ps):
        r"""
        Set the value of the current print style to ``ps``.

        INPUT:

        - ``ps`` -- a string specifying the printing style

        EXAMPLES::

            sage: s = SymmetricFunctions(QQ).s()
            sage: s.get_print_style()
            'lex'
            sage: s.set_print_style('length')
            sage: s.get_print_style()
            'length'
            sage: s.set_print_style('lex')
        """
        if ps == 'lex':
            self.print_options(monomial_cmp = lambda x,y: cmp(x,y))
        elif ps == 'length':
            self.print_options(monomial_cmp = lambda x,y: cmp(len(x), len(y)))
        elif ps == 'maximal_part':
            self.print_options(monomial_cmp = lambda x,y: cmp(_lmax(x), _lmax(y)))
        else:
            raise ValueError("the print style must be one of lex, length, or maximal_part ")
        self._print_style = ps

    def _latex_term(self, m):
        r"""
        Latex terms (i.e. partitions) as plain lists (and not as
        ferrers diagrams).

        INPUT:

        - ``m`` -- a partition or list

        EXAMPLES::

            sage: m = SymmetricFunctions(QQ).m()
            sage: m._latex_term(Partition([3,2,1]))
            'm_{3,2,1}'
            sage: f = sum([m(p) for p in Partitions(3)])
            sage: m.set_print_style('lex')
            sage: latex(f)
            m_{1,1,1} + m_{2,1} + m_{3}
            sage: m.set_print_style('length')
            sage: latex(f)
            m_{3} + m_{2,1} + m_{1,1,1}
            sage: m.set_print_style('maximal_part')
            sage: latex(f)
            m_{1,1,1} + m_{2,1} + m_{3}
        """
        return super(SymmetricFunctionAlgebra_generic, self)._latex_term(','.join(str(i) for i in m))

    def from_polynomial(self, poly, check=True):
        r"""
        Convert polynomial to a symmetric function in the monomial basis
        and then to the basis ``self``.

        INPUT:

        - ``poly`` -- a symmetric polynomial
        - ``check`` -- (default: ``True``) boolean, specifies whether
          the computation checks that the polynomial is indeed symmetric

        EXAMPLES::

            sage: Sym = SymmetricFunctions(QQ)
            sage: h = Sym.homogeneous()
            sage: f = (h([]) + h([2,1]) + h([3])).expand(3)
            sage: h.from_polynomial(f)
            h[] + h[2, 1] + h[3]
            sage: s = Sym.s()
            sage: g = (s([]) + s([2,1])).expand(3); g
            x0^2*x1 + x0*x1^2 + x0^2*x2 + 2*x0*x1*x2 + x1^2*x2 + x0*x2^2 + x1*x2^2 + 1
            sage: s.from_polynomial(g)
            s[] + s[2, 1]
        """
        m = self.realization_of().m()
        return self(m.from_polynomial(poly, check=check))

    def coproduct_by_coercion(self, elt):
        r"""
        Return the coproduct of the element ``elt`` by coercion to
        the Schur basis.

        INPUT:

        - ``elt`` -- an instance of this basis

        OUTPUT:

        - The coproduct acting on ``elt``, the result is an element of the
          tensor squared of the basis ``self``

        EXAMPLES::

            sage: m = SymmetricFunctions(QQ).m()
            sage: m[3,1,1].coproduct()
            m[] # m[3, 1, 1] + m[1] # m[3, 1] + m[1, 1] # m[3] + m[3] # m[1, 1] + m[3, 1] # m[1] + m[3, 1, 1] # m[]
            sage: m.coproduct_by_coercion(m[2,1])
            m[] # m[2, 1] + m[1] # m[2] + m[2] # m[1] + m[2, 1] # m[]
            sage: m.coproduct_by_coercion(m[2,1]) == m([2,1]).coproduct()
            True
            sage: McdH = SymmetricFunctions(QQ['q','t'].fraction_field()).macdonald().H()
            sage: McdH[2,1].coproduct()
            McdH[] # McdH[2, 1] + ((q^2*t-1)/(q*t-1))*McdH[1] # McdH[1, 1] + ((q*t^2-1)/(q*t-1))*McdH[1] # McdH[2] + ((q^2*t-1)/(q*t-1))*McdH[1, 1] # McdH[1] + ((q*t^2-1)/(q*t-1))*McdH[2] # McdH[1] + McdH[2, 1] # McdH[]
            sage: HLQp = SymmetricFunctions(QQ['t'].fraction_field()).hall_littlewood().Qp()
            sage: HLQp[2,1].coproduct()
            HLQp[] # HLQp[2, 1] + HLQp[1] # HLQp[1, 1] + HLQp[1] # HLQp[2] + HLQp[1, 1] # HLQp[1] + HLQp[2] # HLQp[1] + HLQp[2, 1] # HLQp[]
            sage: Sym = SymmetricFunctions(FractionField(QQ['t']))
            sage: LLT = Sym.llt(3)
            sage: LLT.cospin([3,2,1]).coproduct()
            (t+1)*m[] # m[1, 1] + m[] # m[2] + (t+1)*m[1] # m[1] + (t+1)*m[1, 1] # m[] + m[2] # m[]
            sage: f = SymmetricFunctions(ZZ).f()
            sage: f[3].coproduct()
            f[] # f[3] + f[3] # f[]
            sage: f[3,2,1].coproduct()
            f[] # f[3, 2, 1] + f[1] # f[3, 2] + f[2] # f[3, 1] + f[2, 1] # f[3] + f[3] # f[2, 1] + f[3, 1] # f[2] + f[3, 2] # f[1] + f[3, 2, 1] # f[]
        """
        from sage.categories.tensor import tensor
        s = self.realization_of().schur()
        return self.tensor_square().sum(coeff * tensor([self(s[x]), self(s[y])])
                                        for ((x,y), coeff) in s(elt).coproduct())


class SymmetricFunctionAlgebra_generic_Element(CombinatorialFreeModule.Element):
    r"""
    Class of generic elements for the symmetric function algebra.

    TESTS::

        sage: m = SymmetricFunctions(QQ).m()
        sage: f = sum([m(p) for p in Partitions(3)])
        sage: m.set_print_style('lex')
        sage: f
        m[1, 1, 1] + m[2, 1] + m[3]
        sage: m.set_print_style('length')
        sage: f
        m[3] + m[2, 1] + m[1, 1, 1]
        sage: m.set_print_style('maximal_part')
        sage: f
        m[1, 1, 1] + m[2, 1] + m[3]
        sage: m.set_print_style('lex')
    """

    def plethysm(self, x, include=None, exclude=None):
        r"""
        Return the outer plethysm of ``self`` with ``x``. This is
        implemented only over base rings which are `\QQ`-algebras.
        (To compute outer plethysms over general binomial rings, change
        bases to the fraction field.)

        By default, the degree one elements are taken to be the
        generators for the ``self``'s base ring. This setting can be
        modified by specifying the ``include`` and ``exclude`` keywords.

        INPUT:

        -  ``x`` -- a symmetric function over the same base ring as
           ``self``

        -  ``include`` -- a list of variables to be treated as
           degree one elements instead of the default degree one elements

        -  ``exclude`` -- a list of variables to be excluded
           from the default degree one elements

        EXAMPLES::

            sage: Sym = SymmetricFunctions(QQ)
            sage: s = Sym.s()
            sage: h = Sym.h()
            sage: s ( h([3])( h([2]) ) )
            s[2, 2, 2] + s[4, 2] + s[6]
            sage: p = Sym.p()
            sage: p([3])( s([2,1]) )
            1/3*p[3, 3, 3] - 1/3*p[9]
            sage: e = Sym.e()
            sage: e([3])( e([2]) )
            e[3, 3] + e[4, 1, 1] - 2*e[4, 2] - e[5, 1] + e[6]

        ::

            sage: R.<t> = QQ[]
            sage: s = SymmetricFunctions(R).s()
            sage: a = s([3])
            sage: f = t*s([2])
            sage: a(f)
            t^3*s[2, 2, 2] + t^3*s[4, 2] + t^3*s[6]
            sage: f(a)
            t*s[4, 2] + t*s[6]
            sage: s(0).plethysm(s[1])
            0
            sage: s(1).plethysm(s[1])
            s[]
            sage: s(1).plethysm(s(0))
            s[]

        .. SEEALSO::

            :meth:`frobenius`
        """
        if not is_SymmetricFunction(x):
            raise TypeError("only know how to compute plethysms between symmetric functions")
        parent = self.parent()
        p = parent.realization_of().power()
        R = parent.base_ring()
        p_x = p(x)
        if self == parent.zero():
            return self

        #Handle degree one elements
        if include is not None and exclude is not None:
            raise RuntimeError("include and exclude cannot both be specified")

        try:
            degree_one = [R(g) for g in R.variable_names_recursive()]
        except AttributeError:
            try:
                degree_one = R.gens()
            except NotImplementedError:
                degree_one = []

        if include:
            degree_one = [R(g) for g in include]
        if exclude:
            degree_one = [g for g in degree_one if g not in exclude]


        #Takes in n, and returns a function which takes in a partition and
        #scales all of the parts of that partition by n
        scale_part = lambda n: lambda m: m.__class__(m.parent(), [i*n for i in m])

        raise_c = lambda n: lambda c: c.subs(**dict((str(g),g**n) for g in degree_one if g != 1))

        #Takes n an symmetric function f, and an n and returns the
        #symmetric function with all of its basis partitions scaled
        #by n
        pn_pleth = lambda f, n: f.map_support(scale_part(n))

        #Takes in a partition and applies
        f = lambda part: prod( pn_pleth(p_x.map_coefficients(raise_c(i)), i) for i in part )
        return parent(p._apply_module_morphism(p(self),f))

    __call__ = plethysm


    def inner_plethysm(self, x):
        r"""
        Return the inner plethysm of ``self`` with ``x``.

        Whenever `R` is a `\QQ`-algebra, and `f` and `g` are two
        symmetric functions over `R` such that the constant term of `f`
        is zero, the inner plethysm of `f` with `g` is a symmetric
        function over `R`, and the degree of this symmetric function is
        the same as the degree of `g`. We will denote the inner plethysm
        of `f` with `g` by `f \{ g \}` (in contrast to the notation of
        outer plethysm which is generally denoted `f [ g ]`); in Sage
        syntax, it is ``f.inner_plethysm(g)``.

        First we describe the axiomatic definition of the operation; see
        below for a representation-theoretic interpretation.
        In the following equations, we denote the outer product
        (i.e., the standard product on the ring of symmetric functions,
        :meth:`~sage.categories.algebras_with_basis.AlgebrasWithBasis.ParentMethods.product`)
        by `\cdot` and the Kronecker product (:meth:`itensor`) by `\ast`).

        .. MATH::

            (f + g) \{ h \} = f \{ h \} + g \{ h \}

            (f \cdot g) \{ h \} = (f \{ h \}) \ast (g \{ h \})

            p_k \{ f + g \} = p_k \{ f \} + p_k \{ g \}

        where `p_k` is the `k`-th power-sum symmetric function for every
        `k > 0`.

        Let `\sigma` be a permutation of cycle type `\mu` and let `\mu^k`
        be the cycle type of `\sigma^k`. Then,

        .. MATH::

            p_k \{ p_\mu/z_\mu \} = \sum_{\nu : \nu^k = \mu } p_{\nu}/z_{\nu}

        Since `(p_\mu/z_\mu)_{\mu}` is a basis for the symmetric
        functions, these four formulas define the symmetric function
        operation `f \{ g \}` for any symmetric functions `f` and `g`
        (where `f` has constant term `0`) by expanding `f` in the
        power sum basis and `g` in the dual basis `p_\mu/z_\mu`.

        .. SEEALSO:: :meth:`itensor`, :func:`~sage.combinat.partition.partition_power`,
            :meth:`plethysm`

        This operation admits a representation-theoretic interpretation
        in the case where `f` is a Schur function `s_\lambda` and
        `g` is a homogeneous degree `n` symmetric function with
        nonnegative integral coefficients in the Schur basis.
        The symmetric function `f \{ g \}` is the Frobenius
        image of the `S_n`-representation constructed as follows.

        The assumptions on `g` imply that `g` is the Frobenius image of a
        representation `\rho` of the symmetric group `S_n`:

        .. MATH::

            \rho : S_n \to GL_N.

        If the degree `N` of this representation is greater than or equal
        to the number of parts of `\lambda`, then `f`, which denotes `s_\lambda`,
        corresponds to the character of some irreducible `GL_N`-representation, say

        .. MATH::

            \sigma : GL_N \to GL_M.

        The composition `\sigma \circ \rho : S_n \to GL_M` is a representation
        of `S_n` whose Frobenius image is precisely `f \{ g \}`.

        If `N` is less than the number of parts of `\lambda`,
        then `f \{ g \}` is `0` by definition.

        When `f` is a symmetric function with constant term `\neq 0`, the
        inner plethysm `f \{ g \}` isn't well-defined in the ring of
        symmetric functions. Indeed, it is not clear how to define
        `1 \{ g \}`. The most sensible way to get around this probably is
        defining it as the infinite sum `h_0 + h_1 + h_2 + \cdots` (where
        `h_i` means the `i`-th complete homogeneous symmetric function)
        in the completion of this ring with respect to its grading. This is
        how [SchaThi1994]_ defines `1 \{ g \}`. The present method,
        however, sets it to be the sum of `h_i` over all `i` for which the
        `i`-th homogeneous component of `g` is nonzero. This is rather a
        hack than a reasonable definition. Use with caution!

        .. NOTE::

            If a symmetric function `g` is written in the form
            `g = g_0 + g_1 + g_2 + \cdots` with each `g_i` homogeneous
            of degree `i`, then
            `f \{ g \} = f \{ g_0 \} + f \{ g_1 \} + f \{ g_2 \} + \cdots`
            for every `f` with constant term `0`. But in general, inner
            plethysm is not linear in the second variable.

        REFERENCES:

        .. [King] King, R. Branching rules for `GL_m \supset \Sigma_n`
           and the evaluation of inner plethysms.
           J. Math. Phys. 15, 258 (1974) :doi:`10.1063/1.1666632`

        .. [SchaThi1994] Thomas Scharf, Jean-Yves Thibon.
           *A Hopf-algebra approach to inner plethysm*.
           Advances in Mathematics 104 (1994), pp. 30-58.
           ftp://ftp.mathe2.uni-bayreuth.de/axel/papers/scharf:a_hopf_algebra_approach_to_inner_plethysm.ps.gz

        INPUT:

        - ``x`` -- element of the ring of symmetric functions over the same
          base ring as ``self``

        OUTPUT:

        - an element of symmetric functions in the parent of ``self``

        EXAMPLES::

            sage: Sym = SymmetricFunctions(QQ)
            sage: s = Sym.schur()
            sage: p = Sym.power()
            sage: h = Sym.complete()
            sage: s([2,1]).inner_plethysm(s([1,1,1]))
            0
            sage: s([2]).inner_plethysm(s([2,1]))
            s[2, 1] + s[3]
            sage: s([1,1]).inner_plethysm(s([2,1]))
            s[1, 1, 1]
            sage: s[2,1].inner_tensor(s[2,1])
            s[1, 1, 1] + s[2, 1] + s[3]

        ::

            sage: f = s([2,1]) + 2*s([3,1])
            sage: f.itensor(f)
            s[1, 1, 1] + s[2, 1] + 4*s[2, 1, 1] + 4*s[2, 2] + s[3] + 4*s[3, 1] + 4*s[4]
            sage: s( h([1,1]).inner_plethysm(f) )
            s[1, 1, 1] + s[2, 1] + 4*s[2, 1, 1] + 4*s[2, 2] + s[3] + 4*s[3, 1] + 4*s[4]

        ::

            sage: s([]).inner_plethysm(s([1,1]) + 2*s([2,1])+s([3]))
            s[2] + s[3]
            sage: [s([]).inner_plethysm(s(la)) for la in Partitions(4)]
            [s[4], s[4], s[4], s[4], s[4]]
            sage: s([3]).inner_plethysm(s([]))
            s[]
            sage: s[1,1,1,1].inner_plethysm(s[2,1])
            0
            sage: s[1,1,1,1].inner_plethysm(2*s[2,1])
            s[3]

        ::

            sage: p[3].inner_plethysm(p[3])
            0
            sage: p[3,3].inner_plethysm(p[3])
            0
            sage: p[3].inner_plethysm(p[1,1,1])
            p[1, 1, 1] + 2*p[3]
            sage: p[4].inner_plethysm(p[1,1,1,1]/24)
            1/24*p[1, 1, 1, 1] + 1/4*p[2, 1, 1] + 1/8*p[2, 2] + 1/4*p[4]
            sage: p[3,3].inner_plethysm(p[1,1,1])
            6*p[1, 1, 1] + 12*p[3]

        TESTS::

            sage: s(0).inner_plethysm(s(0))
            0
            sage: s(1).inner_plethysm(s(0))
            0
            sage: s(0).inner_plethysm(s(1))
            0
            sage: s(1).inner_plethysm(s(1))
            s[]
            sage: s(2).inner_plethysm(s(1))
            2*s[]
            sage: s(1).inner_plethysm(s(2))
            s[]
        """
        parent = self.parent()
        if self == parent.zero():
            return self
        p = parent.realization_of().power()
        cache = {}
        ip_pnu_g = parent._inner_plethysm_pnu_g
        return sum(c*ip_pnu_g(p(x), cache, nu) for (nu, c) in p(self).monomial_coefficients().iteritems())


    def omega(self):
        r"""
        Return the image of ``self`` under the omega automorphism.

        The omega automorphism is defined to be the unique algebra
        endomorphism `\omega` of the ring of symmetric functions that
        satisfies `\omega(e_k) = h_k` for all positive integers `k`
        (where `e_k` stands for the `k`-th elementary symmetric
        function, and `h_k` stands for the `k`-th complete homogeneous
        symmetric function). It furthermore is a Hopf algebra
        endomorphism, and sends the power-sum symmetric function `p_k`
        to `(-1)^{k-1} p_k` for every positive integer `k`.

        The default implementation converts to the Schurs, then
        performs the automorphism and changes back.

        EXAMPLES::

            sage: J = SymmetricFunctions(QQ).jack(t=1).P()
            sage: a = J([2,1]) + J([1,1,1])
            sage: a.omega()
            JackP[2, 1] + JackP[3]
            sage: J(0).omega()
            0
            sage: J(1).omega()
            JackP[]

        The forgotten symmetric functions are the images of the monomial
        symmetric functions under omega::

            sage: Sym = SymmetricFunctions(ZZ)
            sage: m = Sym.m()
            sage: f = Sym.f()
            sage: all( f(lam) == m(lam).omega() for lam in Partitions(3) )
            True
            sage: all( m(lam) == f(lam).omega() for lam in Partitions(3) )
            True
        """
        parent = self.parent()
        s = parent.realization_of().schur()
        return parent(s(self).omega())

    def theta(self,a):
        r"""
        Return the image of ``self`` under the theta endomorphism which sends
        `p_k` to `a \cdot p_k` for every positive integer `k`.

        In general, this is well-defined outside of the powersum basis only
        if the base ring is a `\QQ`-algebra.

        INPUT:

        - ``a`` -- an element of the base ring

        EXAMPLES::

            sage: s = SymmetricFunctions(QQ).s()
            sage: s([2,1]).theta(2)
            2*s[1, 1, 1] + 6*s[2, 1] + 2*s[3]
            sage: p = SymmetricFunctions(QQ).p()
            sage: p([2]).theta(2)
            2*p[2]
            sage: p(0).theta(2)
            0
            sage: p(1).theta(2)
            p[]
        """
        p = self.parent().realization_of().power()
        p_self = p(self)
        res = p_self.map_item(lambda m,c: (m, c * a**len(m)))
        return self.parent()(res)

    def theta_qt(self,q=None,t=None):
        r"""
        Return the image of ``self`` under the `q,t`-deformed theta
        endomorphism which sends `p_k` to `\frac{1-q^k}{1-t^k} \cdot p_k`
        for all positive integers `k`.

        In general, this is well-defined outside of the powersum basis only
        if the base ring is a `\QQ`-algebra.

        INPUT:

        - ``q``, ``t`` -- parameters (default: ``None``, in which case 'q'
          and 't' are used)

        EXAMPLES::

            sage: QQqt = QQ['q,t'].fraction_field()
            sage: q,t = QQqt.gens()
            sage: p = SymmetricFunctions(QQqt).p()
            sage: p([2]).theta_qt(q,t)
            ((-q^2+1)/(-t^2+1))*p[2]
            sage: p([2,1]).theta_qt(q,t)
            ((q^3-q^2-q+1)/(t^3-t^2-t+1))*p[2, 1]
            sage: p(0).theta_qt(q=1,t=3)
            0
            sage: p([2,1]).theta_qt(q=2,t=3)
            3/16*p[2, 1]
            sage: s = p.realization_of().schur()
            sage: s([3]).theta_qt(q=0)*(1-t)*(1-t^2)*(1-t^3)
            t^3*s[1, 1, 1] + (t^2+t)*s[2, 1] + s[3]
            sage: p(1).theta_qt()
            p[]
        """
        parent = self.parent()
        BR = parent.base_ring()
        p = parent.realization_of().power()
        p_self = p(self)
        if t is None:
            if hasattr(parent,"t"):
                t = parent.t
            else:
                t = BR(QQ['t'].gen())
        if q is None:
            if hasattr(parent,"q"):
                q = parent.q
            else:
                q = BR(QQ['q'].gen())
        res = p_self.map_item(lambda m,c: (m, BR(prod([(1-q**k)/(1-t**k) for k in m])*c)))
        return parent(res)

    def omega_qt(self,q = None,t = None):
        r"""
        Return the image of ``self`` under the `q,t`-deformed omega
        automorphism which sends `p_k` to
        `(-1)^{k-1} \cdot \frac{1-q^k}{1-t^k} \cdot p_k` for all positive
        integers `k`.

        In general, this is well-defined outside of the powersum basis only
        if the base ring is a `\QQ`-algebra.

        INPUT:

        - ``q``, ``t`` -- parameters (default: ``None``, in which case
          ``'q'`` and ``'t'`` are used)

        EXAMPLES::

            sage: QQqt = QQ['q,t'].fraction_field()
            sage: q,t = QQqt.gens()
            sage: p = SymmetricFunctions(QQqt).p()
            sage: p[5].omega_qt()
            ((-q^5+1)/(-t^5+1))*p[5]
            sage: p[5].omega_qt(q,t)
            ((-q^5+1)/(-t^5+1))*p[5]
            sage: p([2]).omega_qt(q,t)
            ((q^2-1)/(-t^2+1))*p[2]
            sage: p([2,1]).omega_qt(q,t)
            ((-q^3+q^2+q-1)/(t^3-t^2-t+1))*p[2, 1]
            sage: p([3,2]).omega_qt(5,q)
            -(2976/(q^5-q^3-q^2+1))*p[3, 2]
            sage: p(0).omega_qt()
            0
            sage: p(1).omega_qt()
            p[]
            sage: H = SymmetricFunctions(QQqt).macdonald().H()
            sage: H([1,1]).omega_qt()
            ((2*q^2-2*q*t-2*q+2*t)/(t^3-t^2-t+1))*McdH[1, 1] + ((q-1)/(t-1))*McdH[2]
            sage: H([1,1]).omega_qt(q,t)
            ((2*q^2-2*q*t-2*q+2*t)/(t^3-t^2-t+1))*McdH[1, 1] + ((q-1)/(t-1))*McdH[2]
            sage: H([1,1]).omega_qt(t,q)
            ((t^3-t^2-t+1)/(q^3-q^2-q+1))*McdH[2]
            sage: Sym = SymmetricFunctions(FractionField(QQ['q','t']))
            sage: S = Sym.macdonald().S()
            sage: S([1,1]).omega_qt()
            ((q^2-q*t-q+t)/(t^3-t^2-t+1))*McdS[1, 1] + ((-q^2*t+q*t+q-1)/(-t^3+t^2+t-1))*McdS[2]
            sage: s = Sym.schur()
            sage: s(S([1,1]).omega_qt())
            s[2]
        """
        parent = self.parent()
        BR = parent.base_ring()
        p = parent.realization_of().power()
        p_self = p(self)
        if t is None:
            if hasattr(parent,"t"):
                t = parent.t
            else:
                t = BR(QQ['t'].gen())
        if q is None:
            if hasattr(parent,"q"):
                q = parent.q
            else:
                q = BR(QQ['q'].gen())
        f = lambda part: prod([(-1)**(i-1)*(1-q**i)/(1-t**i) for i in part])
        res = p_self.map_item(lambda m,c: (m, BR(f(m)*c)))
        return parent(res)

    def itensor(self, x):
        r"""
        Return the internal (tensor) product of ``self`` and ``x`` in the
        basis of ``self``.

        The internal tensor product can be defined as the linear extension
        of the definition on power sums
        `p_{\lambda} \ast p_{\mu} = \delta_{\lambda,\mu} z_{\lambda}
        p_{\lambda}`, where `z_{\lambda} = (1^{r_1} r_1!) (2^{r_2} r_2!)
        \cdots` for `\lambda = (1^{r_1} 2^{r_2} \cdots )` and where `\ast`
        denotes the internal tensor product.
        The internal tensor product is also known as the Kronecker product,
        or as the second multiplication on the ring of symmetric functions.

        Note that the internal product of any two homogeneous symmetric
        functions of equal degrees is a homogeneous symmetric function of the
        same degree. On the other hand, the internal product of two homogeneous
        symmetric functions of distinct degrees is `0`.

        .. NOTE::

            The internal product is sometimes referred to as "inner product"
            in the literature, but unfortunately this name is shared by a
            different operation, namely the Hall inner product
            (see :meth:`scalar`).

        INPUT:

        - ``x`` -- element of the ring of symmetric functions over the
          same base ring as ``self``

        OUTPUT:

        - the internal product of ``self`` with ``x`` (an element of the
          ring of symmetric functions in the same basis as ``self``)

        The methods :meth:`itensor`, :meth:`internal_product`,
        :meth:`kronecker_product`, :meth:`inner_tensor` are all
        synonyms.

        EXAMPLES::

            sage: s = SymmetricFunctions(QQ).s()
            sage: a = s([2,1])
            sage: b = s([3])
            sage: a.itensor(b)
            s[2, 1]
            sage: c = s([3,2,1])
            sage: c.itensor(c)
            s[1, 1, 1, 1, 1, 1] + 2*s[2, 1, 1, 1, 1] + 3*s[2, 2, 1, 1] + 2*s[2, 2, 2] + 4*s[3, 1, 1, 1] + 5*s[3, 2, 1] + 2*s[3, 3] + 4*s[4, 1, 1] + 3*s[4, 2] + 2*s[5, 1] + s[6]

        There are few quantitative results pertaining to Kronecker products
        in general, which makes their computation so difficult. Let us test
        a few of them in different bases.

        The Kronecker product of any homogeneous symmetric function `f` of
        degree `n` with the `n`-th complete homogeneous symmetric function
        ``h[n]`` (a.k.a. ``s[n]``) is `f`::

            sage: h = SymmetricFunctions(ZZ).h()
            sage: all( h([5]).itensor(h(p)) == h(p) for p in Partitions(5) )
            True

        The Kronecker product of a Schur function `s_{\lambda}` with the `n`-th
        elementary symmetric function ``e[n]``, where `n = \left| \lambda
        \right|`, is `s_{\lambda'}` (where `\lambda'` is the conjugate
        partition of `\lambda`)::

            sage: F = CyclotomicField(12)
            sage: s = SymmetricFunctions(F).s()
            sage: e = SymmetricFunctions(F).e()
            sage: all( e([5]).itensor(s(p)) == s(p.conjugate()) for p in Partitions(5) )
            True

        The Kronecker product is commutative::

            sage: e = SymmetricFunctions(FiniteField(19)).e()
            sage: m = SymmetricFunctions(FiniteField(19)).m()
            sage: all( all( e(p).itensor(m(q)) == m(q).itensor(e(p)) for q in Partitions(4) )
            ....:      for p in Partitions(4) )
            True

            sage: F = FractionField(QQ['q','t'])
            sage: mq = SymmetricFunctions(F).macdonald().Q()
            sage: mh = SymmetricFunctions(F).macdonald().H()
            sage: all( all( mq(p).itensor(mh(r)) == mh(r).itensor(mq(p)) for r in Partitions(4) )
            ....:      for p in Partitions(3) )   # long time
            True

        Let us check (on examples) Proposition 5.2 of Gelfand, Krob, Lascoux, Leclerc,
        Retakh, Thibon, "Noncommutative symmetric functions", :arXiv:`hep-th/9407124`, for
        `r = 2`::

            sage: e = SymmetricFunctions(FiniteField(29)).e()
            sage: s = SymmetricFunctions(FiniteField(29)).s()
            sage: m = SymmetricFunctions(FiniteField(29)).m()
            sage: def tensor_copr(u, v, w):  # computes \mu ((u \otimes v) * \Delta(w)) with
            ....:                            # * meaning Kronecker product and \mu meaning the
            ....:                            # usual multiplication.
            ....:     result = w.parent().zero()
            ....:     for partition_pair, coeff in w.coproduct().monomial_coefficients().iteritems():
            ....:         result += coeff * w.parent()(u).itensor(partition_pair[0]) * w.parent()(v).itensor(partition_pair[1])
            ....:     return result
            sage: all( all( all( tensor_copr(e[u], s[v], m[w]) == (e[u] * s[v]).itensor(m[w])
            ....:                for w in Partitions(5) )
            ....:           for v in Partitions(2) )
            ....:      for u in Partitions(3) )   # long time
            True

        Some examples from Briand, Orellana, Rosas, "The stability of the Kronecker
        products of Schur functions." :arXiv:`0907.4652`::

            sage: s = SymmetricFunctions(ZZ).s()
            sage: s[2,2].itensor(s[2,2])
            s[1, 1, 1, 1] + s[2, 2] + s[4]
            sage: s[3,2].itensor(s[3,2])
            s[2, 1, 1, 1] + s[2, 2, 1] + s[3, 1, 1] + s[3, 2] + s[4, 1] + s[5]
            sage: s[4,2].itensor(s[4,2])
            s[2, 2, 2] + s[3, 1, 1, 1] + 2*s[3, 2, 1] + s[4, 1, 1] + 2*s[4, 2] + s[5, 1] + s[6]

        An example from p. 220 of Thibon, "Hopf algebras of symmetric functions
        and tensor products of symmetric group representations", International
        Journal of Algebra and Computation, 1991::

            sage: s = SymmetricFunctions(QQbar).s()
            sage: s[2,1].itensor(s[2,1])
            s[1, 1, 1] + s[2, 1] + s[3]

        TESTS::

            sage: s = SymmetricFunctions(QQ).s()
            sage: a = s([8,8])
            sage: a.itensor(a)
            s[4, 4, 4, 4] + s[5, 5, 3, 3] + s[5, 5, 5, 1] + s[6, 4, 4, 2] + s[6, 6, 2, 2] + s[6, 6, 4] + s[7, 3, 3, 3] + s[7, 5, 3, 1] + s[7, 7, 1, 1] + s[8, 4, 2, 2] + s[8, 4, 4] + s[8, 6, 2] + s[8, 8] + s[9, 3, 3, 1] + s[9, 5, 1, 1] + s[10, 2, 2, 2] + s[10, 4, 2] + s[10, 6] + s[11, 3, 1, 1] + s[12, 2, 2] + s[12, 4] + s[13, 1, 1, 1] + s[14, 2] + s[16]
            sage: s[8].itensor(s[7])
            0
            sage: s(0).itensor(s(0))
            0
            sage: s(1).itensor(s(0))
            0
            sage: s(0).itensor(s(1))
            0
            sage: s(1).itensor(s(1))
            s[]

        Same over the ring of integers::

            sage: s = SymmetricFunctions(ZZ).s()
            sage: a = s([8,8])
            sage: a.itensor(a)
            s[4, 4, 4, 4] + s[5, 5, 3, 3] + s[5, 5, 5, 1] + s[6, 4, 4, 2] + s[6, 6, 2, 2] + s[6, 6, 4] + s[7, 3, 3, 3] + s[7, 5, 3, 1] + s[7, 7, 1, 1] + s[8, 4, 2, 2] + s[8, 4, 4] + s[8, 6, 2] + s[8, 8] + s[9, 3, 3, 1] + s[9, 5, 1, 1] + s[10, 2, 2, 2] + s[10, 4, 2] + s[10, 6] + s[11, 3, 1, 1] + s[12, 2, 2] + s[12, 4] + s[13, 1, 1, 1] + s[14, 2] + s[16]
            sage: s[8].itensor(s[7])
            0
            sage: s(0).itensor(s(0))
            0
            sage: s(1).itensor(s(0))
            0
            sage: s(0).itensor(s(1))
            0
            sage: s(1).itensor(s(1))
            s[]

        Theorem 2.1 in Bessenrodt, van Willigenburg, :arXiv:`1105.3170v2`::

            sage: s = SymmetricFunctions(ZZ).s()
            sage: all( all( max( r[0] for r in s(p).itensor(s(q)).monomial_coefficients().keys() )
            ....:           == sum( min(p[i], q.get_part(i)) for i in range(len(p)) )
            ....:           for p in Partitions(4) )
            ....:      for q in Partitions(4) )
            True
            sage: all( all( max( len(r) for r in s(p).itensor(s(q)).monomial_coefficients().keys() )
            ....:           == sum( min(p[i], q.conjugate().get_part(i)) for i in range(len(p)) )
            ....:           for p in Partitions(4) )
            ....:      for q in Partitions(4) )
            True

        Check that the basis and ground ring of ``self`` are preserved::

            sage: F = CyclotomicField(12)
            sage: s = SymmetricFunctions(F).s()
            sage: e = SymmetricFunctions(F).e()
            sage: e[3].itensor(s[3])
            e[3]
            sage: s[3].itensor(e[3])
            s[1, 1, 1]
            sage: parent(e[3].itensor(s[3]))
            Symmetric Functions over Cyclotomic Field of order 12 and degree 4 in the elementary basis
            sage: parent(s[3].itensor(e[3]))
            Symmetric Functions over Cyclotomic Field of order 12 and degree 4 in the Schur basis

        .. NOTE::

            The currently existing implementation of this function is
            technically unsatisfactory. It distinguishes the case when the
            base ring is a `\QQ`-algebra (in which case the Kronecker product
            can be easily computed using the power sum basis) from the case
            where it isn't. In the latter, it does a computation using
            universal coefficients, again distinguishing the case when it is
            able to compute the "corresponding" basis of the symmetric function
            algebra over `\QQ` (using the ``corresponding_basis_over`` hack)
            from the case when it isn't (in which case it transforms everything
            into the Schur basis, which is slow).
        """
        parent = self.parent()
        if parent.has_coerce_map_from(QQ):
            # Convert both self and x to the p basis
            p = parent.realization_of().power()
            f = lambda part1, part2: zee(part1)*p(part1)
            return parent(p._apply_multi_module_morphism(p(self),p(x),f,orthogonal=True))
        else:
            # comp_parent is the parent that is going to be used for
            # computations. In most cases it will just be parent.
            # Similarly for comp_self and comp_x.
            comp_parent = parent
            comp_self = self
            # Now let's try to find out what basis self is in, and
            # construct the corresponding basis of symmetric functions
            # over QQ.
            corresponding_parent_over_QQ = parent.corresponding_basis_over(QQ)
            if corresponding_parent_over_QQ is None:
                # This is the case where the corresponding basis
                # over QQ cannot be found. This can have two reasons:
                # Either the basis depends on variables (like the
                # Macdonald symmetric functions), or its basis_name()
                # is not identical to the name of the method on
                # SymmetricFunctions(QQ) that builds it. Either way,
                # give up looking for the corresponding parent, and
                # transform everything into the Schur basis (very
                # slow!) instead.
                comp_parent = parent.realization_of().schur()
                comp_self = comp_parent(self)
                from sage.combinat.sf.sf import SymmetricFunctions
                corresponding_parent_over_QQ = SymmetricFunctions(QQ).schur()
            comp_x = comp_parent(x)    # For simplicity, let self and x be in the same basis.
            result = comp_parent.zero()
            for lam, a in comp_self.monomial_coefficients().items():
                # lam is a partition, a is an element of the base ring.
                for mu, b in comp_x.monomial_coefficients().items():
                    # mu is a partition, b is an element of the base ring.
                    lam_star_mu = corresponding_parent_over_QQ(lam).itensor(corresponding_parent_over_QQ(mu))
                    # lam_star_mu is now a symmetric function over QQ.
                    for nu, c in lam_star_mu.monomial_coefficients().items():
                        # nu is a partition, c is an element of QQ.
                        result += a * b * comp_parent.base_ring()(c) * comp_parent(nu)
            return parent(result)    # just in case comp_parent != parent.

    internal_product = itensor
    kronecker_product = itensor
    inner_tensor = itensor

    def internal_coproduct(self):
        r"""
        Return the inner coproduct of ``self`` in the basis of ``self``.

        The inner coproduct (also known as the Kronecker coproduct, as the
        internal coproduct, or as the second comultiplication on the ring of
        symmetric functions) is a ring homomorphism `\Delta^\times` from the
        ring of symmetric functions to the tensor product (over the base
        ring) of this ring with itself. It is uniquely characterized by the
        formula

        .. MATH::

            \Delta^{\times}(h_n) = \sum_{\lambda \vdash n} s_{\lambda}
            \otimes s_{\lambda} = \sum_{\lambda \vdash n} h_{\lambda} \otimes
            m_{\lambda} = \sum_{\lambda \vdash n} m_{\lambda} \otimes
            h_{\lambda},

        where `\lambda \vdash n` means `\lambda` is a partition of `n`, and
        `n` is any nonnegative integer. It also satisfies

        .. MATH::

            \Delta^\times (p_n) = p_n \otimes p_n

        for any positive integer `n`. If the base ring is a `\QQ`-algebra, it
        also satisfies

        .. MATH::

            \Delta^{\times}(h_n) = \sum_{\lambda \vdash n} z_{\lambda}^{-1}
            p_{\lambda} \otimes p_{\lambda},

        where

        .. MATH::

            z_{\lambda} = \prod_{i=1}^\infty i^{m_i(\lambda)} m_i(\lambda)!

        with `m_i(\lambda)` meaning the number of appearances of `i`
        in `\lambda` (see :meth:`~sage.combinat.sf.sfa.zee`).

        The method :meth:`kronecker_coproduct` is a synonym of
        :meth:`internal_coproduct`.

        EXAMPLES::

            sage: s = SymmetricFunctions(ZZ).s()
            sage: a = s([2,1])
            sage: a.internal_coproduct()
            s[1, 1, 1] # s[2, 1] + s[2, 1] # s[1, 1, 1] + s[2, 1] # s[2, 1] + s[2, 1] # s[3] + s[3] # s[2, 1]

            sage: e = SymmetricFunctions(QQ).e()
            sage: b = e([2])
            sage: b.internal_coproduct()
            e[1, 1] # e[2] + e[2] # e[1, 1] - 2*e[2] # e[2]

        The internal coproduct is adjoint to the internal product with respect
        to the Hall inner product: Any three symmetric functions `f`, `g` and
        `h` satisfy `\langle f * g, h \rangle = \sum_i \langle f, h^{\prime}_i
        \rangle \langle g, h^{\prime\prime}_i \rangle`, where we write
        `\Delta^{\times}(h)` as `\sum_i h^{\prime}_i \otimes
        h^{\prime\prime}_i`. Let us check this in degree `4`::

            sage: e = SymmetricFunctions(FiniteField(29)).e()
            sage: s = SymmetricFunctions(FiniteField(29)).s()
            sage: m = SymmetricFunctions(FiniteField(29)).m()
            sage: def tensor_incopr(f, g, h):  # computes \sum_i \left< f, h'_i \right> \left< g, h''_i \right>
            ....:     result = h.base_ring().zero()
            ....:     for partition_pair, coeff in h.internal_coproduct().monomial_coefficients().items():
            ....:         result += coeff * h.parent()(f).scalar(partition_pair[0]) * h.parent()(g).scalar(partition_pair[1])
            ....:     return result
            sage: all( all( all( tensor_incopr(e[u], s[v], m[w]) == (e[u].itensor(s[v])).scalar(m[w])  # long time (10s on sage.math, 2013)
            ....:                for w in Partitions(5) )
            ....:           for v in Partitions(2) )
            ....:      for u in Partitions(3) )
            True

        Let us check the formulas for `\Delta^{\times}(h_n)` and
        `\Delta^{\times}(p_n)` given in the description of this method::

            sage: e = SymmetricFunctions(QQ).e()
            sage: p = SymmetricFunctions(QQ).p()
            sage: h = SymmetricFunctions(QQ).h()
            sage: s = SymmetricFunctions(QQ).s()
            sage: all( s(h([n])).internal_coproduct() == sum([tensor([s(lam), s(lam)]) for lam in Partitions(n)])
            ....:      for n in range(6) )
            True
            sage: all( h([n]).internal_coproduct() == sum([tensor([h(lam), h(m(lam))]) for lam in Partitions(n)])
            ....:      for n in range(6) )
            True
            sage: all( factorial(n) * h([n]).internal_coproduct() == sum([lam.conjugacy_class_size() * tensor([h(p(lam)), h(p(lam))]) for lam in Partitions(n)])
            ....:      for n in range(6) )
            True

        TESTS::

            sage: s = SymmetricFunctions(QQ).s()
            sage: s([]).internal_coproduct()
            s[] # s[]
        """
        parent = self.parent()
        h = parent.realization_of().homogeneous()
        s = parent.realization_of().schur()
        from sage.categories.tensor import tensor
        result = tensor([parent.zero(), parent.zero()])
        from sage.misc.cachefunc import cached_function
        @cached_function
        def hnimage(n):
            return sum((tensor([parent(s(lam)), parent(s(lam))]) for lam in Partitions(n)))
        for lam, a in h(self).monomial_coefficients().items():
            result += a * prod((hnimage(i) for i in lam))
        return result

    kronecker_coproduct = internal_coproduct

    def arithmetic_product(self, x):
        r"""
        Return the arithmetic product of ``self`` and ``x`` in the
        basis of ``self``.

        The arithmetic product is a binary operation `\boxdot` on the
        ring of symmetric functions which is bilinear in its two
        arguments and satisfies

        .. MATH::

            p_{\lambda} \boxdot p_{\mu} = \prod\limits_{i \geq 1, j \geq 1}
            p_{\mathrm{lcm}(\lambda_i, \mu_j)}^{\mathrm{gcd}(\lambda_i, \mu_j)}

        for any two partitions `\lambda = (\lambda_1, \lambda_2, \lambda_3,
        \dots )` and `\mu = (\mu_1, \mu_2, \mu_3, \dots )` (where `p_{\nu}`
        denotes the power-sum symmetric function indexed by the partition
        `\nu`, and `p_i` denotes the `i`-th power-sum symmetric function).
        This is enough to define the arithmetic product if the base ring
        is torsion-free as a `\ZZ`-module; for all other cases the
        arithmetic product is uniquely determined by requiring it to be
        functorial in the base ring. See
        http://mathoverflow.net/questions/138148/ for a discussion of
        this arithmetic product.

        If `f` and `g` are two symmetric functions which are homogeneous
        of degrees `a` and `b`, respectively, then `f \boxdot g` is
        homogeneous of degree `ab`.

        The arithmetic product is commutative and associative and has
        unity `e_1 = p_1 = h_1`.

        INPUT:

        - ``x`` -- element of the ring of symmetric functions over the
          same base ring as ``self``

        OUTPUT:

        Arithmetic product of ``self`` with ``x``; this is a symmetric
        function over the same base ring as ``self``.

        EXAMPLES::

            sage: s = SymmetricFunctions(QQ).s()
            sage: s([2]).arithmetic_product(s([2]))
            s[1, 1, 1, 1] + 2*s[2, 2] + s[4]
            sage: s([2]).arithmetic_product(s([1,1]))
            s[2, 1, 1] + s[3, 1]

        The symmetric function ``e[1]`` is the unity for the arithmetic
        product::

            sage: e = SymmetricFunctions(ZZ).e()
            sage: all( e([1]).arithmetic_product(e(q)) == e(q) for q in Partitions(4) )
            True

        The arithmetic product is commutative::

            sage: e = SymmetricFunctions(FiniteField(19)).e()
            sage: m = SymmetricFunctions(FiniteField(19)).m()
            sage: all( all( e(p).arithmetic_product(m(q)) == m(q).arithmetic_product(e(p))  # long time (26s on sage.math, 2013)
            ....:           for q in Partitions(4) )
            ....:      for p in Partitions(4) )
            True

        .. NOTE::

            The currently existing implementation of this function is
            technically unsatisfactory. It distinguishes the case when the
            base ring is a `\QQ`-algebra (in which case the arithmetic product
            can be easily computed using the power sum basis) from the case
            where it isn't. In the latter, it does a computation using
            universal coefficients, again distinguishing the case when it is
            able to compute the "corresponding" basis of the symmetric function
            algebra over `\QQ` (using the ``corresponding_basis_over`` hack)
            from the case when it isn't (in which case it transforms everything
            into the Schur basis, which is slow).
        """
        # The following code is analogous to the code of itensor, so comments
        # have been removed for brevity.
        parent = self.parent()
        if parent.has_coerce_map_from(QQ):
            from sage.combinat.partition import Partition
            from sage.rings.arith import gcd, lcm
            from itertools import product, repeat, chain
            p = parent.realization_of().power()
            def f(lam, mu):
                # This is the map sending two partitions lam and mu to the
                # arithmetic product p[lam] \boxdot p[mu].
                # Code shamelessly stolen from Andrew Gainer-Dewar, trac #14542.
                term_iterable = chain.from_iterable( repeat(lcm(pair), times=gcd(pair))
                                                     for pair in product(lam, mu) )
                term_list = sorted(term_iterable, reverse=True)
                res = Partition(term_list)
                return p(res)
            return parent(p._apply_multi_module_morphism(p(self),p(x),f))
        comp_parent = parent
        comp_self = self
        corresponding_parent_over_QQ = parent.corresponding_basis_over(QQ)
        if corresponding_parent_over_QQ is None:
            comp_parent = parent.realization_of().schur()
            comp_self = comp_parent(self)
            from sage.combinat.sf.sf import SymmetricFunctions
            corresponding_parent_over_QQ = SymmetricFunctions(QQ).schur()
        comp_x = comp_parent(x)
        result = comp_parent.zero()
        for lam, a in comp_self.monomial_coefficients().items():
            for mu, b in comp_x.monomial_coefficients().items():
                lam_star_mu = corresponding_parent_over_QQ(lam).arithmetic_product(corresponding_parent_over_QQ(mu))
                for nu, c in lam_star_mu.monomial_coefficients().items():
                    result += a * b * comp_parent.base_ring()(c) * comp_parent(nu)
        return parent(result)

    def nabla(self, q=None, t=None, power=1):
        r"""
        Return the value of the nabla operator applied to ``self``.

        The eigenvectors of the nabla operator are the Macdonald polynomials in
        the Ht basis.

        If the parameter ``power`` is an integer then it calculates
        nabla to that integer.  The default value of ``power`` is 1.

        INPUT:

        - ``q``, ``t`` -- optional parameters (default: ``None``, in which
          case ``q`` and ``t`` are used)
        - ``power`` -- (default: ``1``) an integer indicating how many times to
          apply the operator `\nabla`.  Negative values of ``power``
          indicate powers of `\nabla^{-1}`.

        EXAMPLES::

            sage: Sym = SymmetricFunctions(FractionField(QQ['q','t']))
            sage: p = Sym.power()
            sage: p([1,1]).nabla()
            (-1/2*q*t+1/2*q+1/2*t+1/2)*p[1, 1] + (1/2*q*t-1/2*q-1/2*t+1/2)*p[2]
            sage: p([2,1]).nabla(q=1)
            (-t-1)*p[1, 1, 1] + t*p[2, 1]
            sage: p([2]).nabla(q=1)*p([1]).nabla(q=1)
            (-t-1)*p[1, 1, 1] + t*p[2, 1]
            sage: s = Sym.schur()
            sage: s([2,1]).nabla()
            (-q^3*t-q^2*t^2-q*t^3)*s[1, 1, 1] + (-q^2*t-q*t^2)*s[2, 1]
            sage: s([1,1,1]).nabla()
            (q^3+q^2*t+q*t^2+t^3+q*t)*s[1, 1, 1] + (q^2+q*t+t^2+q+t)*s[2, 1] + s[3]
            sage: s([1,1,1]).nabla(t=1)
            (q^3+q^2+2*q+1)*s[1, 1, 1] + (q^2+2*q+2)*s[2, 1] + s[3]
            sage: s(0).nabla()
            0
            sage: s(1).nabla()
            s[]
            sage: s([2,1]).nabla(power=-1)
            ((-q-t)/(q^2*t^2))*s[2, 1] + ((-q^2-q*t-t^2)/(q^3*t^3))*s[3]
            sage: (s([2])+s([3])).nabla()
            (-q*t)*s[1, 1] + (q^3*t^2+q^2*t^3)*s[1, 1, 1] + q^2*t^2*s[2, 1]
        """
        parent = self.parent()
        BR = parent.base_ring()
        if q is None:
            if hasattr(parent,"q"):
                q = parent.q
            else:
                q = BR(QQ['q'].gen())
        if t is None:
            if hasattr(parent,"t"):
                t = parent.t
            else:
                t = BR(QQ['t'].gen())
        Ht = parent.realization_of().macdonald(q=q,t=t).Ht()
        return parent(Ht(self).nabla(power=power))

    def scalar(self, x, zee=None):
        r"""
        Return standard scalar product between ``self`` and ``x``.

        INPUT:

        - ``x`` -- element of the ring of symmetric functions over the
          same base ring as ``self``

        - ``zee`` -- an optional function on partitions giving
          the value for the scalar product between `p_{\mu}` and `p_{\mu}`
          (default is to use the standard :meth:`~sage.combinat.sf.sfa.zee` function)

        This is the default implementation that converts both ``self`` and
        ``x`` into either Schur functions (if ``zee`` is not specified) or
        power-sum functions (if ``zee`` is specified) and performs the scalar
        product in that basis.

        EXAMPLES::

            sage: e = SymmetricFunctions(QQ).e()
            sage: h = SymmetricFunctions(QQ).h()
            sage: m = SymmetricFunctions(QQ).m()
            sage: p4 = Partitions(4)
            sage: matrix([ [e(a).scalar(h(b)) for a in p4] for b in p4])
            [ 0  0  0  0  1]
            [ 0  0  0  1  4]
            [ 0  0  1  2  6]
            [ 0  1  2  5 12]
            [ 1  4  6 12 24]
            sage: matrix([ [h(a).scalar(e(b)) for a in p4] for b in p4])
            [ 0  0  0  0  1]
            [ 0  0  0  1  4]
            [ 0  0  1  2  6]
            [ 0  1  2  5 12]
            [ 1  4  6 12 24]
            sage: matrix([ [m(a).scalar(e(b)) for a in p4] for b in p4])
            [-1  2  1 -3  1]
            [ 0  1  0 -2  1]
            [ 0  0  1 -2  1]
            [ 0  0  0 -1  1]
            [ 0  0  0  0  1]
            sage: matrix([ [m(a).scalar(h(b)) for a in p4] for b in p4])
            [1 0 0 0 0]
            [0 1 0 0 0]
            [0 0 1 0 0]
            [0 0 0 1 0]
            [0 0 0 0 1]

            sage: p = SymmetricFunctions(QQ).p()
            sage: m(p[3,2]).scalar(p[3,2], zee=lambda mu: 2**mu.length())
            4
            sage: m(p[3,2]).scalar(p[2,2,1], lambda mu: 1)
            0
            sage: m[3,2].scalar(h[3,2], zee=lambda mu: 2**mu.length())
            2/3

        TESTS::

            sage: m(1).scalar(h(1))
            1
            sage: m(0).scalar(h(1))
            0
            sage: m(1).scalar(h(0))
            0
            sage: m(0).scalar(h(0))
            0

        Over the integers, too (as long as ``zee`` is not set)::

            sage: Sym = SymmetricFunctions(ZZ)
            sage: m = Sym.m()
            sage: m([2]).scalar(m([2]))
            2
        """
        if zee is None:
            s = self.parent().realization_of().schur()
            s_self = s(self)
            s_x = s(x)
            return s_self.scalar(s_x)
        else:
            p = self.parent().realization_of().power()
            p_self = p(self)
            p_x = p(x)
            return sum(zee(mu)*p_x.coefficient(mu)*p_self.coefficient(mu) for mu in p_self.support())

    def scalar_qt(self, x, q = None, t = None):
        r"""
        Returns the `q,t`-deformed standard Hall-Littlewood scalar product of
        ``self`` and ``x``.

        INPUT:

        - ``x`` -- element of the ring of symmetric functions over the same
          base ring as ``self``

        - ``q``, ``t`` -- parameters (default: ``None`` in which case ``q``
          and ``t`` are used)

        EXAMPLES::

            sage: s = SymmetricFunctions(QQ).s()
            sage: a = s([2,1])
            sage: sp = a.scalar_qt(a); factor(sp)
            (t - 1)^-3 * (q - 1) * (t^2 + t + 1)^-1 * (q^2*t^2 - q*t^2 + q^2 - 2*q*t + t^2 - q + 1)
            sage: sp.parent()
            Fraction Field of Multivariate Polynomial Ring in q, t over Rational Field
            sage: a.scalar_qt(a,q=0)
            (-t^2 - 1)/(t^5 - 2*t^4 + t^3 - t^2 + 2*t - 1)
            sage: a.scalar_qt(a,t=0)
            -q^3 + 2*q^2 - 2*q + 1
            sage: a.scalar_qt(a,5,7) # q=5 and t=7
            490/1539
            sage: (x,y) = var('x,y')
            sage: a.scalar_qt(a,q=x,t=y)
            1/3*(x^3 - 1)/(y^3 - 1) + 2/3*(x - 1)^3/(y - 1)^3
            sage: Rn = QQ['q','t','y','z'].fraction_field()
            sage: (q,t,y,z) = Rn.gens()
            sage: Mac = SymmetricFunctions(Rn).macdonald(q=y,t=z)
            sage: a = Mac._sym.schur()([2,1])
            sage: factor(Mac.P()(a).scalar_qt(Mac.Q()(a),q,t))
            (t - 1)^-3 * (q - 1) * (t^2 + t + 1)^-1 * (q^2*t^2 - q*t^2 + q^2 - 2*q*t + t^2 - q + 1)
            sage: factor(Mac.P()(a).scalar_qt(Mac.Q()(a)))
            (z - 1)^-3 * (y - 1) * (z^2 + z + 1)^-1 * (y^2*z^2 - y*z^2 + y^2 - 2*y*z + z^2 - y + 1)
        """
        parent = self.parent()
        p = parent.realization_of().power()
        if t is None:
            if hasattr(parent,"t"):
                t = self.parent().t
            else:
                if q is None:
                    t = QQ['q','t'].gens()[1]
                else:
                    t = QQ['t'].gen()
        if q is None:
            if hasattr(parent,"q"):
                q = parent.q
            else:
                q = QQ['q','t'].gens()[0]
        f = lambda part1, part2: part1.centralizer_size(t = t, q = q)
        return p._apply_multi_module_morphism(p(self), p(x), f, orthogonal=True)

    def scalar_t(self, x, t = None):
        r"""
        Return the `t`-deformed standard Hall-Littlewood scalar product of
        ``self`` and ``x``.

        INPUT:

        - ``x`` -- element of the ring of symmetric functions over the same
          base ring as ``self``

        - ``t`` -- parameter (default: ``None``, in which case ``t`` is used)

        EXAMPLES::

            sage: s = SymmetricFunctions(QQ).s()
            sage: a = s([2,1])
            sage: sp = a.scalar_t(a); sp
            (-t^2 - 1)/(t^5 - 2*t^4 + t^3 - t^2 + 2*t - 1)
            sage: sp.parent()
            Fraction Field of Univariate Polynomial Ring in t over Rational Field
        """
        return self.scalar_qt( x, q=self.base_ring().zero(), t=t )

    scalar_hl = scalar_t

    def scalar_jack(self, x, t=None):
        r"""
        Return the Jack-scalar product beween ``self`` and ``x``.

        This scalar product is defined so that the power sum elements
        `p_{\mu}` are orthogonal and `\langle p_{\mu}, p_{\mu} \rangle =
        z_{\mu} t^{\ell(\mu)}`, where `\ell(\mu)` denotes the length of
        `\mu`.

        INPUT:

        - ``x`` -- element of the ring of symmetric functions over the
          same base ring as ``self``
        - ``t`` -- an optional parameter (default: ``None`` in which
          case ``t`` is used)

        EXAMPLES::

            sage: p = SymmetricFunctions(QQ['t']).power()
            sage: matrix([[p(mu).scalar_jack(p(nu)) for nu in Partitions(4)] for mu in Partitions(4)])
            [   4*t      0      0      0      0]
            [     0  3*t^2      0      0      0]
            [     0      0  8*t^2      0      0]
            [     0      0      0  4*t^3      0]
            [     0      0      0      0 24*t^4]
            sage: matrix([[p(mu).scalar_jack(p(nu),2) for nu in Partitions(4)] for mu in Partitions(4)])
            [  8   0   0   0   0]
            [  0  12   0   0   0]
            [  0   0  32   0   0]
            [  0   0   0  32   0]
            [  0   0   0   0 384]
            sage: JQ = SymmetricFunctions(QQ['t'].fraction_field()).jack().Q()
            sage: matrix([[JQ(mu).scalar_jack(JQ(nu)) for nu in Partitions(3)] for mu in Partitions(3)])
            [(2*t^2 + 3*t + 1)/(6*t^3)                         0                         0]
            [                        0     (t + 2)/(2*t^3 + t^2)                         0]
            [                        0                         0     6/(t^3 + 3*t^2 + 2*t)]
        """
        parent = self.parent()
        if t is None:
            if hasattr(parent,"t"):
                t = self.parent().t
            else:
                t = QQ['t'].gen()
        zee = lambda part: part.centralizer_size()*t**part.length()
        return self.scalar(x, zee)

    def derivative_with_respect_to_p1(self, n=1):
        r"""
        Return the symmetric function obtained by taking the derivative of
        ``self`` with respect to the power-sum symmetric function `p_1`
        when the expansion of ``self`` in the power-sum basis is considered
        as a polynomial in `p_k`'s (with `k \geq 1`).

        This is the same as skewing ``self`` by the first power-sum symmetric
        function `p_1`.

        INPUT:

        - ``n`` -- (default: 1) nonnegative integer which determines
          which power of the derivative is taken

        EXAMPLES::

            sage: p = SymmetricFunctions(QQ).p()
            sage: a = p([1,1,1])
            sage: a.derivative_with_respect_to_p1()
            3*p[1, 1]
            sage: a.derivative_with_respect_to_p1(1)
            3*p[1, 1]
            sage: a.derivative_with_respect_to_p1(2)
            6*p[1]
            sage: a.derivative_with_respect_to_p1(3)
            6*p[]

        ::

            sage: s = SymmetricFunctions(QQ).s()
            sage: s([3]).derivative_with_respect_to_p1()
            s[2]
            sage: s([2,1]).derivative_with_respect_to_p1()
            s[1, 1] + s[2]
            sage: s([1,1,1]).derivative_with_respect_to_p1()
            s[1, 1]
            sage: s(0).derivative_with_respect_to_p1()
            0
            sage: s(1).derivative_with_respect_to_p1()
            0
            sage: s([1]).derivative_with_respect_to_p1()
            s[]

        Let us check that taking the derivative with respect to ``p[1]``
        is equivalent to skewing by ``p[1]``::

            sage: p1 = s([1])
            sage: all( s(lam).derivative_with_respect_to_p1()
            ....:      == s(lam).skew_by(p1) for lam in Partitions(4) )
            True
        """
        p = self.parent().realization_of().power()
        res = p(self)
        for i in range(n):
            res = res._derivative_with_respect_to_p1()
        return self.parent()(res)

    def frobenius(self, n):
        r"""
        Return the image of the symmetric function ``self`` under the
        `n`-th Frobenius operator.

        The `n`-th Frobenius operator `\mathbf{f}_n` is defined to be the
        map from the ring of symmetric functions to itself that sends
        every symmetric function `P(x_1, x_2, x_3, \ldots)` to
        `P(x_1^n, x_2^n, x_3^n, \ldots)`. This operator `\mathbf{f}_n`
        is a Hopf algebra endomorphism, and satisfies

        .. MATH::

            \mathbf{f}_n m_{(\lambda_1, \lambda_2, \lambda_3, \ldots)} =
            m_{(n\lambda_1, n\lambda_2, n\lambda_3, \ldots)}

        for every partition `(\lambda_1, \lambda_2, \lambda_3, \ldots)`
        (where `m` means the monomial basis). Moreover,
        `\mathbf{f}_n (p_r) = p_{nr}` for every positive integer `r` (where
        `p_k` denotes the `k`-th powersum symmetric function).

        The `n`-th Frobenius operator is also called the `n`-th
        Frobenius endomorphism. It is not related to the Frobenius map
        which connects the ring of symmetric functions with the
        representation theory of the symmetric group.

        The `n`-th Frobenius operator is also the `n`-th Adams operator
        of the `\Lambda`-ring of symmetric functions over the integers.

        The `n`-th Frobenius operator can also be described via plethysm:
        Every symmetric function `P` satisfies
        `\mathbf{f}_n(P) = p_n \circ P = P \circ p_n`,
        where `p_n` is the `n`-th powersum symmetric function, and `\circ`
        denotes (outer) plethysm.

        :meth:`adams_operation` serves as alias for :meth:`frobenius`, since the
        Frobenius operators are the Adams operations of the `\Lambda`-ring
        of symmetric functions.

        INPUT:

        - ``n`` -- a positive integer

        OUTPUT:

        The result of applying the `n`-th Frobenius operator (on the ring of
        symmetric functions) to ``self``.

        EXAMPLES::

            sage: Sym = SymmetricFunctions(ZZ)
            sage: p = Sym.p()
            sage: h = Sym.h()
            sage: s = Sym.s()
            sage: m = Sym.m()
            sage: s[3].frobenius(2)
            -s[3, 3] + s[4, 2] - s[5, 1] + s[6]
            sage: m[4,2,1].frobenius(3)
            m[12, 6, 3]
            sage: p[4,2,1].frobenius(3)
            p[12, 6, 3]
            sage: h[4].frobenius(2)
            h[4, 4] - 2*h[5, 3] + 2*h[6, 2] - 2*h[7, 1] + 2*h[8]

        The Frobenius endomorphisms are multiplicative::

            sage: all( all( s(lam).frobenius(3) * s(mu).frobenius(3)
            ....:           == (s(lam) * s(mu)).frobenius(3)
            ....:           for mu in Partitions(3) )
            ....:      for lam in Partitions(3) )
            True
            sage: all( all( m(lam).frobenius(2) * m(mu).frobenius(2)
            ....:           == (m(lam) * m(mu)).frobenius(2)
            ....:           for mu in Partitions(4) )
            ....:      for lam in Partitions(4) )
            True
            sage: all( all( p(lam).frobenius(2) * p(mu).frobenius(2)
            ....:           == (p(lam) * p(mu)).frobenius(2)
            ....:           for mu in Partitions(3) )
            ....:      for lam in Partitions(4) )
            True

        Being Hopf algebra endomorphisms, the Frobenius operators
        commute with the antipode::

            sage: all( p(lam).frobenius(4).antipode()
            ....:      == p(lam).antipode().frobenius(4)
            ....:      for lam in Partitions(3) )
            True

        Testing the `\mathbf{f}_n(P) = p_n \circ P = P \circ p_n`
        equality (over `\QQ`, since plethysm is currently not
        defined over `\ZZ` in Sage)::

            sage: Sym = SymmetricFunctions(QQ)
            sage: s = Sym.s()
            sage: p = Sym.p()
            sage: all( s(lam).frobenius(3) == s(lam).plethysm(p[3])
            ....:      == s(p[3].plethysm(s(lam)))
            ....:      for lam in Partitions(4) )
            True

        By Exercise 7.61 in Stanley's EC2 [STA]_ (see the errata on his
        website), `\mathbf{f}_n(h_m)` is a linear combination of
        Schur polynomials (of straight shapes) using coefficients `0`,
        `1` and `-1` only; moreover, all partitions whose Schur
        polynomials occur with coefficient `\neq 0` in this
        combination have empty `n`-cores. Let us check this on
        examples::

            sage: all( all( all( (coeff == -1 or coeff == 1)
            ....:                and lam.core(n) == Partition([])
            ....:                for lam, coeff in s([m]).frobenius(n).monomial_coefficients().items() )
            ....:           for n in range(2, 4) )
            ....:      for m in range(4) )
            True

        .. SEEALSO::

            :meth:`plethysm`

        .. TODO::

            This method is fast on the monomial and the powersum
            bases, while all other bases get converted to the
            monomial basis. For most bases, this is probably the
            quickest way to do, but at least the Schur basis should
            have a better option. (Quoting from Stanley's EC2 [STA]_:
            "D. G. Duncan, J. London Math. Soc. 27 (1952), 235-236,
            or Y. M. Chen, A. M. Garsia, and J. B. Remmel, Contemp.
            Math. 34 (1984), 109-153".)
        """
        # Convert to the monomial basis, there apply Frobenius componentwise,
        # then convert back.
        parent = self.parent()
        m = parent.realization_of().monomial()
        from sage.combinat.partition import Partition
        dct = {Partition(map(lambda i: n * i, lam)): coeff
               for (lam, coeff) in m(self).monomial_coefficients().items()}
        result_in_m_basis = m._from_dict(dct)
        return parent(result_in_m_basis)

    adams_operation = frobenius

    def verschiebung(self, n):
        r"""
        Return the image of the symmetric function ``self`` under the
        `n`-th Verschiebung operator.

        The `n`-th Verschiebung operator `\mathbf{V}_n` is defined to be
        the unique algebra endomorphism `V` of the ring of symmetric
        functions that satisfies `V(h_r) = h_{r/n}` for every positive
        integer `r` divisible by `n`, and satisfies `V(h_r) = 0` for
        every positive integer `r` not divisible by `n`. This operator
        `\mathbf{V}_n` is a Hopf algebra endomorphism. For every
        nonnegative integer `r` with `n \mid r`, it satisfies

        .. MATH::

            \mathbf{V}_n(h_r) = h_{r/n},
            \quad \mathbf{V}_n(p_r) = n p_{r/n},
            \quad \mathbf{V}_n(e_r) = (-1)^{r - r/n} e_{r/n}

        (where `h` is the complete homogeneous basis, `p` is the
        powersum basis, and `e` is the elementary basis). For every
        nonnegative integer `r` with `n \nmid r`, it satisfes

        .. MATH::

            \mathbf{V}_n(h_r) = \mathbf{V}_n(p_r) = \mathbf{V}_n(e_r) = 0.

        The `n`-th Verschiebung operator is also called the `n`-th
        Verschiebung endomorphism. Its name derives from the Verschiebung
        (German for "shift") endomorphism of the Witt vectors.

        The `n`-th Verschiebung operator is adjoint to the `n`-th
        Frobenius operator (see :meth:`frobenius` for its definition)
        with respect to the Hall scalar product (:meth:`scalar`).

        The action of the `n`-th Verschiebung operator on the Schur basis
        can also be computed explicitly. The following (probably clumsier
        than necessary) description can be obtained by solving exercise
        7.61 in Stanley's [STA]_.

        Let `\lambda` be a partition. Let `n` be a positive integer. If
        the `n`-core of `\lambda` is nonempty, then
        `\mathbf{V}_n(s_\lambda) = 0`. Otherwise, the following method
        computes `\mathbf{V}_n(s_\lambda)`: Write the partition `\lambda`
        in the form `(\lambda_1, \lambda_2, \ldots, \lambda_{ns})` for some
        nonnegative integer `s`. (If `n` does not divide the length of
        `\lambda`, then this is achieved by adding trailing zeroes to
        `\lambda`.) Set `\beta_i = \lambda_i + ns - i` for every
        `s \in \{ 1, 2, \ldots, ns \}`. Then,
        `(\beta_1, \beta_2, \ldots, \beta_{ns})` is a strictly decreasing
        sequence of nonnegative integers. Stably sort the list
        `(1, 2, \ldots, ns)` in order of (weakly) increasing remainder of
        `-1 - \beta_i` modulo `n`. Let `\xi` be the sign of the
        permutation that is used for this sorting. Let `\psi` be the sign
        of the permutation that is used to stably sort the list
        `(1, 2, \ldots, ns)` in order of (weakly) increasing remainder of
        `i - 1` modulo `n`. (Notice that `\psi = (-1)^{n(n-1)s(s-1)/4}`.)
        Then, `\mathbf{V}_n(s_\lambda) = \xi \psi \prod_{i = 0}^{n - 1}
        s_{\lambda^{(i)}}`, where
        `(\lambda^{(0)}, \lambda^{(1)}, \ldots, \lambda^{(n - 1)})`
        is the `n`-quotient of `\lambda`.

        INPUT:

        - ``n`` -- a positive integer

        OUTPUT:

        The result of applying the `n`-th Verschiebung operator (on the ring of
        symmetric functions) to ``self``.

        EXAMPLES::

            sage: Sym = SymmetricFunctions(ZZ)
            sage: p = Sym.p()
            sage: h = Sym.h()
            sage: s = Sym.s()
            sage: m = Sym.m()
            sage: s[3].verschiebung(2)
            0
            sage: s[3].verschiebung(3)
            s[1]
            sage: p[3].verschiebung(3)
            3*p[1]
            sage: m[3,2,1].verschiebung(3)
            -18*m[1, 1] - 3*m[2]
            sage: p[3,2,1].verschiebung(3)
            0
            sage: h[4].verschiebung(2)
            h[2]
            sage: p[2].verschiebung(2)
            2*p[1]
            sage: m[3,2,1].verschiebung(6)
            12*m[1]

        The Verschiebung endomorphisms are multiplicative::

            sage: all( all( s(lam).verschiebung(2) * s(mu).verschiebung(2)
            ....:           == (s(lam) * s(mu)).verschiebung(2)
            ....:           for mu in Partitions(4) )
            ....:      for lam in Partitions(4) )
            True

        Being Hopf algebra endomorphisms, the Verschiebung operators
        commute with the antipode::

            sage: all( p(lam).verschiebung(3).antipode()
            ....:      == p(lam).antipode().verschiebung(3)
            ....:      for lam in Partitions(6) )
            True

        Testing the adjointness between the Frobenius operators
        `\mathbf{f}_n` and the Verschiebung operators
        `\mathbf{V}_n`::

            sage: Sym = SymmetricFunctions(QQ)
            sage: s = Sym.s()
            sage: p = Sym.p()
            sage: all( all( s(lam).verschiebung(2).scalar(p(mu))
            ....:           == s(lam).scalar(p(mu).frobenius(2))
            ....:           for mu in Partitions(3) )
            ....:      for lam in Partitions(6) )
            True
        """
        # Convert to the complete homogenenous basis, there apply
        # Verschiebung componentwise, then convert back.
        parent = self.parent()
        h = parent.realization_of().homogeneous()
        h_coords_of_self = h(self).monomial_coefficients().items()
        from sage.combinat.partition import Partition
        dct = {Partition(map(lambda i: i // n, lam)): coeff
               for (lam, coeff) in h_coords_of_self
               if all( i % n == 0 for i in lam )}
        result_in_h_basis = h._from_dict(dct)
        return parent(result_in_h_basis)

    def _expand(self, condition, n, alphabet = 'x'):
        r"""
        Expand the symmetric function as a symmetric polynomial in ``n``
        variables.

        INPUT:

        - ``condition`` -- a function on partitions with a boolean output,
          selecting only certain terms (namely, only the items failing
          the condition are being expanded)

        - ``n`` -- a nonnegative integer

        - ``alphabet`` -- (default: ``'x'``) a variable for the expansion

        OUTPUT:

        A monomial expansion of an instance of ``self`` in `n` variables.

        EXAMPLES::

            sage: p = SymmetricFunctions(QQ).p()
            sage: a = p([2])+p([3])
            sage: a._expand(lambda part: False, 3)
            x0^3 + x1^3 + x2^3 + x0^2 + x1^2 + x2^2
            sage: a._expand(lambda part: max(part)>2, 3)
            x0^2 + x1^2 + x2^2
            sage: p(0).expand(3)
            0
            sage: p([]).expand(3)
            1

        .. NOTE::

            The term corresponding to the empty partition is always
            selected, even if ``condition`` returns ``False`` or an
            error when applied to the empty partition. This is in
            order to simplify using the ``_expand`` method with
            conditions like ``lambda part: max(part) < 3`` which
            would require extra work to handle the empty partition.
        """
        import classical
        parent = self.parent()
        resPR = PolynomialRing(parent.base_ring(), n, alphabet)
        if self == parent.zero():
            return resPR.zero()
        e = eval('symmetrica.compute_' + str(classical.translate[parent.basis_name()]).lower() + '_with_alphabet')
        def f(part):
            if part == []:
                return resPR.one()
            else:
                return resPR.zero() if condition(part) else resPR(e(part, n, alphabet))
        return parent._apply_module_morphism(self, f)

    def is_schur_positive(self):
        r"""
        Return ``True`` if and only if ``self`` is Schur positive.

        If `s` is the space of Schur functions over ``self``'s base ring, then
        this is the same as ``self._is_positive(s)``.

        EXAMPLES::

            sage: s = SymmetricFunctions(QQ).s()
            sage: a = s([2,1]) + s([3])
            sage: a.is_schur_positive()
            True
            sage: a = s([2,1]) - s([3])
            sage: a.is_schur_positive()
            False

        ::

            sage: QQx = QQ['x']
            sage: s = SymmetricFunctions(QQx).s()
            sage: x = QQx.gen()
            sage: a = (1+x)*s([2,1])
            sage: a.is_schur_positive()
            True
            sage: a = (1-x)*s([2,1])
            sage: a.is_schur_positive()
            False
            sage: s(0).is_schur_positive()
            True
            sage: s(1+x).is_schur_positive()
            True
        """
        return self._is_positive( self.parent().realization_of().schur() )


    def _is_positive(self, s):
        r"""
        Return ``True`` if and only if ``self`` has nonnegative coefficients
        in the basis `s`.

        INPUT:

        - ``s`` -- a basis of the ring of symmetric functions

        EXAMPLES::

            sage: s = SymmetricFunctions(QQ).s()
            sage: a = s([2,1]) + s([3])
            sage: a._is_positive(s)
            True
            sage: a = s([2,1]) - s([3])
            sage: a._is_positive(s)
            False

            sage: m = SymmetricFunctions(QQ).m()
            sage: a = s([2,1]) + s([3])
            sage: a._is_positive(m)
            True
            sage: a = -s[2,1]
            sage: a._is_positive(m)
            False

            sage: (s[2,1] - s[1,1,1])._is_positive(s)
            False
            sage: (s[2,1] - s[1,1,1])._is_positive(m)
            True
        """
        s_self = s(self)
        return all([ _nonnegative_coefficients(c) for c in s_self.coefficients()])

    def degree(self):
        r"""
        Return the degree of ``self`` (which is defined to be `0`
        for the zero element).

        EXAMPLES::

            sage: s = SymmetricFunctions(QQ).s()
            sage: z = s([4]) + s([2,1]) + s([1,1,1]) + s([1]) + 3
            sage: z.degree()
            4
            sage: s(1).degree()
            0
            sage: s(0).degree()
            0
        """
        return max( map( sum, self._monomial_coefficients ) + [0] )

    def restrict_degree(self, d, exact = True):
        r"""
        Return the degree ``d`` component of ``self``.

        INPUT:

        - ``d`` -- positive integer, degree of the terms to be returned

        - ``exact`` -- boolean, if ``True``, returns the terms of degree
          exactly ``d``, otherwise returns all terms of degree less than
          or equal to ``d``

        OUTPUT:

        - the homogeneous component of ``self`` of degree ``d``

        EXAMPLES::

            sage: s = SymmetricFunctions(QQ).s()
            sage: z = s([4]) + s([2,1]) + s([1,1,1]) + s([1])
            sage: z.restrict_degree(2)
            0
            sage: z.restrict_degree(1)
            s[1]
            sage: z.restrict_degree(3)
            s[1, 1, 1] + s[2, 1]
            sage: z.restrict_degree(3, exact=False)
            s[1] + s[1, 1, 1] + s[2, 1]
            sage: z.restrict_degree(0)
            0
        """
        if exact:
            res = dict( filter( lambda x: sum(x[0]) == d, self._monomial_coefficients.items()) )
        else:
            res = dict( filter( lambda x: sum(x[0]) <= d, self._monomial_coefficients.items()) )
        return self.parent()._from_dict(res)

    def restrict_partition_lengths(self, l, exact = True):
        r"""
        Return the terms of ``self`` labelled by partitions of length ``l``.

        INPUT:

        - ``l`` -- nonnegative integer

        - ``exact`` -- boolean, defaulting to ``True``

        OUTPUT:

        - if ``True``, returns the terms labelled by
          partitions of length precisely ``l``; otherwise returns all terms
          labelled by partitions of length less than or equal to ``l``

        EXAMPLES::

            sage: s = SymmetricFunctions(QQ).s()
            sage: z = s([4]) + s([2,1]) + s([1,1,1]) + s([1])
            sage: z.restrict_partition_lengths(2)
            s[2, 1]
            sage: z.restrict_partition_lengths(0)
            0
            sage: z.restrict_partition_lengths(2, exact = False)
            s[1] + s[2, 1] + s[4]
        """
        if exact:
            res = dict( filter( lambda x: len(x[0]) == l, self._monomial_coefficients.items()) )
        else:
            res = dict( filter( lambda x: len(x[0]) <= l, self._monomial_coefficients.items()) )
        return self.parent()._from_dict(res)

    def restrict_parts(self, n):
        r"""
        Return the terms of ``self`` labelled by partitions `\lambda` with
        `\lambda_1 \leq n`.

        INPUT:

        - ``n`` -- positive integer, to restrict the parts of the partitions
          of the terms to be returned

        EXAMPLES::

            sage: s = SymmetricFunctions(QQ).s()
            sage: z = s([4]) + s([2,1]) + s([1,1,1]) + s([1])
            sage: z.restrict_parts(2)
            s[1] + s[1, 1, 1] + s[2, 1]
            sage: z.restrict_parts(1)
            s[1] + s[1, 1, 1]
        """
        res = dict( filter( lambda x: _lmax(x[0]) <= n, self._monomial_coefficients.items()) )
        return self.parent()._from_dict(res)

    def expand(self, n, alphabet = 'x'):
        r"""
        Expand the symmetric function as a symmetric polynomial in ``n``
        variables.

        INPUT:

        - ``n`` -- a nonnegative integer

        - ``alphabet`` -- (default: ``'x'``) a variable for the expansion

        OUTPUT:

        A monomial expansion of an instance of ``self`` in `n` variables.

        EXAMPLES::

            sage: J = SymmetricFunctions(QQ).jack(t=2).J()
            sage: J([2,1]).expand(3)
            4*x0^2*x1 + 4*x0*x1^2 + 4*x0^2*x2 + 6*x0*x1*x2 + 4*x1^2*x2 + 4*x0*x2^2 + 4*x1*x2^2
        """
        s = self.parent().realization_of().schur()
        condition = lambda part: len(part) > n
        return s(self)._expand(condition, n, alphabet)

    def skew_by(self, x):
        r"""
        Return the result of skewing ``self`` by ``x``. (Skewing by ``x`` is
        the endomorphism (as additive group) of the ring of symmetric
        functions adjoint to multiplication by ``x`` with respect to the
        Hall inner product.)

        INPUT:

        - ``x`` -- element of the ring of symmetric functions over the same
          base ring as ``self``

        EXAMPLES::

            sage: s = SymmetricFunctions(QQ).s()
            sage: s([3,2]).skew_by(s([2]))
            s[2, 1] + s[3]
            sage: s([3,2]).skew_by(s([1,1,1]))
            0
            sage: s([3,2,1]).skew_by(s([2,1]))
            s[1, 1, 1] + 2*s[2, 1] + s[3]

        ::

            sage: p = SymmetricFunctions(QQ).powersum()
            sage: p([4,3,3,2,2,1]).skew_by(p([2,1]))
            4*p[4, 3, 3, 2]
            sage: zee = sage.combinat.sf.sfa.zee
            sage: zee([4,3,3,2,2,1])/zee([4,3,3,2])
            4
            sage: s(0).skew_by(s([1]))
            0
            sage: s(1).skew_by(s([1]))
            0
            sage: s([]).skew_by(s([]))
            s[]
            sage: s([]).skew_by(s[1])
            0

        TESTS::

            sage: f=s[3,2]
            sage: f.skew_by([1])
            Traceback (most recent call last):
            ...
            ValueError: x needs to be a symmetric function
        """
        if x not in self.parent().realization_of():
            raise ValueError("x needs to be a symmetric function")
        s = self.parent().realization_of().schur()
        f = lambda part1, part2: s([part1,part2]) if part1.contains(part2) else 0
        return self.parent()(s._apply_multi_module_morphism(s(self),s(x),f))

    def hl_creation_operator(self, nu, t = None):
        r"""
        This is the vertex operator that generalizes Jing's operator.

        It is a linear operator that raises the degree by
        `|\nu|`. This creation operator is a t-analogue of
        multiplication by ``s(nu)`` .

        .. SEEALSO:: Proposition 5 in [SZ2001]_.

        INPUT:

        - ``nu`` -- a partition

        - ``t`` -- (default: ``None``, in which case ``t`` is used) a parameter

        REFERENCES:

        .. [SZ2001] M. Shimozono, M. Zabrocki,
           Hall-Littlewood vertex operators and generalized Kostka polynomials.
           Adv. Math. 158 (2001), no. 1, 66-85.

        EXAMPLES::

            sage: s = SymmetricFunctions(QQ['t']).s()
            sage: s([2]).hl_creation_operator([3,2])
            s[3, 2, 2] + t*s[3, 3, 1] + t*s[4, 2, 1] + t^2*s[4, 3] + t^2*s[5, 2]

            sage: Sym = SymmetricFunctions(FractionField(QQ['t']))
            sage: HLQp = Sym.hall_littlewood().Qp()
            sage: s = Sym.s()
            sage: HLQp(s([2]).hl_creation_operator([2]).hl_creation_operator([3]))
            HLQp[3, 2, 2]
            sage: s([2,2]).hl_creation_operator([2,1])
            t*s[2, 2, 2, 1] + t^2*s[3, 2, 1, 1] + t^2*s[3, 2, 2] + t^3*s[3, 3, 1] + t^3*s[4, 2, 1] + t^4*s[4, 3]
            sage: s(1).hl_creation_operator([2,1,1])
            s[2, 1, 1]
            sage: s(0).hl_creation_operator([2,1,1])
            0
            sage: s([3,2]).hl_creation_operator([2,1,1])
            (t^2-t)*s[2, 2, 2, 2, 1] + t^3*s[3, 2, 2, 1, 1] + (t^3-t^2)*s[3, 2, 2, 2] + t^3*s[3, 3, 1, 1, 1] + t^4*s[3, 3, 2, 1] + t^3*s[4, 2, 1, 1, 1] + t^4*s[4, 2, 2, 1] + 2*t^4*s[4, 3, 1, 1] + t^5*s[4, 3, 2] + t^5*s[4, 4, 1] + t^4*s[5, 2, 1, 1] + t^5*s[5, 3, 1]

        TESTS::

            sage: s(0).hl_creation_operator([1])
            0
        """
        s = self.parent().realization_of().schur()
        if t is None:
            if hasattr(self.parent(),"t"):
                t = self.parent().t
            else:
                t = QQ['t'].gen()
        P = self.parent()
        self = s(self)
        return P(self*s(nu) +
                 s.sum( s.sum_of_terms( (lam,c) for lam, c in s(mu)*s(nu) if len(lam) <= len(nu) ) *
                        self.skew_by(s(mu).plethysm((t-1)*s([1])))
                        for d in range(self.degree())
                        for mu in Partitions(d+1, max_length=len(nu)) )
                )


SymmetricFunctionAlgebra_generic.Element = SymmetricFunctionAlgebra_generic_Element


###################
def _lmax(x):
    r"""
    Returns the max of ``x`` where ``x`` is a list.

    If ``x`` is the empty list, ``_lmax`` returns 0.

    EXAMPLES::

        sage: from sage.combinat.sf.sfa import _lmax
        sage: _lmax([3,2,1])
        3
        sage: _lmax([])
        0
    """
    if x == []:
        return 0
    else:
        return max(x)


def _nonnegative_coefficients(x):
    r"""
    Returns ``True`` if ``x`` has nonnegative coefficients.

    EXAMPLES::

        sage: from sage.combinat.sf.sfa import _nonnegative_coefficients
        sage: _nonnegative_coefficients(2)
        True
        sage: _nonnegative_coefficients(-2)
        False
        sage: R.<x> = ZZ[]
        sage: _nonnegative_coefficients(x^2+4)
        True
        sage: _nonnegative_coefficients(x^2-4)
        False
    """
    if is_Polynomial(x) or is_MPolynomial(x):
        return all([ c >= 0 for c in x.coeffs() ])
    else:
        return x >= 0<|MERGE_RESOLUTION|>--- conflicted
+++ resolved
@@ -392,11 +392,6 @@
     class ParentMethods:
 
         def is_integral_domain(self, proof=True):
-<<<<<<< HEAD
-            """
-            Return whether ``self`` is an integral domain. (It is if
-            and only if the base ring is an integral domain.)
-=======
             """
             Return whether ``self`` is an integral domain. (It is if
             and only if the base ring is an integral domain.)
@@ -423,38 +418,11 @@
         def is_field(self, proof=True):
             """
             Return whether ``self`` is a field. (It is not.)
->>>>>>> 8029bc64
 
             INPUT:
 
             - ``self`` -- a basis of the symmetric functions
             - ``proof`` -- an optional argument (default value: ``True``)
-<<<<<<< HEAD
-
-            EXAMPLES::
-
-                sage: s = SymmetricFunctions(QQ).s()
-                sage: s.is_integral_domain()
-                True
-
-            The following doctest is disabled pending :trac:`10963`::
-
-                sage: s = SymmetricFunctions(Zmod(14)).s() # not tested
-                sage: s.is_integral_domain() # not tested
-                False
-            """
-            return self.base_ring().is_integral_domain()
-
-        def is_field(self, proof=True):
-            """
-            Return whether ``self`` is a field. (It is not.)
-
-            INPUT:
-
-            - ``self`` -- a basis of the symmetric functions
-            - ``proof`` -- an optional argument (default value: ``True``)
-=======
->>>>>>> 8029bc64
 
             EXAMPLES::
 
