--- conflicted
+++ resolved
@@ -705,7 +705,6 @@
             y = self.clone().apply_simple_reflection(i,side)
             T = [i]
             j = i
-<<<<<<< HEAD
             for count in range(1, self.k):
                 if (typ[0],side[0]) == ('d', 'r'):
                     j=(j+1)%(k+1)
@@ -714,16 +713,6 @@
                 if (typ[0],side[0]) == ('d', 'l'):
                     j=(j-1)%(k+1)
                 if (typ[0],side[0]) == ('i', 'l'):
-=======
-            for count in range(1,self.k):
-                if (typ[0],side[0]) == ('d','r'):
-                    j=(j+1)%(k+1)
-                if (typ[0],side[0]) == ('i','r'):
-                    j=(j-1)%(k+1)
-                if (typ[0],side[0]) == ('d','l'):
-                    j=(j-1)%(k+1)
-                if (typ[0],side[0]) == ('i','l'):
->>>>>>> 5e7e19af
                     j=(j+1)%(k+1)
                 if y.has_descent(j, side):
                     y=y.apply_simple_reflection(j,side)
@@ -862,15 +851,9 @@
                 a=self(i)
                 for j in range(i-self.k, i):
                     b=self(j)
-<<<<<<< HEAD
-                    #A small rotation is necessary for the reduced word from
-                    #the lehmer code to match the element.
+                    # A small rotation is necessary for the reduced word from
+                    # the Lehmer code to match the element.
                     if a < b:
-=======
-                    # A small rotation is necessary for the reduced word from
-                    # the lehmer code to match the element.
-                    if a<b:
->>>>>>> 5e7e19af
                         code[i-1]+=((b-a)//(self.k+1)+1)
         elif typ[0] == 'i' and side[0] == 'l':
             #Find number of positions to the right of i smaller than i, then
