--- conflicted
+++ resolved
@@ -198,14 +198,10 @@
             ['Automaton', 'Transducer', 'FiniteStateMachine'])
 lazy_import('sage.combinat.finite_state_machine_generators',
             ['automata', 'transducers'])
-# Binary Recurrence Sequences
-<<<<<<< HEAD
-from .binary_recurrence_sequences import BinaryRecurrenceSequence
-lazy_import('sage.combinat.recognizable_series', 'RecognizableSeriesSpace')
-=======
+# Sequences
 lazy_import('sage.combinat.binary_recurrence_sequences',
             'BinaryRecurrenceSequence')
->>>>>>> 9db4320e
+lazy_import('sage.combinat.recognizable_series', 'RecognizableSeriesSpace')
 
 # Six Vertex Model
 lazy_import('sage.combinat.six_vertex_model', 'SixVertexModel')
