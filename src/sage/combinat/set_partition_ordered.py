--- conflicted
+++ resolved
@@ -30,10 +30,7 @@
 from sage.sets.set import Set, Set_generic
 from sage.categories.finite_enumerated_sets import FiniteEnumeratedSets
 from sage.categories.infinite_enumerated_sets import InfiniteEnumeratedSets
-<<<<<<< HEAD
 from sage.sets.finite_enumerated_set import FiniteEnumeratedSet
-=======
->>>>>>> 0efedd0e
 from sage.misc.inherit_comparison import InheritComparisonClasscallMetaclass
 from sage.misc.all import prod
 from sage.structure.parent import Parent
@@ -41,10 +38,7 @@
 from sage.structure.unique_representation import UniqueRepresentation
 from sage.structure.list_clone import ClonableArray
 from sage.structure.richcmp import richcmp
-<<<<<<< HEAD
-=======
 from sage.rings.integer import Integer
->>>>>>> 0efedd0e
 from sage.rings.integer_ring import ZZ
 from sage.combinat.combinatorial_map import combinatorial_map
 from sage.combinat.combinat import stirling_number2
@@ -53,10 +47,7 @@
 from sage.combinat.words.finite_word import FiniteWord_class
 import sage.combinat.permutation as permutation
 from functools import reduce
-<<<<<<< HEAD
 from sage.categories.cartesian_product import cartesian_product
-=======
->>>>>>> 0efedd0e
 
 @add_metaclass(InheritComparisonClasscallMetaclass)
 class OrderedSetPartition(ClonableArray):
@@ -255,7 +246,6 @@
         """
         return hash(tuple(self))
 
-<<<<<<< HEAD
     def base_set(self):
         """
         Return the base set of ``self``, which is the union of all parts
@@ -290,19 +280,6 @@
         return sum(len(x) for x in self)
 
     size = base_set_cardinality
-=======
-    def size(self):
-        r"""
-        Return the cardinality of the base set of ``self``.
-
-        EXAMPLES::
-
-            sage: OS = OrderedSetPartitions(4)
-            sage: s = OS([[1, 3], [2, 4]])
-            sage: s.size()
-            4
-        """
-        return sum(map(len, self))
 
     def length(self):
         r"""
@@ -316,7 +293,6 @@
             2
         """
         return len(self)
->>>>>>> 0efedd0e
 
     @combinatorial_map(name='to composition')
     def to_composition(self):
@@ -336,7 +312,6 @@
         """
         return Composition([len(_) for _ in self])
 
-<<<<<<< HEAD
     @staticmethod
     def sum(osps):
         """
@@ -395,13 +370,13 @@
             sage: W.finer().list()
             [[{9}, {4}, {2}, {-1}],
              [{9}, {4}, {-1}, {2}],
-             [{9}, {4}, {2, -1}],
+             [{9}, {4}, {-1, 2}],
              [{4}, {9}, {2}, {-1}],
              [{4}, {9}, {-1}, {2}],
-             [{4}, {9}, {2, -1}],
-             [{9, 4}, {2}, {-1}],
-             [{9, 4}, {-1}, {2}],
-             [{9, 4}, {2, -1}]]
+             [{4}, {9}, {-1, 2}],
+             [{4, 9}, {2}, {-1}],
+             [{4, 9}, {-1}, {2}],
+             [{4, 9}, {-1, 2}]]
         """
         par = parent(self)
         if not self:
@@ -527,7 +502,7 @@
              [{2, 5}, {1}, {3, 4}]]
 
             sage: OrderedSetPartition([[4, 9], [-1, 2]]).fatter().list()
-            [[{9, 4}, {2, -1}], [{9, 2, 4, -1}]]
+            [[{4, 9}, {-1, 2}], [{-1, 2, 4, 9}]]
 
         Some extreme cases::
 
@@ -570,7 +545,7 @@
             sage: buo(Set([1, 4, 7, 9]), [2, 1, 1])
             [{1, 4}, {7}, {9}]
             sage: buo(Set([1, 4, 7, 9]), [1, 3])
-            [{1}, {9, 4, 7}]
+            [{1}, {4, 7, 9}]
             sage: buo(Set([1, 4, 7, 9]), [1, 1, 1, 1])
             [{1}, {4}, {7}, {9}]
             sage: buo(range(8), [1, 4, 2, 1])
@@ -618,9 +593,9 @@
             sage: W = OrderedSetPartition([[4, 9], [-1, 2]])
             sage: W.strongly_finer().list()
             [[{4}, {9}, {-1}, {2}],
-             [{4}, {9}, {2, -1}],
-             [{9, 4}, {-1}, {2}],
-             [{9, 4}, {2, -1}]]
+             [{4}, {9}, {-1, 2}],
+             [{4, 9}, {-1}, {2}],
+             [{4, 9}, {-1, 2}]]
         """
         par = parent(self)
         if not self:
@@ -701,7 +676,7 @@
              [{2, 5}, {1}, {3, 4}]]
 
             sage: OrderedSetPartition([[4, 9], [-1, 2]]).strongly_fatter().list()
-            [[{9, 4}, {2, -1}]]
+            [[{4, 9}, {-1, 2}]]
 
         Some extreme cases::
 
@@ -738,7 +713,7 @@
         fattenings = [list(subcomp.fatter()) for subcomp in subcomps]
         return FiniteEnumeratedSet([OrderedSetPartition(sum([list(g) for g in fattening], []))
             for fattening in cartesian_product(fattenings)])
-=======
+
     @combinatorial_map(name='to packed word')
     def to_packed_word(self):
         r"""
@@ -777,7 +752,6 @@
             for letter in self[i]:
                 out[letter] = i
         return Words()([out[letter]+1 for letter in X])
->>>>>>> 0efedd0e
 
 class OrderedSetPartitions(UniqueRepresentation, Parent):
     """
@@ -852,11 +826,7 @@
             if c is not None:
                 raise NotImplementedError("cannot specify 'c' without specifying 's'")
             return OrderedSetPartitions_all()
-<<<<<<< HEAD
-        if isinstance(s, (int, sage.rings.integer.Integer)):
-=======
         if isinstance(s, (int, Integer)):
->>>>>>> 0efedd0e
             if s < 0:
                 raise ValueError("s must be non-negative")
             s = frozenset(range(1, s+1))
@@ -1292,21 +1262,13 @@
             return False
         X = set(reduce(lambda A,B: A.union(B), x, set()))
         return len(X) == sum(len(s) for s in x) and X == set(range(1,len(X)+1))
-<<<<<<< HEAD
-        
-=======
-
->>>>>>> 0efedd0e
+
     def _coerce_map_from_(self, X):
         """
         Return ``True`` if there is a coercion map from ``X``.
 
         EXAMPLES::
-<<<<<<< HEAD
-        
-=======
-
->>>>>>> 0efedd0e
+
             sage: OSP = OrderedSetPartitions()
             sage: OSP._coerce_map_from_(OrderedSetPartitions(3))
             True
