r"""
Ordered Set Partitions

AUTHORS:

- Mike Hansen

- MuPAD-Combinat developers (for algorithms and design inspiration)

- Travis Scrimshaw (2013-02-28): Removed ``CombinatorialClass`` and added
  entry point through :class:`OrderedSetPartition`.
"""
#*****************************************************************************
#       Copyright (C) 2007 Mike Hansen <mhansen@gmail.com>,
#
#  Distributed under the terms of the GNU General Public License (GPL)
#
#    This code is distributed in the hope that it will be useful,
#    but WITHOUT ANY WARRANTY; without even the implied warranty of
#    MERCHANTABILITY or FITNESS FOR A PARTICULAR PURPOSE.  See the GNU
#    General Public License for more details.
#
#  The full text of the GPL is available at:
#
#                  http://www.gnu.org/licenses/
#*****************************************************************************
from six import add_metaclass

from sage.arith.all import factorial
from sage.sets.set import Set, Set_generic
from sage.categories.finite_enumerated_sets import FiniteEnumeratedSets
from sage.categories.infinite_enumerated_sets import InfiniteEnumeratedSets
from sage.misc.inherit_comparison import InheritComparisonClasscallMetaclass
from sage.misc.all import prod
from sage.structure.parent import Parent
from sage.structure.unique_representation import UniqueRepresentation
from sage.structure.list_clone import ClonableArray
from sage.structure.richcmp import richcmp
<<<<<<< HEAD
=======
from sage.rings.integer import Integer
>>>>>>> 13d1367e
from sage.rings.integer_ring import ZZ
from sage.combinat.combinatorial_map import combinatorial_map
from sage.combinat.combinat import stirling_number2
from sage.combinat.composition import Composition, Compositions
from sage.combinat.words.words import Words
from sage.combinat.words.finite_word import FiniteWord_class
import sage.combinat.permutation as permutation
from functools import reduce

@add_metaclass(InheritComparisonClasscallMetaclass)
class OrderedSetPartition(ClonableArray):
    """
    An ordered partition of a set.

    An ordered set partition `p` of a set `s` is a list of pairwise
    disjoint nonempty subsets of `s` such that the union of these
    subsets is `s`. These subsets are called the parts of the partition.
    We represent an ordered set partition as a list of sets. By
    extension, an ordered set partition of a nonnegative integer `n` is
    the set partition of the integers from `1` to `n`. The number of
    ordered set partitions of `n` is called the `n`-th ordered Bell
    number.

    There is a natural integer composition associated with an ordered
    set partition, that is the sequence of sizes of all its parts in
    order.

    The number `T_n` of ordered set partitions of
    `\{ 1, 2, \ldots, n \}` is the so-called `n`-th *Fubini number*
    (also known as the `n`-th ordered Bell number; see
    :wikipedia:`Ordered Bell number`). Its exponential generating
    function is

    .. MATH::

        \sum_n {T_n \over n!} x^n = {1 \over 2-e^x}.

    (See sequence A000670 in OEIS.)

    INPUT:

    - ``parts`` -- an object or iterable that defines an ordered set partition
      (e.g., a list of pairwise disjoint sets) or a packed word (e.g., a list
      of letters on some alphabet). If there is ambiguity and if the input should
      be treated as a packed word, the keyword ``from_word`` should be used.

    EXAMPLES:

    There are 13 ordered set partitions of `\{1,2,3\}`::

        sage: OrderedSetPartitions(3).cardinality()
        13

    Here is the list of them::

        sage: OrderedSetPartitions(3).list()
        [[{1}, {2}, {3}],
         [{1}, {3}, {2}],
         [{2}, {1}, {3}],
         [{3}, {1}, {2}],
         [{2}, {3}, {1}],
         [{3}, {2}, {1}],
         [{1}, {2, 3}],
         [{2}, {1, 3}],
         [{3}, {1, 2}],
         [{1, 2}, {3}],
         [{1, 3}, {2}],
         [{2, 3}, {1}],
         [{1, 2, 3}]]

    There are 12 ordered set partitions of `\{1,2,3,4\}` whose underlying
    composition is `[1,2,1]`::

        sage: OrderedSetPartitions(4,[1,2,1]).list()
        [[{1}, {2, 3}, {4}],
         [{1}, {2, 4}, {3}],
         [{1}, {3, 4}, {2}],
         [{2}, {1, 3}, {4}],
         [{2}, {1, 4}, {3}],
         [{3}, {1, 2}, {4}],
         [{4}, {1, 2}, {3}],
         [{3}, {1, 4}, {2}],
         [{4}, {1, 3}, {2}],
         [{2}, {3, 4}, {1}],
         [{3}, {2, 4}, {1}],
         [{4}, {2, 3}, {1}]]

    Since :trac:`14140`, we can create an ordered set partition directly by
    :class:`OrderedSetPartition` which creates the parent object by taking the
    union of the partitions passed in. However it is recommended and
    (marginally) faster to create the parent first and then create the ordered
    set partition from that. ::

        sage: s = OrderedSetPartition([[1,3],[2,4]]); s
        [{1, 3}, {2, 4}]
        sage: s.parent()
        Ordered set partitions of {1, 2, 3, 4}

    We can construct the ordered set partition from a word,
    which we consider as packed::

        sage: OrderedSetPartition([2,4,1,2])
        [{3}, {1, 4}, {2}]
        sage: OrderedSetPartition(from_word=[2,4,1,2])
        [{3}, {1, 4}, {2}]
        sage: OrderedSetPartition(from_word='bdab')
        [{3}, {1, 4}, {2}]

    REFERENCES:

    :wikipedia:`Ordered_partition_of_a_set`
    """
    @staticmethod
    def __classcall_private__(cls, parts=None, from_word=None):
        """
        Create a set partition from ``parts`` with the appropriate parent.

        EXAMPLES::

            sage: s = OrderedSetPartition([[1,3],[2,4]]); s
            [{1, 3}, {2, 4}]
            sage: s.parent()
            Ordered set partitions of {1, 2, 3, 4}
            sage: t = OrderedSetPartition([[2,4],[1,3]]); t
            [{2, 4}, {1, 3}]
            sage: s != t
            True
            sage: OrderedSetPartition()
            []
            sage: OrderedSetPartition([])
            []
            sage: OrderedSetPartition('')
            []
            sage: OrderedSetPartition('bdab') == OrderedSetPartition(from_word='bdab')
            True
            sage: OrderedSetPartition('bdab') == OrderedSetPartition(Word('bdab'))
            True
        """
        if parts is None and from_word is None:
            P = OrderedSetPartitions([])
            return P.element_class(P, [])
        if from_word:
            return OrderedSetPartitions().from_finite_word(Words()(from_word))
        # if `parts` looks like a sequence of "letters" then treat it like a word.
        if parts in Words() or (len(parts) > 0 and (parts[0] in ZZ or isinstance(parts[0], str))):
            return OrderedSetPartitions().from_finite_word(Words()(parts))
        else:
            P = OrderedSetPartitions( reduce(lambda x,y: x.union(y), map(Set, parts), Set([])) )
            return P.element_class(P, parts)

    def __init__(self, parent, s):
        """
        Initialize ``self``.

        EXAMPLES::

            sage: OS = OrderedSetPartitions(4)
            sage: s = OS([[1, 3], [2, 4]])
            sage: TestSuite(s).run()
        """
        self._base_set = reduce(lambda x,y: x.union(y), map(Set, s), Set([]))
        ClonableArray.__init__(self, parent, [Set(_) for _ in s])


    def _repr_(self):
        """
        Return a string representation of ``self``.

        .. TODO::

            Sort the repr output of Sage's :class:`Set` and remove
            this method.

        EXAMPLES::

            sage: OrderedSetPartition([[1,3],[2,4]])
            [{1, 3}, {2, 4}]
        """
        return '[' + ', '.join(('{' + repr(sorted(x))[1:-1] + '}' for x in self)) + ']'

    def check(self):
        """
        Check that we are a valid ordered set partition.

        EXAMPLES::

            sage: OS = OrderedSetPartitions(4)
            sage: s = OS([[1, 3], [2, 4]])
            sage: s.check()
        """
        assert self in self.parent()

    def _hash_(self):
        """
        Return the hash of ``self``.

        EXAMPLES::

            sage: OS = OrderedSetPartitions(4)
            sage: s = OS([[1, 3], [2, 4]])
            sage: OSP = OrderedSetPartitions()
            sage: hash(s) == hash(OSP(s))
            True
        """
        return hash(tuple(self))

<<<<<<< HEAD
=======
    def size(self):
        r"""
        Return the cardinality of the base set of ``self``.

        EXAMPLES::

            sage: OS = OrderedSetPartitions(4)
            sage: s = OS([[1, 3], [2, 4]])
            sage: s.size()
            4
        """
        return sum(map(len, self))

    def length(self):
        r"""
        Return the number of parts of ``self``.

        EXAMPLES::

            sage: OS = OrderedSetPartitions(4)
            sage: s = OS([[1, 3], [2, 4]])
            sage: s.length()
            2
        """
        return len(self)

>>>>>>> 13d1367e
    @combinatorial_map(name='to composition')
    def to_composition(self):
        r"""
        Return the integer composition whose parts are the sizes of the sets
        in ``self``.

        EXAMPLES::

            sage: S = OrderedSetPartitions(5)
            sage: x = S([[3,5,4], [1, 2]])
            sage: x.to_composition()
            [3, 2]
            sage: y = S([[3,1], [2], [5,4]])
            sage: y.to_composition()
            [2, 1, 2]
        """
        return Composition([len(_) for _ in self])

    @combinatorial_map(name='to packed word')
    def to_packed_word(self):
        r"""
        Return the packed word on alphabet `\{1,2,3,\ldots}`
        corresponding to ``self``.

        A *packed word* on alphabet `\{1,2,3,\ldots\}` is any word whose
        maximum letter is the same as its total number of distinct letters.
        Let `P` be an ordered set partition of a set `X`.
        The corresponding packed word `w_1 w_2 \cdots w_n` is constructed
        by having letter `w_i = j` if the `i`-th smallest entry in `X`
        occurs in the `j`-th block of `P`.

        .. SEEALSO::

            :meth:`Word.to_ordered_set_partition`

        .. WARNING::

            This assumes there is a total order on the underlying
            set (``self._base_set``).

        EXAMPLES::

            sage: S = OrderedSetPartitions()
            sage: x = S([[3,5], [2], [1,4,6]])
            sage: x.to_packed_word()
            word: 321313
            sage: x = S([['a', 'c', 'e'], ['b', 'd']])
            sage: x.to_packed_word()
            word: 12121
        """
        X = sorted(self._base_set)
        out = {}
        for i in range(len(self)):
            for letter in self[i]:
                out[letter] = i
        return Words()([out[letter]+1 for letter in X])

class OrderedSetPartitions(UniqueRepresentation, Parent):
    """
    Return the combinatorial class of ordered set partitions of ``s``.

    The optional argument ``c``, if specified, restricts the parts of
    the partition to have certain sizes (the entries of ``c``).

    EXAMPLES::

        sage: OS = OrderedSetPartitions([1,2,3,4]); OS
        Ordered set partitions of {1, 2, 3, 4}
        sage: OS.cardinality()
        75
        sage: OS.first()
        [{1}, {2}, {3}, {4}]
        sage: OS.last()
        [{1, 2, 3, 4}]
        sage: OS.random_element()
        [{3}, {1}, {2}, {4}]

    ::

        sage: OS = OrderedSetPartitions([1,2,3,4], [2,2]); OS
        Ordered set partitions of {1, 2, 3, 4} into parts of size [2, 2]
        sage: OS.cardinality()
        6
        sage: OS.first()
        [{1, 2}, {3, 4}]
        sage: OS.last()
        [{3, 4}, {1, 2}]
        sage: OS.list()
        [[{1, 2}, {3, 4}],
         [{1, 3}, {2, 4}],
         [{1, 4}, {2, 3}],
         [{2, 3}, {1, 4}],
         [{2, 4}, {1, 3}],
         [{3, 4}, {1, 2}]]

    ::

        sage: OS = OrderedSetPartitions("cat"); OS
        Ordered set partitions of {'a', 'c', 't'}
        sage: OS.list()
        [[{'a'}, {'c'}, {'t'}],
         [{'a'}, {'t'}, {'c'}],
         [{'c'}, {'a'}, {'t'}],
         [{'t'}, {'a'}, {'c'}],
         [{'c'}, {'t'}, {'a'}],
         [{'t'}, {'c'}, {'a'}],
         [{'a'}, {'c', 't'}],
         [{'c'}, {'a', 't'}],
         [{'t'}, {'a', 'c'}],
         [{'a', 'c'}, {'t'}],
         [{'a', 't'}, {'c'}],
         [{'c', 't'}, {'a'}],
         [{'a', 'c', 't'}]]
    """
    @staticmethod
    def __classcall_private__(cls, s=None, c=None):
        """
        Choose the correct parent based upon input.

        EXAMPLES::

            sage: OrderedSetPartitions(4)
            Ordered set partitions of {1, 2, 3, 4}
            sage: OrderedSetPartitions(4, [1, 2, 1])
            Ordered set partitions of {1, 2, 3, 4} into parts of size [1, 2, 1]
        """
        if s is None:
            if c is not None:
                raise NotImplementedError("cannot specify 'c' without specifying 's'")
            return OrderedSetPartitions_all()
<<<<<<< HEAD
        if isinstance(s, (int, sage.rings.integer.Integer)):
=======
        if isinstance(s, (int, Integer)):
>>>>>>> 13d1367e
            if s < 0:
                raise ValueError("s must be non-negative")
            s = frozenset(range(1, s+1))
        else:
            s = frozenset(s)

        if c is None:
            return OrderedSetPartitions_s(s)

        if isinstance(c, (int, Integer)):
            return OrderedSetPartitions_sn(s, c)
        if c not in Compositions(len(s)):
            raise ValueError("c must be a composition of %s"%len(s))
        return OrderedSetPartitions_scomp(s, Composition(c))

    def __init__(self, s):
        """
        Initialize ``self``.

        EXAMPLES::

            sage: OS = OrderedSetPartitions(4)
            sage: TestSuite(OS).run()
        """
        self._set = s
        Parent.__init__(self, category=FiniteEnumeratedSets())

    def _element_constructor_(self, s):
        """
        Construct an element of ``self`` from ``s``.

        EXAMPLES::

            sage: OS = OrderedSetPartitions(4)
            sage: OS([[1,3],[2,4]])
            [{1, 3}, {2, 4}]
        """
        if isinstance(s, OrderedSetPartition):
            raise ValueError("cannot convert %s into an element of %s"%(s, self))
        return self.element_class(self, list(s))

    Element = OrderedSetPartition

    def __contains__(self, x):
        """
        TESTS::

            sage: OS = OrderedSetPartitions([1,2,3,4])
            sage: all(sp in OS for sp in OS)
            True
        """
        #x must be a list
        if not isinstance(x, (OrderedSetPartition, list, tuple)):
            return False

        #The total number of elements in the list
        #should be the same as the number is self._set
        if sum(map(len, x)) != len(self._set):
            return False

        #Check to make sure each element of the list
        #is a set
        u = Set([])
        for s in x:
            if not isinstance(s, (set, frozenset, Set_generic)):
                return False
            u = u.union(s)

        #Make sure that the union of all the
        #sets is the original set
        if u != Set(self._set):
            return False

        return True

    def from_finite_word(self, w):
        r"""
        Return the unique ordered set partition of `{1, 2, ..., n}` corresponding to a word
        of length `n`.'

        .. SEEALSO::

            :meth:`Word.to_ordered_set_partition`

        EXAMPLES::

            sage: A = OrderedSetPartitions().from_finite_word('abcabcabd'); A
            [{1, 4, 7}, {2, 5, 8}, {3, 6}, {9}]
            sage: B = OrderedSetPartitions().from_finite_word([1,2,3,1,2,3,1,2,4])
            sage: A == B
            True
        """
        # TODO: fix this if statement.
        #       In fact, what we need is for the underlying alphabet to be sortable.
        if isinstance(w, (list, tuple, str, FiniteWord_class)):
            return self.element_class(self, Words()(w).to_ordered_set_partition())
        else:
            raise ValueError("Something is wrong: `from_finite_word` expects an object of type list/tuple/str/Word representing a finite word, received {}.".format(str(w)))


class OrderedSetPartitions_s(OrderedSetPartitions):
    """
    Class of ordered partitions of a set `S`.
    """
    def _repr_(self):
        """
        TESTS::

            sage: OrderedSetPartitions([1,2,3,4])
            Ordered set partitions of {1, 2, 3, 4}
        """
        return "Ordered set partitions of %s"%Set(self._set)

    def cardinality(self):
        """
        EXAMPLES::

            sage: OrderedSetPartitions(0).cardinality()
            1
            sage: OrderedSetPartitions(1).cardinality()
            1
            sage: OrderedSetPartitions(2).cardinality()
            3
            sage: OrderedSetPartitions(3).cardinality()
            13
            sage: OrderedSetPartitions([1,2,3]).cardinality()
            13
            sage: OrderedSetPartitions(4).cardinality()
            75
            sage: OrderedSetPartitions(5).cardinality()
            541
        """
        return sum([factorial(k)*stirling_number2(len(self._set),k) for k in range(len(self._set)+1)])

    def __iter__(self):
        """
        EXAMPLES::

            sage: [ p for p in OrderedSetPartitions([1,2,3]) ]
            [[{1}, {2}, {3}],
             [{1}, {3}, {2}],
             [{2}, {1}, {3}],
             [{3}, {1}, {2}],
             [{2}, {3}, {1}],
             [{3}, {2}, {1}],
             [{1}, {2, 3}],
             [{2}, {1, 3}],
             [{3}, {1, 2}],
             [{1, 2}, {3}],
             [{1, 3}, {2}],
             [{2, 3}, {1}],
             [{1, 2, 3}]]
        """
        for x in Compositions(len(self._set)):
            for z in OrderedSetPartitions(self._set, x):
                yield self.element_class(self, z)

class OrderedSetPartitions_sn(OrderedSetPartitions):
    def __init__(self, s, n):
        """
        TESTS::

            sage: OS = OrderedSetPartitions([1,2,3,4], 2)
            sage: OS == loads(dumps(OS))
            True
        """
        OrderedSetPartitions.__init__(self, s)
        self.n = n

    def __contains__(self, x):
        """
        TESTS::

            sage: OS = OrderedSetPartitions([1,2,3,4], 2)
            sage: all(sp in OS for sp in OS)
            True
            sage: OS.cardinality()
            14
            sage: len(filter(lambda x: x in OS, OrderedSetPartitions([1,2,3,4])))
            14
        """
        return OrderedSetPartitions.__contains__(self, x) and len(x) == self.n

    def __repr__(self):
        """
        TESTS::

            sage: OrderedSetPartitions([1,2,3,4], 2)
            Ordered set partitions of {1, 2, 3, 4} into 2 parts
        """
        return "Ordered set partitions of %s into %s parts"%(Set(self._set),self.n)

    def cardinality(self):
        """
        Return the cardinality of ``self``.

        The number of ordered partitions of a set of size `n` into `k`
        parts is equal to `k! S(n,k)` where `S(n,k)` denotes the Stirling
        number of the second kind.

        EXAMPLES::

            sage: OrderedSetPartitions(4,2).cardinality()
            14
            sage: OrderedSetPartitions(4,1).cardinality()
            1
        """
        return factorial(self.n)*stirling_number2(len(self._set), self.n)

    def __iter__(self):
        """
        EXAMPLES::

            sage: [ p for p in OrderedSetPartitions([1,2,3,4], 2) ]
            [[{1, 2, 3}, {4}],
             [{1, 2, 4}, {3}],
             [{1, 3, 4}, {2}],
             [{2, 3, 4}, {1}],
             [{1, 2}, {3, 4}],
             [{1, 3}, {2, 4}],
             [{1, 4}, {2, 3}],
             [{2, 3}, {1, 4}],
             [{2, 4}, {1, 3}],
             [{3, 4}, {1, 2}],
             [{1}, {2, 3, 4}],
             [{2}, {1, 3, 4}],
             [{3}, {1, 2, 4}],
             [{4}, {1, 2, 3}]]
        """
        for x in Compositions(len(self._set),length=self.n):
            for z in OrderedSetPartitions_scomp(self._set,x):
                yield self.element_class(self, z)

class OrderedSetPartitions_scomp(OrderedSetPartitions):
    def __init__(self, s, comp):
        """
        TESTS::

            sage: OS = OrderedSetPartitions([1,2,3,4], [2,1,1])
            sage: OS == loads(dumps(OS))
            True
        """
        OrderedSetPartitions.__init__(self, s)
        self.c = Composition(comp)

    def __repr__(self):
        """
        TESTS::

            sage: OrderedSetPartitions([1,2,3,4], [2,1,1])
            Ordered set partitions of {1, 2, 3, 4} into parts of size [2, 1, 1]
        """
        return "Ordered set partitions of %s into parts of size %s"%(Set(self._set), self.c)

    def __contains__(self, x):
        """
        TESTS::

            sage: OS = OrderedSetPartitions([1,2,3,4], [2,1,1])
            sage: all(sp in OS for sp in OS)
            True
            sage: OS.cardinality()
            12
            sage: len(filter(lambda x: x in OS, OrderedSetPartitions([1,2,3,4])))
            12
        """
        return OrderedSetPartitions.__contains__(self, x) and [len(_) for _ in x] == self.c

    def cardinality(self):
        r"""
        Return the cardinality of ``self``.

        The number of ordered set partitions of a set of length `k` with
        composition shape `\mu` is equal to

        .. MATH::

            \frac{k!}{\prod_{\mu_i \neq 0} \mu_i!}.

        EXAMPLES::

            sage: OrderedSetPartitions(5,[2,3]).cardinality()
            10
            sage: OrderedSetPartitions(0, []).cardinality()
            1
            sage: OrderedSetPartitions(0, [0]).cardinality()
            1
            sage: OrderedSetPartitions(0, [0,0]).cardinality()
            1
            sage: OrderedSetPartitions(5, [2,0,3]).cardinality()
            10
        """
        return factorial(len(self._set))/prod([factorial(i) for i in self.c])

    def __iter__(self):
        """
        TESTS::

            sage: [ p for p in OrderedSetPartitions([1,2,3,4], [2,1,1]) ]
            [[{1, 2}, {3}, {4}],
             [{1, 2}, {4}, {3}],
             [{1, 3}, {2}, {4}],
             [{1, 4}, {2}, {3}],
             [{1, 3}, {4}, {2}],
             [{1, 4}, {3}, {2}],
             [{2, 3}, {1}, {4}],
             [{2, 4}, {1}, {3}],
             [{3, 4}, {1}, {2}],
             [{2, 3}, {4}, {1}],
             [{2, 4}, {3}, {1}],
             [{3, 4}, {2}, {1}]]

            sage: len(OrderedSetPartitions([1,2,3,4], [1,1,1,1]))
            24

            sage: [ x for x in OrderedSetPartitions([1,4,7], [3]) ]
            [[{1, 4, 7}]]

            sage: [ x for x in OrderedSetPartitions([1,4,7], [1,2]) ]
            [[{1}, {4, 7}], [{4}, {1, 7}], [{7}, {1, 4}]]

            sage: [ p for p in OrderedSetPartitions([], []) ]
            [[]]

            sage: [ p for p in OrderedSetPartitions([1], [1]) ]
            [[{1}]]

        Let us check that it works for large size (:trac:`16646`)::

            sage: OrderedSetPartitions(42).first()
            [{1}, {2}, {3}, {4}, {5}, {6}, {7}, {8}, {9}, {10}, {11}, {12},
            {13}, {14}, {15}, {16}, {17}, {18}, {19}, {20}, {21}, {22}, {23},
            {24}, {25}, {26}, {27}, {28}, {29}, {30}, {31}, {32}, {33}, {34},
            {35}, {36}, {37}, {38}, {39}, {40}, {41}, {42}]
        """
        comp = self.c
        lset = [x for x in self._set]
        l = len(self.c)
        dcomp = [-1] + comp.descents(final_descent=True)

        p = []
        for j in range(l):
            p += [j + 1] * comp[j]

        from sage.combinat.permutation import Permutations_mset
        for x in Permutations_mset(p):
            res = permutation.to_standard(x).inverse()
            res = [lset[x - 1] for x in res]
            yield self.element_class(self, [Set(res[dcomp[i]+1:dcomp[i+1]+1])
                                            for i in range(l)])

class OrderedSetPartitions_all(OrderedSetPartitions):
    r"""
    Ordered set partitions of `\{1, \ldots, n\}` for all
    `n \in \ZZ_{\geq 0}`.
    """
    def __init__(self):
        """
        Initialize ``self``.

        EXAMPLES::

            sage: OS = OrderedSetPartitions()
            sage: TestSuite(OS).run()  # long time
        """
        Parent.__init__(self, category=InfiniteEnumeratedSets())

    def __iter__(self):
        """
        Iterate over ``self``.

        EXAMPLES::

            sage: it = iter(OrderedSetPartitions())
            sage: [next(it) for _ in range(10)]
            [[], [{1}], [{1}, {2}], [{2}, {1}], [{1, 2}],
             [{1}, {2}, {3}], [{1}, {3}, {2}], [{2}, {1}, {3}],
             [{3}, {1}, {2}], [{2}, {3}, {1}]]
        """
        n = 0
        while True:
            for X in OrderedSetPartitions(n):
                yield self.element_class(self, list(X))
            n += 1

    def _element_constructor_(self, s):
        """
        Construct an element of ``self`` from ``s``.

        EXAMPLES::

            sage: OS = OrderedSetPartitions()
            sage: OS([[1,3],[2,4]])
            [{1, 3}, {2, 4}]
        """
        if isinstance(s, OrderedSetPartition):
            gset = s.parent()._set
            if gset == frozenset(range(1,len(gset)+1)):
                return self.element_class(self, list(s))
            raise ValueError("cannot convert %s into an element of %s"%(s, self))
        return self.element_class(self, list(s))

    def __contains__(self, x):
        """
        TESTS::

            sage: OS = OrderedSetPartitions([1,2,3,4])
            sage: AOS = OrderedSetPartitions()
            sage: all(sp in AOS for sp in OS)
            True
            sage: [[1,3],[4],[5,2]] in AOS
            True
            sage: [[1,4],[3]] in AOS
            False
            sage: [[1,3],[4,2],[2,5]] in AOS
            False
        """
        if isinstance(x, OrderedSetPartition):
            if x.parent() is self:
                return True
            gset = x.parent()._set
            return gset == frozenset(range(1, len(gset)+1))

        # x must be a list or a tuple
        if not isinstance(x, (list, tuple)):
            return False

        # Check to make sure each element of the list is a set
        if any(not isinstance(s, (set, frozenset, list, tuple, Set_generic))
               for s in x):
            return False
        if not all(isinstance(s, (set, frozenset, Set_generic)) or len(s) == len(set(s)) for s in x):
            return False
        X = set(reduce(lambda A,B: A.union(B), x, set()))
        return len(X) == sum(len(s) for s in x) and X == set(range(1,len(X)+1))
<<<<<<< HEAD
        
=======

>>>>>>> 13d1367e
    def _coerce_map_from_(self, X):
        """
        Return ``True`` if there is a coercion map from ``X``.

        EXAMPLES::
<<<<<<< HEAD
        
=======

>>>>>>> 13d1367e
            sage: OSP = OrderedSetPartitions()
            sage: OSP._coerce_map_from_(OrderedSetPartitions(3))
            True
            sage: OSP._coerce_map_from_(OrderedSetPartitions(['a','b']))
            False
        """
        if X is self:
            return True
        if isinstance(X, OrderedSetPartitions):
            return X._set == frozenset(range(1,len(X._set)+1))
        return super(OrderedSetPartitions_all, self)._coerce_map_from_(X)

    def _repr_(self):
        """
        TESTS::

            sage: OrderedSetPartitions()
            Ordered set partitions
        """
        return "Ordered set partitions"

    class Element(OrderedSetPartition):
        def _richcmp_(left, right, op):
            """
            TESTS::

                sage: OSP = OrderedSetPartitions()
                sage: el1 = OSP([[1,3], [4], [2]])
                sage: el2 = OSP([[3,1], [2], [4]])
                sage: el1 == el1, el2 == el2, el1 == el2    # indirect doctest
                (True, True, False)
                sage: el1 <= el2, el1 >= el2, el2 <= el1    # indirect doctest
                (False, True, True)
            """
            return richcmp([sorted(s) for s in left], [sorted(s) for s in right], op)

##########################################################
# Deprecations


class SplitNK(OrderedSetPartitions_scomp):
    def __setstate__(self, state):
        r"""
        For unpickling old ``SplitNK`` objects.

        TESTS::

            sage: loads(b"x\x9ck`J.NLO\xd5K\xce\xcfM\xca\xccK,\xd1+.\xc8\xc9,"
            ....:   b"\x89\xcf\xcb\xe6\n\x061\xfc\xbcA\xccBF\xcd\xc6B\xa6\xda"
            ....:   b"Bf\x8dP\xa6\xf8\xbcB\x16\x88\x96\xa2\xcc\xbc\xf4b\xbd\xcc"
            ....:   b"\xbc\x92\xd4\xf4\xd4\"\xae\xdc\xc4\xec\xd4x\x18\xa7\x905"
            ....:   b"\x94\xd1\xb45\xa8\x90\r\xa8>\xbb\x90=\x03\xc85\x02r9J\x93"
            ....:   b"\xf4\x00\xb4\xc6%f")
            Ordered set partitions of {0, 1, 2, 3, 4} into parts of size [2, 3]
        """
        self.__class__ = OrderedSetPartitions_scomp
        n = state['_n']
        k = state['_k']
        OrderedSetPartitions_scomp.__init__(self, range(state['_n']), (k,n-k))

from sage.structure.sage_object import register_unpickle_override
register_unpickle_override("sage.combinat.split_nk", "SplitNK_nk", SplitNK)
<|MERGE_RESOLUTION|>--- conflicted
+++ resolved
@@ -36,10 +36,7 @@
 from sage.structure.unique_representation import UniqueRepresentation
 from sage.structure.list_clone import ClonableArray
 from sage.structure.richcmp import richcmp
-<<<<<<< HEAD
-=======
 from sage.rings.integer import Integer
->>>>>>> 13d1367e
 from sage.rings.integer_ring import ZZ
 from sage.combinat.combinatorial_map import combinatorial_map
 from sage.combinat.combinat import stirling_number2
@@ -246,8 +243,6 @@
         """
         return hash(tuple(self))
 
-<<<<<<< HEAD
-=======
     def size(self):
         r"""
         Return the cardinality of the base set of ``self``.
@@ -274,7 +269,6 @@
         """
         return len(self)
 
->>>>>>> 13d1367e
     @combinatorial_map(name='to composition')
     def to_composition(self):
         r"""
@@ -405,11 +399,7 @@
             if c is not None:
                 raise NotImplementedError("cannot specify 'c' without specifying 's'")
             return OrderedSetPartitions_all()
-<<<<<<< HEAD
-        if isinstance(s, (int, sage.rings.integer.Integer)):
-=======
         if isinstance(s, (int, Integer)):
->>>>>>> 13d1367e
             if s < 0:
                 raise ValueError("s must be non-negative")
             s = frozenset(range(1, s+1))
@@ -845,21 +835,13 @@
             return False
         X = set(reduce(lambda A,B: A.union(B), x, set()))
         return len(X) == sum(len(s) for s in x) and X == set(range(1,len(X)+1))
-<<<<<<< HEAD
-        
-=======
-
->>>>>>> 13d1367e
+
     def _coerce_map_from_(self, X):
         """
         Return ``True`` if there is a coercion map from ``X``.
 
         EXAMPLES::
-<<<<<<< HEAD
-        
-=======
-
->>>>>>> 13d1367e
+
             sage: OSP = OrderedSetPartitions()
             sage: OSP._coerce_map_from_(OrderedSetPartitions(3))
             True
