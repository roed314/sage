--- conflicted
+++ resolved
@@ -1,8 +1,2 @@
 from sage.misc.lazy_import import lazy_import
-<<<<<<< HEAD
-lazy_import('sage.manifolds.manifold', 'Manifold')
-lazy_import('sage.manifolds.utilities', ['set_axes_labels',
-                                         'xder', 'exterior_derivative'])
-=======
-lazy_import('sage.manifolds.manifold', 'Manifold')
->>>>>>> dcb08fc9
+lazy_import('sage.manifolds.manifold', 'Manifold')