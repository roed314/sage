# Generated by conda-lock.
# platform: osx-arm64
# input_hash: fce4b9b5cdb20ebb2d93612fa27b4d6584379772c37a8cccd6c2390e2ce5f3b1

channels:
  - conda-forge
dependencies:
  - _r-mutex=1.0.1=anacondar_1
  - alabaster=0.7.16=pyhd8ed1ab_0
  - anyio=4.4.0=pyhd8ed1ab_0
  - appdirs=1.4.4=pyh9f0ad1d_0
  - appnope=0.1.4=pyhd8ed1ab_0
  - argon2-cffi=23.1.0=pyhd8ed1ab_0
  - argon2-cffi-bindings=21.2.0=py310h2aa6e3c_4
  - arpack=3.9.1=nompi_h593882a_101
  - arrow=1.3.0=pyhd8ed1ab_0
  - asttokens=2.4.1=pyhd8ed1ab_0
  - async-lru=2.0.4=pyhd8ed1ab_0
  - attrs=23.2.0=pyh71513ae_0
  - autoconf=2.71=pl5321hcd07c0c_1
  - automake=1.16.5=pl5321hce30654_0
  - babel=2.14.0=pyhd8ed1ab_0
  - bc=1.07.1=h3422bc3_0
  - bdw-gc=8.0.6=hc021e02_0
  - beautifulsoup4=4.12.3=pyha770c72_0
  - beniget=0.4.1=pyhd8ed1ab_0
  - blas=2.120=openblas
  - blas-devel=3.9.0=20_osxarm64_openblas
  - bleach=6.1.0=pyhd8ed1ab_0
  - boost-cpp=1.85.0=hca5e981_2
  - brial=1.2.12=pyh694c41f_3
  - brotli=1.1.0=hb547adb_1
  - brotli-bin=1.1.0=hb547adb_1
  - brotli-python=1.1.0=py310h1253130_1
  - bwidget=1.9.14=hce30654_1
  - bzip2=1.0.8=h93a5062_5
  - c-ares=1.28.1=h93a5062_0
  - c-compiler=1.7.0=h6aa9301_1
  - ca-certificates=2024.6.2=hf0a4a13_0
  - cached-property=1.5.2=hd8ed1ab_1
  - cached_property=1.5.2=pyha770c72_1
  - cachetools=5.3.3=pyhd8ed1ab_0
  - cairo=1.18.0=hc6c324b_2
  - cctools=986=h4faf515_0
  - cctools_osx-arm64=986=h62378fb_0
  - cddlib=1!0.94m=h6d7a090_0
  - certifi=2024.6.2=pyhd8ed1ab_0
  - cffi=1.16.0=py310hdcd7c05_0
  - chardet=5.2.0=py310hbe9552e_1
  - charset-normalizer=3.3.2=pyhd8ed1ab_0
  - clang=16.0.6=default_h095aff0_8
  - clang-16=16.0.6=default_hb63da90_8
  - clang_impl_osx-arm64=16.0.6=hc421ffc_16
  - clang_osx-arm64=16.0.6=h54d7cd3_16
  - clangxx=16.0.6=default_h095aff0_8
  - clangxx_impl_osx-arm64=16.0.6=hcd7bac0_16
  - clangxx_osx-arm64=16.0.6=h54d7cd3_16
  - cliquer=1.22=h93a5062_1
  - cmake=3.29.6=had79d8f_0
  - colorama=0.4.6=pyhd8ed1ab_0
  - colorlog=6.8.2=py310hbe9552e_0
  - comm=0.2.2=pyhd8ed1ab_0
  - compiler-rt=16.0.6=h3808999_2
  - compiler-rt_osx-arm64=16.0.6=h3808999_2
  - compilers=1.7.0=hce30654_1
  - contourpy=1.2.1=py310h21239e6_0
  - conway-polynomials=0.9=pyhd8ed1ab_0
  - cppy=1.2.1=pyhd8ed1ab_0
  - curl=8.8.0=h653d890_0
  - cvxopt=1.3.2=py310h7e4e7d1_2
  - cxx-compiler=1.7.0=h2ffa867_1
  - cycler=0.12.1=pyhd8ed1ab_0
  - cypari2=2.1.5=py310h5e3d6bc_0
  - cysignals=1.11.2=py310hfd3b3fe_3
  - cython=3.0.10=py310h692a8b6_0
  - debugpy=1.8.1=py310h692a8b6_0
  - decorator=5.1.1=pyhd8ed1ab_0
  - defusedxml=0.7.1=pyhd8ed1ab_0
  - distlib=0.3.8=pyhd8ed1ab_0
  - docutils=0.21.2=pyhd8ed1ab_0
  - dsdp=5.8=h9397a75_1203
  - ecl=23.9.9=h1d9728a_0
  - eclib=20231212=h7f07de4_0
  - ecm=7.0.5=h41d338b_0
  - editables=0.5=pyhd8ed1ab_0
  - entrypoints=0.4=pyhd8ed1ab_0
  - exceptiongroup=1.2.0=pyhd8ed1ab_2
  - executing=2.0.1=pyhd8ed1ab_0
  - expat=2.6.2=hebf3989_0
  - fflas-ffpack=2.5.0=h4bc3318_0
  - fftw=3.3.10=nompi_h6637ab6_110
  - filelock=3.15.4=pyhd8ed1ab_0
  - flit-core=3.9.0=pyhd8ed1ab_1
  - font-ttf-dejavu-sans-mono=2.37=hab24e00_0
  - font-ttf-inconsolata=3.000=h77eed37_0
  - font-ttf-source-code-pro=2.038=h77eed37_0
  - font-ttf-ubuntu=0.83=h77eed37_2
  - fontconfig=2.14.2=h82840c6_0
  - fonts-conda-ecosystem=1=0
  - fonts-conda-forge=1=0
  - fonttools=4.53.0=py310ha6dd24b_0
  - fortran-compiler=1.7.0=hafb19e3_1
  - fplll=5.4.5=hb7d509d_0
  - fpylll=0.6.1=py310hd9be144_0
  - fqdn=1.5.1=pyhd8ed1ab_0
  - freetype=2.12.1=hadb7bae_2
  - fribidi=1.0.10=h27ca646_0
  - furo=2024.5.6=pyhd8ed1ab_0
  - gap-core=4.12.2=he8f4e70_3
  - gap-defaults=4.12.2=hce30654_3
  - gast=0.5.4=pyhd8ed1ab_0
  - gengetopt=2.23=hbdafb3b_0
  - gettext=0.22.5=h8fbad5d_2
  - gettext-tools=0.22.5=h8fbad5d_2
  - gf2x=1.3.0=hdaa854c_2
  - gfan=0.6.2=hec08f5c_1003
  - gfortran=12.3.0=h1ca8e4b_1
  - gfortran_impl_osx-arm64=12.3.0=h53ed385_3
  - gfortran_osx-arm64=12.3.0=h57527a5_1
  - giac=1.9.0.21=h1c96721_1
  - giflib=5.2.2=h93a5062_0
  - givaro=4.2.0=h018886a_0
  - glpk=5.0=h6d7a090_0
  - gmp=6.3.0=h7bae524_2
  - gmpy2=2.1.5=py310h3bc658a_1
  - graphite2=1.3.13=hebf3989_1003
  - gsl=2.7=h6e638da_0
  - h11=0.14.0=pyhd8ed1ab_0
  - h2=4.1.0=pyhd8ed1ab_0
  - harfbuzz=8.5.0=h1836168_0
  - hatchling=1.25.0=pyhd8ed1ab_0
  - hpack=4.0.0=pyh9f0ad1d_0
  - httpcore=1.0.5=pyhd8ed1ab_0
  - httpx=0.27.0=pyhd8ed1ab_0
  - hyperframe=6.0.1=pyhd8ed1ab_0
  - icu=73.2=hc8870d7_0
  - idna=3.7=pyhd8ed1ab_0
  - igraph=0.10.12=h762ac30_1
  - imagesize=1.4.1=pyhd8ed1ab_0
  - iml=1.0.5=hd73f12c_1004
  - importlib-metadata=8.0.0=pyha770c72_0
  - importlib-resources=6.4.0=pyhd8ed1ab_0
  - importlib_metadata=8.0.0=hd8ed1ab_0
  - importlib_resources=6.4.0=pyhd8ed1ab_0
  - ipykernel=6.29.4=pyh57ce528_0
  - ipympl=0.9.4=pyhd8ed1ab_0
  - ipython=8.25.0=pyh707e725_0
  - ipython_genutils=0.2.0=pyhd8ed1ab_1
  - ipywidgets=8.1.3=pyhd8ed1ab_0
  - isl=0.26=imath32_h347afa1_101
  - isoduration=20.11.0=pyhd8ed1ab_0
  - jedi=0.19.1=pyhd8ed1ab_0
  - jinja2=3.1.4=pyhd8ed1ab_0
  - jmol=14.32.10=hce30654_0
  - json5=0.9.25=pyhd8ed1ab_0
  - jsonpointer=3.0.0=py310hbe9552e_0
  - jsonschema=4.22.0=pyhd8ed1ab_0
  - jsonschema-specifications=2023.12.1=pyhd8ed1ab_0
  - jsonschema-with-format-nongpl=4.22.0=pyhd8ed1ab_0
  - jupyter-jsmol=2022.1.0=pyhd8ed1ab_0
  - jupyter-lsp=2.2.5=pyhd8ed1ab_0
  - jupyter-sphinx=0.5.3=pyha770c72_4
  - jupyter_client=8.6.2=pyhd8ed1ab_0
  - jupyter_core=5.7.2=py310hbe9552e_0
  - jupyter_events=0.10.0=pyhd8ed1ab_0
  - jupyter_server=2.14.1=pyhd8ed1ab_0
  - jupyter_server_terminals=0.5.3=pyhd8ed1ab_0
  - jupyter_sphinx=0.5.3=hd8ed1ab_4
  - jupyterlab=4.2.2=pyhd8ed1ab_0
  - jupyterlab_pygments=0.3.0=pyhd8ed1ab_1
  - jupyterlab_server=2.27.2=pyhd8ed1ab_0
  - jupyterlab_widgets=3.0.11=pyhd8ed1ab_0
  - kiwisolver=1.4.5=py310h38f39d4_1
  - krb5=1.21.2=h92f50d5_0
  - lcalc=2.0.5=h4a402bc_2
  - lcms2=2.16=ha0e7c42_0
  - ld64=711=h634c8be_0
  - ld64_osx-arm64=711=ha4bd21c_0
  - lerc=4.0.0=h9a09cb3_0
  - libasprintf=0.22.5=h8fbad5d_2
  - libasprintf-devel=0.22.5=h8fbad5d_2
  - libatomic_ops=7.6.14=h1a8c8d9_0
  - libblas=3.9.0=20_osxarm64_openblas
  - libboost=1.85.0=h17eb2be_2
  - libboost-devel=1.85.0=hf450f58_2
  - libboost-headers=1.85.0=hce30654_2
  - libbraiding=1.2=hb7217d7_0
  - libbrial=1.2.12=h56a29cd_3
  - libbrotlicommon=1.1.0=hb547adb_1
  - libbrotlidec=1.1.0=hb547adb_1
  - libbrotlienc=1.1.0=hb547adb_1
  - libcblas=3.9.0=20_osxarm64_openblas
  - libclang-cpp16=16.0.6=default_hb63da90_8
  - libcurl=8.8.0=h7b6f9a7_0
  - libcxx=17.0.6=h5f092b4_0
  - libdeflate=1.20=h93a5062_0
  - libedit=3.1.20191231=hc8eb9b7_2
  - libev=4.33=h93a5062_2
  - libexpat=2.6.2=hebf3989_0
  - libffi=3.4.2=h3422bc3_5
  - libflint=3.0.1=h28749a5_ntl_100
  - libgd=2.3.3=hfdf3952_9
  - libgettextpo=0.22.5=h8fbad5d_2
  - libgettextpo-devel=0.22.5=h8fbad5d_2
  - libgfortran=5.0.0=13_2_0_hd922786_3
  - libgfortran-devel_osx-arm64=12.3.0=hc62be1c_3
  - libgfortran5=13.2.0=hf226fd6_3
  - libglib=2.80.2=h59d46d9_1
  - libhomfly=1.02r6=h93a5062_1
  - libhwloc=2.10.0=default_h7685b71_1001
  - libiconv=1.17=h0d3ecfb_2
  - libintl=0.22.5=h8fbad5d_2
  - libintl-devel=0.22.5=h8fbad5d_2
  - libjpeg-turbo=3.0.0=hb547adb_1
  - liblapack=3.9.0=20_osxarm64_openblas
  - liblapacke=3.9.0=20_osxarm64_openblas
  - libllvm16=16.0.6=haab561b_3
  - libnghttp2=1.58.0=ha4dd798_1
  - libopenblas=0.3.25=openmp_h6c19121_0
  - libpng=1.6.43=h091b4b1_0
  - libsodium=1.0.18=h27ca646_1
  - libsqlite=3.46.0=hfb93653_0
  - libssh2=1.11.0=h7a5bd25_0
  - libtiff=4.6.0=h07db509_3
  - libtool=2.4.7=hb7217d7_0
  - libuv=1.48.0=h93a5062_0
  - libwebp=1.4.0=h54798ee_0
  - libwebp-base=1.4.0=h93a5062_0
  - libxcb=1.16=hf2054a2_0
  - libxml2=2.12.7=ha661575_1
  - libzlib=1.3.1=hfb2fe0b_1
  - linbox=1.7.0=h3afee3a_0
  - llvm-openmp=18.1.8=hde57baf_0
  - llvm-tools=16.0.6=haab561b_3
  - lrcalc=2.1=hebf3989_6
  - m4=1.4.18=h642e427_1001
  - m4ri=20140914=hc97c1ff_1006
  - m4rie=20150908=h22b9e9d_1002
  - make=4.3=he57ea6c_1
  - markupsafe=2.1.5=py310hd125d64_0
  - mathjax=3.2.2=hce30654_0
  - matplotlib=3.8.4=py310hb6292c7_2
  - matplotlib-base=3.8.4=py310hedb7998_2
  - matplotlib-inline=0.1.7=pyhd8ed1ab_0
  - maxima=5.47.0=h2bbcd85_2
  - memory-allocator=0.1.3=py310h2aa6e3c_0
  - metis=5.1.0=h13dd4ca_1007
  - mistune=3.0.2=pyhd8ed1ab_0
  - mpc=1.3.1=h91ba8db_0
  - mpfi=1.5.4=hbde5f5b_1001
  - mpfr=4.2.1=h41d338b_1
  - mpmath=1.3.0=pyhd8ed1ab_0
  - munkres=1.1.4=pyh9f0ad1d_0
  - nauty=2.8.8=h93a5062_1
  - nbclient=0.10.0=pyhd8ed1ab_0
  - nbconvert=7.16.4=hd8ed1ab_1
  - nbconvert-core=7.16.4=pyhd8ed1ab_1
  - nbconvert-pandoc=7.16.4=hd8ed1ab_1
  - nbformat=5.10.4=pyhd8ed1ab_0
  - ncurses=6.5=hb89a1cb_0
  - nest-asyncio=1.6.0=pyhd8ed1ab_0
  - networkx=3.2.1=pyhd8ed1ab_0
  - ninja=1.12.1=h420ef59_0
  - notebook=7.2.1=pyhd8ed1ab_0
  - notebook-shim=0.2.4=pyhd8ed1ab_0
  - ntl=11.4.3=hbb3f309_1
  - numpy=1.26.4=py310hd45542a_0
  - openblas=0.3.25=openmp_h55c453e_0
  - openjdk=22.0.1=hbeb2e11_0
  - openjpeg=2.5.2=h9f1df11_0
  - openssl=3.3.1=hfb2fe0b_0
  - overrides=7.7.0=pyhd8ed1ab_0
  - packaging=24.1=pyhd8ed1ab_0
  - palp=2.20=h27ca646_0
  - pandoc=3.2.1=hce30654_0
  - pandocfilters=1.5.0=pyhd8ed1ab_0
  - pango=1.54.0=h5cb9fbc_0
  - pari=2.15.5=h4f2304c_2_pthread
  - pari-elldata=0.0.20161017=0
  - pari-galdata=0.0.20180411=0
  - pari-galpol=0.0.20180625=0
  - pari-seadata=0.0.20090618=0
  - pari-seadata-small=0.0.20090618=0
  - parso=0.8.4=pyhd8ed1ab_0
  - patch=2.7.6=h27ca646_1002
  - pathspec=0.12.1=pyhd8ed1ab_0
  - pcre2=10.44=h297a79d_0
  - pep517=0.13.0=pyhd8ed1ab_0
  - perl=5.32.1=7_h4614cfb_perl5
  - pexpect=4.9.0=pyhd8ed1ab_0
  - pickleshare=0.7.5=py_1003
  - pillow=10.3.0=py310h01af8b1_1
  - pip=24.0=pyhd8ed1ab_0
  - pixman=0.43.4=hebf3989_0
  - pkg-config=0.29.2=hab62308_1008
  - pkgconfig=1.5.5=pyhd8ed1ab_4
  - pkgutil-resolve-name=1.3.10=pyhd8ed1ab_1
  - planarity=3.0.2.0=h93a5062_0
  - platformdirs=4.2.2=pyhd8ed1ab_0
  - pluggy=1.5.0=pyhd8ed1ab_0
  - ply=3.11=pyhd8ed1ab_2
  - ppl=1.2=h8b147cf_1006
  - pplpy=0.8.9=py310hc3af9bb_1
  - primecount=7.6=hb6e4faa_0
  - primecountpy=0.1.0=py310h38f39d4_4
  - primesieve=11.0=hb7217d7_0
  - prometheus_client=0.20.0=pyhd8ed1ab_0
  - prompt-toolkit=3.0.47=pyha770c72_0
  - prompt_toolkit=3.0.47=hd8ed1ab_0
  - psutil=6.0.0=py310ha6dd24b_0
  - pthread-stubs=0.4=h27ca646_1001
  - ptyprocess=0.7.0=pyhd3deb0d_0
  - pure_eval=0.2.2=pyhd8ed1ab_0
  - py=1.11.0=pyh6c4a22f_0
  - pybind11=2.12.0=py310h21239e6_0
  - pybind11-global=2.12.0=py310h21239e6_0
  - pycparser=2.22=pyhd8ed1ab_0
  - pygments=2.18.0=pyhd8ed1ab_0
  - pyobjc-core=10.3.1=py310h4b7648a_0
  - pyobjc-framework-cocoa=10.3.1=py310h4b7648a_0
  - pyparsing=3.1.2=pyhd8ed1ab_0
  - pyproject-api=1.7.1=pyhd8ed1ab_0
  - pyrsistent=0.20.0=py310hd125d64_0
  - pysocks=1.7.1=pyha2e5f31_6
  - python=3.10.14=h2469fbe_0_cpython
  - python-build=1.2.1=pyhd8ed1ab_0
  - python-dateutil=2.9.0=pyhd8ed1ab_0
  - python-fastjsonschema=2.20.0=pyhd8ed1ab_0
  - python-json-logger=2.0.7=pyhd8ed1ab_0
  - python-lrcalc=2.1=py310h692a8b6_6
  - python-tzdata=2024.1=pyhd8ed1ab_0
  - python_abi=3.10=4_cp310
  - pythran=0.15.0=py310h1359cc7_1
  - pytz=2024.1=pyhd8ed1ab_0
  - pytz-deprecation-shim=0.1.0.post0=py310hbe9552e_4
  - pyyaml=6.0.1=py310h2aa6e3c_1
  - pyzmq=26.0.3=py310h16e08c9_0
  - qd=2.3.22=hbec66e7_1004
  - qhull=2020.2=hc021e02_2
  - r-base=4.3.3=h8112bfe_3
  - r-lattice=0.22_6=r43hd2d937b_0
  - readline=8.2=h92ec313_1
  - referencing=0.35.1=pyhd8ed1ab_0
  - requests=2.32.3=pyhd8ed1ab_0
  - rfc3339-validator=0.1.4=pyhd8ed1ab_0
  - rfc3986-validator=0.1.1=pyh9f0ad1d_0
  - rhash=1.4.4=hb547adb_0
  - rpds-py=0.18.1=py310h947b723_0
  - rpy2=3.5.11=py310r43h280b8fa_3
  - rw=0.9=h93a5062_2
  - sagemath-db-combinatorial-designs=20140630=1
  - sagemath-db-elliptic-curves=0.8.1=hecc5488_0
  - sagemath-db-graphs=20210214=hd8ed1ab_0
  - sagemath-db-polytopes=20170220=1
  - sagetex=3.6.1=pyhd8ed1ab_0
  - scipy=1.11.4=py310h2b794db_0
  - send2trash=1.8.3=pyh31c8845_0
  - setuptools=70.1.1=pyhd8ed1ab_0
  - setuptools-scm=8.1.0=pyhd8ed1ab_0
  - setuptools_scm=8.1.0=hd8ed1ab_0
  - sigtool=0.1.3=h44b9a77_0
  - simplegeneric=0.8.1=py_1
  - singular=4.3.2.p8=hb460b52_1
  - six=1.16.0=pyh6c4a22f_0
  - sniffio=1.3.1=pyhd8ed1ab_0
  - snowballstemmer=2.2.0=pyhd8ed1ab_0
  - soupsieve=2.5=pyhd8ed1ab_1
  - sphinx=7.3.7=pyhd8ed1ab_0
  - sphinx-basic-ng=1.0.0b2=pyhd8ed1ab_1
  - sphinx-copybutton=0.5.2=pyhd8ed1ab_0
  - sphinxcontrib-applehelp=1.0.8=pyhd8ed1ab_0
  - sphinxcontrib-devhelp=1.0.6=pyhd8ed1ab_0
  - sphinxcontrib-htmlhelp=2.0.5=pyhd8ed1ab_0
  - sphinxcontrib-jsmath=1.0.1=pyhd8ed1ab_0
  - sphinxcontrib-qthelp=1.0.7=pyhd8ed1ab_0
  - sphinxcontrib-serializinghtml=1.1.10=pyhd8ed1ab_0
  - sphinxcontrib-websupport=1.2.7=pyhd8ed1ab_0
  - sqlite=3.46.0=h5838104_0
  - stack_data=0.6.2=pyhd8ed1ab_0
  - suitesparse=7.7.0=hf6fcff2_1
  - symmetrica=3.0.1=hb7217d7_0
  - sympow=2.023.6=hb0babe8_3
  - sympy=1.12.1=pypyh2585a3b_103
  - tachyon=0.99b6=hb8a568e_1002
  - tapi=1100.0.11=he4954df_0
  - tar=1.34=h7cb298e_1
  - tbb=2021.12.0=h420ef59_1
  - terminado=0.18.1=pyh31c8845_0
  - texinfo=7.0=pl5321h9ea1dce_0
  - three.js=122=hd8ed1ab_2
  - threejs-sage=122=hd8ed1ab_2
  - tinycss2=1.3.0=pyhd8ed1ab_0
  - tk=8.6.13=h5083fa2_1
  - tktable=2.10=h1e387b8_6
  - tomli=2.0.1=pyhd8ed1ab_0
  - tornado=6.4.1=py310ha6dd24b_0
  - tox=4.15.1=pyhd8ed1ab_0
  - traitlets=5.14.3=pyhd8ed1ab_0
  - trove-classifiers=2024.5.22=pyhd8ed1ab_0
  - types-python-dateutil=2.9.0.20240316=pyhd8ed1ab_0
  - typing-extensions=4.12.2=hd8ed1ab_0
  - typing_extensions=4.12.2=pyha770c72_0
  - typing_utils=0.1.0=pyhd8ed1ab_0
  - tzdata=2024a=h0c530f3_0
  - tzlocal=5.2=py310hbe9552e_0
  - unicodedata2=15.1.0=py310h2aa6e3c_0
  - uri-template=1.3.0=pyhd8ed1ab_0
  - urllib3=2.2.2=pyhd8ed1ab_0
  - virtualenv=20.26.3=pyhd8ed1ab_0
  - wcwidth=0.2.13=pyhd8ed1ab_0
  - webcolors=24.6.0=pyhd8ed1ab_0
  - webencodings=0.5.1=pyhd8ed1ab_2
<<<<<<< HEAD
  - websocket-client=1.7.0=pyhd8ed1ab_0
  - wheel=0.42.0=pyhd8ed1ab_0
  - widgetsnbextension=4.0.9=pyhd8ed1ab_0
  - zipp=3.17.0=pyhd8ed1ab_0
  - anyio=4.2.0=pyhd8ed1ab_0
  - asttokens=2.4.1=pyhd8ed1ab_0
  - async-lru=2.0.4=pyhd8ed1ab_0
  - babel=2.14.0=pyhd8ed1ab_0
  - beautifulsoup4=4.12.2=pyha770c72_0
  - beniget=0.4.1=pyhd8ed1ab_0
  - bleach=6.1.0=pyhd8ed1ab_0
  - cached-property=1.5.2=hd8ed1ab_1
  - cctools=973.0.1=hd9ad811_15
  - cffi=1.16.0=py310hdca579f_0
  - clang=15.0.7=hac416ee_4
  - cmake=3.28.1=h7c85d92_0
  - comm=0.1.4=pyhd8ed1ab_0
  - cppy=1.2.1=pyhd8ed1ab_0
  - curl=8.5.0=h726d00d_0
  - cypari2=2.1.3=py310hb5d31c9_2
  - deprecation=2.1.0=pyh9f0ad1d_0
  - fonttools=4.47.0=py310hb372a2b_0
  - harfbuzz=8.3.0=hf45c392_0
  - importlib-metadata=7.0.0=pyha770c72_0
  - importlib_resources=6.1.1=pyhd8ed1ab_0
  - jedi=0.19.1=pyhd8ed1ab_0
  - jinja2=3.1.2=pyhd8ed1ab_1
  - jupyter_core=5.5.1=py310h2ec42d9_0
  - jupyterlab_pygments=0.3.0=pyhd8ed1ab_0
  - libcblas=3.9.0=20_osx64_openblas
  - liblapack=3.9.0=20_osx64_openblas
  - matplotlib-inline=0.1.6=pyhd8ed1ab_0
  - memory-allocator=0.1.3=py310h6729b98_0
  - meson=1.3.2=pyhd8ed1ab_0
  - overrides=7.7.0=pyhd8ed1ab_0
  - pexpect=4.9.0=pyhd8ed1ab_0
  - pip=24.0=pyhd8ed1ab_0
  - pplpy=0.8.9=py310hd89f7aa_0
  - primecountpy=0.1.0=py310h88cfcbd_4
  - prompt-toolkit=3.0.42=pyha770c72_0
  - pybind11=2.11.1=py310h88cfcbd_2
  - pyobjc-core=10.1=py310h3674b6a_0
  - pyproject-api=1.6.1=pyhd8ed1ab_0
  - python-dateutil=2.8.2=pyhd8ed1ab_0
  - pytz-deprecation-shim=0.1.0.post0=py310h2ec42d9_4
  - referencing=0.32.0=pyhd8ed1ab_0
  - rfc3339-validator=0.1.4=pyhd8ed1ab_0
  - sympy=1.12=pypyh9d50eac_103
  - terminado=0.18.0=pyh31c8845_0
  - tinycss2=1.2.1=pyhd8ed1ab_0
  - typing-extensions=4.9.0=hd8ed1ab_0
  - urllib3=2.1.0=pyhd8ed1ab_0
  - virtualenv=20.25.0=pyhd8ed1ab_0
  - argon2-cffi-bindings=21.2.0=py310h6729b98_4
  - arpack=3.8.0=nompi_hb44a6d1_101
  - arrow=1.3.0=pyhd8ed1ab_0
  - clangxx=15.0.7=default_h6b1ee41_4
  - dsdp=5.8=h6e329d1_1203
  - fflas-ffpack=2.4.3=h026fd7e_2
  - fqdn=1.5.1=pyhd8ed1ab_0
  - gsl=2.7=h93259b0_0
  - hatchling=1.21.0=pyhd8ed1ab_0
  - iml=1.0.5=h64b42ca_1003
  - importlib-resources=6.1.1=pyhd8ed1ab_0
  - importlib_metadata=7.0.0=hd8ed1ab_0
  - jsonschema-specifications=2023.11.2=pyhd8ed1ab_0
  - jupyter_server_terminals=0.5.0=pyhd8ed1ab_0
  - liblapacke=3.9.0=20_osx64_openblas
  - meson-python=0.15.0=pyh0c530f3_0
  - numpy=1.26.4=py310h4bfa8fc_0
  - pango=1.50.14=h19c1c8a_2
  - prompt_toolkit=3.0.42=hd8ed1ab_0
  - pyobjc-framework-cocoa=10.1=py310h3674b6a_0
  - requests=2.31.0=pyhd8ed1ab_0
  - setuptools-scm=8.0.4=pyhd8ed1ab_0
  - stack_data=0.6.2=pyhd8ed1ab_0
  - suitesparse=5.10.1=h0a40b7c_2
  - argon2-cffi=23.1.0=pyhd8ed1ab_0
  - blas-devel=3.9.0=20_osx64_openblas
  - compiler-rt_osx-64=15.0.7=ha38d28d_2
  - contourpy=1.2.0=py310ha697434_0
  - cvxopt=1.3.2=py310ha550498_1
  - fpylll=0.6.0=py310h2acdeac_1
  - giac=1.9.0.21=h92f3f65_1
  - igraph=0.10.8=h29df365_0
  - ipython=8.18.1=pyh707e725_3
  - isoduration=20.11.0=pyhd8ed1ab_0
  - jsonschema=4.20.0=pyhd8ed1ab_0
  - jupyter_client=8.6.0=pyhd8ed1ab_0
  - linbox=1.6.3=hfb9b24e_8
  - scipy=1.11.4=py310h3f1db6d_0
  - send2trash=1.8.2=pyhd1c38e8_0
  - setuptools_scm=8.0.4=hd8ed1ab_0
  - tox=4.11.4=pyhd8ed1ab_0
  - blas=2.120=openblas
  - compiler-rt=15.0.7=ha38d28d_2
  - ipykernel=6.26.0=pyh3cd1d5f_0
  - ipywidgets=8.1.1=pyhd8ed1ab_0
  - jsonschema-with-format-nongpl=4.20.0=pyhd8ed1ab_0
  - matplotlib-base=3.8.2=py310hec49e92_0
  - nbformat=5.9.2=pyhd8ed1ab_0
  - rw=0.9=h10d778d_1
  - clang_impl_osx-64=15.0.7=h03d6864_7
  - ipympl=0.9.3=pyhd8ed1ab_0
  - jupyter-jsmol=2022.1.0=pyhd8ed1ab_0
  - jupyter_events=0.9.0=pyhd8ed1ab_0
  - matplotlib=3.8.2=py310h2ec42d9_0
  - nbclient=0.8.0=pyhd8ed1ab_0
  - clang_osx-64=15.0.7=hb91bd55_7
  - nbconvert-core=7.13.0=pyhd8ed1ab_0
  - c-compiler=1.6.0=h63c33a9_0
  - clangxx_impl_osx-64=15.0.7=h2133e9c_7
  - gfortran_osx-64=12.3.0=h18f7dce_1
  - jupyter_server=2.12.1=pyhd8ed1ab_0
  - nbconvert-pandoc=7.13.0=pyhd8ed1ab_0
  - clangxx_osx-64=15.0.7=hb91bd55_7
  - gfortran=12.3.0=h2c809b3_1
  - jupyter-lsp=2.2.1=pyhd8ed1ab_0
  - jupyterlab_server=2.25.2=pyhd8ed1ab_0
  - nbconvert=7.13.0=pyhd8ed1ab_0
  - notebook-shim=0.2.3=pyhd8ed1ab_0
  - cxx-compiler=1.6.0=h1c7c39f_0
  - fortran-compiler=1.6.0=h932d759_0
  - jupyterlab=4.0.9=pyhd8ed1ab_0
  - pythran=0.14.0=py310h92ebccd_1
  - r-base=4.3.1=h0ff45fa_6
  - compilers=1.6.0=h694c41f_0
  - notebook=7.0.6=pyhd8ed1ab_0
  - rpy2=3.5.11=py310r43hf0b6da5_3
  - jupyter_sphinx=0.4.0=py310h2ec42d9_1
  - sphinx-basic-ng=1.0.0b2=pyhd8ed1ab_1
  - furo=2023.9.10=pyhd8ed1ab_0
  - sphinx-copybutton=0.5.2=pyhd8ed1ab_0
  - sphinxcontrib-applehelp=1.0.7=pyhd8ed1ab_0
  - sphinxcontrib-devhelp=1.0.5=pyhd8ed1ab_0
  - sphinxcontrib-htmlhelp=2.0.4=pyhd8ed1ab_0
  - sphinxcontrib-qthelp=1.0.6=pyhd8ed1ab_0
  - sphinx=7.2.6=pyhd8ed1ab_0
  - sphinxcontrib-serializinghtml=1.1.9=pyhd8ed1ab_0
  - sphinxcontrib-websupport=1.2.6=pyhd8ed1ab_0
=======
  - websocket-client=1.8.0=pyhd8ed1ab_0
  - wheel=0.43.0=pyhd8ed1ab_1
  - widgetsnbextension=4.0.11=pyhd8ed1ab_0
  - xorg-libxau=1.0.11=hb547adb_0
  - xorg-libxdmcp=1.1.3=h27ca646_0
  - xz=5.2.6=h57fd34a_0
  - yaml=0.2.5=h3422bc3_2
  - zeromq=4.3.5=hcc0f68c_4
  - zipp=3.19.2=pyhd8ed1ab_0
  - zlib=1.3.1=hfb2fe0b_1
  - zstd=1.5.6=hb46c0d2_0
>>>>>>> d1f99d11
<|MERGE_RESOLUTION|>--- conflicted
+++ resolved
@@ -410,148 +410,6 @@
   - wcwidth=0.2.13=pyhd8ed1ab_0
   - webcolors=24.6.0=pyhd8ed1ab_0
   - webencodings=0.5.1=pyhd8ed1ab_2
-<<<<<<< HEAD
-  - websocket-client=1.7.0=pyhd8ed1ab_0
-  - wheel=0.42.0=pyhd8ed1ab_0
-  - widgetsnbextension=4.0.9=pyhd8ed1ab_0
-  - zipp=3.17.0=pyhd8ed1ab_0
-  - anyio=4.2.0=pyhd8ed1ab_0
-  - asttokens=2.4.1=pyhd8ed1ab_0
-  - async-lru=2.0.4=pyhd8ed1ab_0
-  - babel=2.14.0=pyhd8ed1ab_0
-  - beautifulsoup4=4.12.2=pyha770c72_0
-  - beniget=0.4.1=pyhd8ed1ab_0
-  - bleach=6.1.0=pyhd8ed1ab_0
-  - cached-property=1.5.2=hd8ed1ab_1
-  - cctools=973.0.1=hd9ad811_15
-  - cffi=1.16.0=py310hdca579f_0
-  - clang=15.0.7=hac416ee_4
-  - cmake=3.28.1=h7c85d92_0
-  - comm=0.1.4=pyhd8ed1ab_0
-  - cppy=1.2.1=pyhd8ed1ab_0
-  - curl=8.5.0=h726d00d_0
-  - cypari2=2.1.3=py310hb5d31c9_2
-  - deprecation=2.1.0=pyh9f0ad1d_0
-  - fonttools=4.47.0=py310hb372a2b_0
-  - harfbuzz=8.3.0=hf45c392_0
-  - importlib-metadata=7.0.0=pyha770c72_0
-  - importlib_resources=6.1.1=pyhd8ed1ab_0
-  - jedi=0.19.1=pyhd8ed1ab_0
-  - jinja2=3.1.2=pyhd8ed1ab_1
-  - jupyter_core=5.5.1=py310h2ec42d9_0
-  - jupyterlab_pygments=0.3.0=pyhd8ed1ab_0
-  - libcblas=3.9.0=20_osx64_openblas
-  - liblapack=3.9.0=20_osx64_openblas
-  - matplotlib-inline=0.1.6=pyhd8ed1ab_0
-  - memory-allocator=0.1.3=py310h6729b98_0
-  - meson=1.3.2=pyhd8ed1ab_0
-  - overrides=7.7.0=pyhd8ed1ab_0
-  - pexpect=4.9.0=pyhd8ed1ab_0
-  - pip=24.0=pyhd8ed1ab_0
-  - pplpy=0.8.9=py310hd89f7aa_0
-  - primecountpy=0.1.0=py310h88cfcbd_4
-  - prompt-toolkit=3.0.42=pyha770c72_0
-  - pybind11=2.11.1=py310h88cfcbd_2
-  - pyobjc-core=10.1=py310h3674b6a_0
-  - pyproject-api=1.6.1=pyhd8ed1ab_0
-  - python-dateutil=2.8.2=pyhd8ed1ab_0
-  - pytz-deprecation-shim=0.1.0.post0=py310h2ec42d9_4
-  - referencing=0.32.0=pyhd8ed1ab_0
-  - rfc3339-validator=0.1.4=pyhd8ed1ab_0
-  - sympy=1.12=pypyh9d50eac_103
-  - terminado=0.18.0=pyh31c8845_0
-  - tinycss2=1.2.1=pyhd8ed1ab_0
-  - typing-extensions=4.9.0=hd8ed1ab_0
-  - urllib3=2.1.0=pyhd8ed1ab_0
-  - virtualenv=20.25.0=pyhd8ed1ab_0
-  - argon2-cffi-bindings=21.2.0=py310h6729b98_4
-  - arpack=3.8.0=nompi_hb44a6d1_101
-  - arrow=1.3.0=pyhd8ed1ab_0
-  - clangxx=15.0.7=default_h6b1ee41_4
-  - dsdp=5.8=h6e329d1_1203
-  - fflas-ffpack=2.4.3=h026fd7e_2
-  - fqdn=1.5.1=pyhd8ed1ab_0
-  - gsl=2.7=h93259b0_0
-  - hatchling=1.21.0=pyhd8ed1ab_0
-  - iml=1.0.5=h64b42ca_1003
-  - importlib-resources=6.1.1=pyhd8ed1ab_0
-  - importlib_metadata=7.0.0=hd8ed1ab_0
-  - jsonschema-specifications=2023.11.2=pyhd8ed1ab_0
-  - jupyter_server_terminals=0.5.0=pyhd8ed1ab_0
-  - liblapacke=3.9.0=20_osx64_openblas
-  - meson-python=0.15.0=pyh0c530f3_0
-  - numpy=1.26.4=py310h4bfa8fc_0
-  - pango=1.50.14=h19c1c8a_2
-  - prompt_toolkit=3.0.42=hd8ed1ab_0
-  - pyobjc-framework-cocoa=10.1=py310h3674b6a_0
-  - requests=2.31.0=pyhd8ed1ab_0
-  - setuptools-scm=8.0.4=pyhd8ed1ab_0
-  - stack_data=0.6.2=pyhd8ed1ab_0
-  - suitesparse=5.10.1=h0a40b7c_2
-  - argon2-cffi=23.1.0=pyhd8ed1ab_0
-  - blas-devel=3.9.0=20_osx64_openblas
-  - compiler-rt_osx-64=15.0.7=ha38d28d_2
-  - contourpy=1.2.0=py310ha697434_0
-  - cvxopt=1.3.2=py310ha550498_1
-  - fpylll=0.6.0=py310h2acdeac_1
-  - giac=1.9.0.21=h92f3f65_1
-  - igraph=0.10.8=h29df365_0
-  - ipython=8.18.1=pyh707e725_3
-  - isoduration=20.11.0=pyhd8ed1ab_0
-  - jsonschema=4.20.0=pyhd8ed1ab_0
-  - jupyter_client=8.6.0=pyhd8ed1ab_0
-  - linbox=1.6.3=hfb9b24e_8
-  - scipy=1.11.4=py310h3f1db6d_0
-  - send2trash=1.8.2=pyhd1c38e8_0
-  - setuptools_scm=8.0.4=hd8ed1ab_0
-  - tox=4.11.4=pyhd8ed1ab_0
-  - blas=2.120=openblas
-  - compiler-rt=15.0.7=ha38d28d_2
-  - ipykernel=6.26.0=pyh3cd1d5f_0
-  - ipywidgets=8.1.1=pyhd8ed1ab_0
-  - jsonschema-with-format-nongpl=4.20.0=pyhd8ed1ab_0
-  - matplotlib-base=3.8.2=py310hec49e92_0
-  - nbformat=5.9.2=pyhd8ed1ab_0
-  - rw=0.9=h10d778d_1
-  - clang_impl_osx-64=15.0.7=h03d6864_7
-  - ipympl=0.9.3=pyhd8ed1ab_0
-  - jupyter-jsmol=2022.1.0=pyhd8ed1ab_0
-  - jupyter_events=0.9.0=pyhd8ed1ab_0
-  - matplotlib=3.8.2=py310h2ec42d9_0
-  - nbclient=0.8.0=pyhd8ed1ab_0
-  - clang_osx-64=15.0.7=hb91bd55_7
-  - nbconvert-core=7.13.0=pyhd8ed1ab_0
-  - c-compiler=1.6.0=h63c33a9_0
-  - clangxx_impl_osx-64=15.0.7=h2133e9c_7
-  - gfortran_osx-64=12.3.0=h18f7dce_1
-  - jupyter_server=2.12.1=pyhd8ed1ab_0
-  - nbconvert-pandoc=7.13.0=pyhd8ed1ab_0
-  - clangxx_osx-64=15.0.7=hb91bd55_7
-  - gfortran=12.3.0=h2c809b3_1
-  - jupyter-lsp=2.2.1=pyhd8ed1ab_0
-  - jupyterlab_server=2.25.2=pyhd8ed1ab_0
-  - nbconvert=7.13.0=pyhd8ed1ab_0
-  - notebook-shim=0.2.3=pyhd8ed1ab_0
-  - cxx-compiler=1.6.0=h1c7c39f_0
-  - fortran-compiler=1.6.0=h932d759_0
-  - jupyterlab=4.0.9=pyhd8ed1ab_0
-  - pythran=0.14.0=py310h92ebccd_1
-  - r-base=4.3.1=h0ff45fa_6
-  - compilers=1.6.0=h694c41f_0
-  - notebook=7.0.6=pyhd8ed1ab_0
-  - rpy2=3.5.11=py310r43hf0b6da5_3
-  - jupyter_sphinx=0.4.0=py310h2ec42d9_1
-  - sphinx-basic-ng=1.0.0b2=pyhd8ed1ab_1
-  - furo=2023.9.10=pyhd8ed1ab_0
-  - sphinx-copybutton=0.5.2=pyhd8ed1ab_0
-  - sphinxcontrib-applehelp=1.0.7=pyhd8ed1ab_0
-  - sphinxcontrib-devhelp=1.0.5=pyhd8ed1ab_0
-  - sphinxcontrib-htmlhelp=2.0.4=pyhd8ed1ab_0
-  - sphinxcontrib-qthelp=1.0.6=pyhd8ed1ab_0
-  - sphinx=7.2.6=pyhd8ed1ab_0
-  - sphinxcontrib-serializinghtml=1.1.9=pyhd8ed1ab_0
-  - sphinxcontrib-websupport=1.2.6=pyhd8ed1ab_0
-=======
   - websocket-client=1.8.0=pyhd8ed1ab_0
   - wheel=0.43.0=pyhd8ed1ab_1
   - widgetsnbextension=4.0.11=pyhd8ed1ab_0
@@ -562,5 +420,4 @@
   - zeromq=4.3.5=hcc0f68c_4
   - zipp=3.19.2=pyhd8ed1ab_0
   - zlib=1.3.1=hfb2fe0b_1
-  - zstd=1.5.6=hb46c0d2_0
->>>>>>> d1f99d11
+  - zstd=1.5.6=hb46c0d2_0