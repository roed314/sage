--- conflicted
+++ resolved
@@ -1,9 +1,5 @@
 ┌────────────────────────────────────────────────────────────────────┐
-<<<<<<< HEAD
-│ SageMath version 7.4.beta2, Release Date: 2016-08-26               │
-=======
 │ SageMath version 7.4.beta4, Release Date: 2016-09-08               │
->>>>>>> e22bbb45
 │ Type "notebook()" for the browser-based notebook interface.        │
 │ Type "help()" for help.                                            │
 └────────────────────────────────────────────────────────────────────┘
