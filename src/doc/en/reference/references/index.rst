--- conflicted
+++ resolved
@@ -936,11 +936,7 @@
 .. [Bond2007] P. Bonderson, Nonabelian anyons and interferometry,
               Dissertation (2007). https://thesis.library.caltech.edu/2447/
 
-<<<<<<< HEAD
 .. [BDGRTW2019] Bonderson, Delaney, Galindo, Rowell, Tran, and Wang,
-=======
-.. [BDGRTW2019] Bonderson, Delaney, Galindo, Rowell, Tran, and Wang, Zhenghan,
->>>>>>> 3202a1fd
         On invariants of modular categories beyond modular data.
         J. Pure Appl. Algebra 223 (2019), no. 9, 4065–4088.
         :arXiv:`1805.05736`.
@@ -5528,6 +5524,9 @@
 .. [TOPCOM] \J. Rambau, TOPCOM
             <http://www.rambau.wm.uni-bayreuth.de/TOPCOM/>.
 
+.. [TTWL2009] Trebst, Troyer, Wang and Ludwig, A short introduction to
+              Fibonacci anyon models, :arxiv:`0902.3275`.
+
 .. [TW1980] \A.D. Thomas and G.V. Wood, Group Tables (Exeter: Shiva
             Publishing, 1980)
 
@@ -5542,9 +5541,6 @@
             calculus*, Algebra and Number Theory 3 (2009), 121-148,
             https://projecteuclid.org/euclid.ant/1513797353
 
-.. [TTWL2009] Trebst, Troyer, Wang and Ludwig, A short introduction to
-              Fibonacci anyon models, :arxiv:`0902.3275`.
-
 .. _ref-U:
 
 **U**
