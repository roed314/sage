--- conflicted
+++ resolved
@@ -22,17 +22,6 @@
 
 # The PIP variable is only used to determine the name of the lock file.
 PIP=pip3
-<<<<<<< HEAD
-
-# Find out the name of the package that we are installing
-name="$($PYTHON setup.py --name)"
-
-if [ $? -ne 0 ]; then
-    echo >&2 "Error: could not determine package name"
-    exit 1
-fi
-=======
->>>>>>> f2e70756
 
 # We should avoid running pip while installing a package because that
 # is prone to race conditions. Therefore, we use a lockfile while
