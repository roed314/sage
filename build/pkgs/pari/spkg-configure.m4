SAGE_SPKG_CONFIGURE([pari], [
  dnl See gp_version below on how the version is computed from MAJV.MINV.PATCHV
  m4_pushdef([SAGE_PARI_MINVER],["133889"])
  SAGE_SPKG_DEPCHECK([gmp mpir readline], [
    AC_PATH_PROG([GP], [gp])
    if test x$GP = x; then dnl GP test
        AC_MSG_NOTICE([gp is not found])
        sage_spkg_install_pari=yes
    else
        AC_PATH_PROG([GPHELP], [gphelp])
        dnl needed for cypari2 installation; see #29319
        if test x$GPHELP = x; then
            AC_MSG_NOTICE([gphelp is not found; cannot use system pari/GP without gphelp])
            AC_MSG_NOTICE([Install a system package that provides it, possibly pari-doc.])
            AC_MSG_NOTICE([Otherwise Sage will build its own pari/GP.])
            sage_spkg_install_pari=yes
        else
            AC_MSG_CHECKING([whether gphelp has access to the documentation])
            dnl this is needed for cypari2, see #29342
            if $GPHELP -raw Catalan > /dev/null 2>&1; then
                AC_MSG_RESULT([yes])
            else
                AC_MSG_RESULT([no])
                AC_MSG_NOTICE([Install a system package that provides the documentation.])
                AC_MSG_NOTICE([Otherwise Sage will build its own pari/GP.])
                sage_spkg_install_pari=yes
            fi
        fi
        AC_MSG_CHECKING([is pari_elldata installed? ])
        gp_ell_check=`echo "r=ellinit(\"11a1\"); r[[11]]" | $GP -qf 2>> config.log`
        if test x$gp_ell_check = x20008; then
            AC_MSG_RESULT([yes])
        else
            AC_MSG_RESULT([no; cannot use system pari/GP without elldata package])
            AC_MSG_NOTICE([Install elldata package and reconfigure.])
            AC_MSG_NOTICE([Otherwise Sage will build its own pari/GP.])
            sage_spkg_install_pari=yes
        fi
        AC_MSG_CHECKING([is pari_galdata installed? ])
        gp_gal_check=`echo "polgalois(x^8-2)[[1]]" | $GP -qf 2>> config.log`
        if test x$gp_gal_check = x16; then
            AC_MSG_RESULT([yes])
        else
            AC_MSG_RESULT([no; cannot use system pari/GP without galdata package])
            AC_MSG_NOTICE([Install galdata package and reconfigure.])
            AC_MSG_NOTICE([Otherwise Sage will build its own pari/GP.])
            sage_spkg_install_pari=yes
        fi
        AC_MSG_CHECKING([is pari_galpol installed? ])
        gp_galp_check=`echo "galoisgetname(12,1) == \"C3 : C4\"" |  $GP -qf 2>> config.log`
        if test x$gp_galp_check = x1; then
            AC_MSG_RESULT([yes])
        else
            AC_MSG_RESULT([no; cannot use system pari/GP without galpol package])
            AC_MSG_NOTICE([Install galpol package and reconfigure.])
            AC_MSG_NOTICE([Otherwise Sage will build its own pari/GP.])
            sage_spkg_install_pari=yes
        fi
        AC_MSG_CHECKING([is pari_seadata installed? ])
        gp_seadat_check=`echo "poldegree(ellmodulareqn(211)[[1]])" | $GP -qf 2>> config.log`
        if test x$gp_seadat_check = x212; then
            AC_MSG_RESULT([yes])
        else
            AC_MSG_RESULT([no; cannot use system pari/GP without seadata package])
            AC_MSG_NOTICE([Install seadata package and reconfigure.])
            AC_MSG_NOTICE([Otherwise Sage will build its own pari/GP.])
            sage_spkg_install_pari=yes
        fi
        AC_MSG_CHECKING([whether hyperellcharpoly bug is fixed])
<<<<<<< HEAD
        bug_check=$(echo "hyperellcharpoly([x^10 + x^9 + x^8 + x,0]*Mod(1,3))" | $GP -qf 2>> config.log)
        expected="%1 = x^8 + 731*x^7 + 6*x^6 - 720*x^5 + 18*x^4 - 2160*x^3 + 54*x^2 + 19737*x + 81"
=======
        bug_check=`echo "hyperellcharpoly(Mod(1,3)*(x^10 + x^9 + x^8 + x))" | $GP -qf 2>> config.log`
        expected="x^8 + 2*x^7 + 6*x^6 + 9*x^5 + 18*x^4 + 27*x^3 + 54*x^2 + 54*x + 81"
>>>>>>> bfbaddcc
        if test x"$bug_check" = x"$expected"; then
           AC_MSG_RESULT([yes])
        else
           AC_MSG_RESULT([no; cannot use system pari/GP with known bug])
           AC_MSG_NOTICE([Upgrade your system package and reconfigure.])
           AC_MSG_NOTICE([Otherwise Sage will build its own pari/GP.])
           sage_spkg_install_pari=yes
        fi
        AC_MSG_CHECKING([whether bnfisunit bug of pari 2.11.3 is fixed])
        bug_check=`echo "bnf = bnfinit(y^4-y-1); bnfisunit(bnf,-y^3+2*y^2-1)" | $GP -qf 2>> config.log`
        expected="[[0, 2, Mod(0, 2)]]~"
        if test x"$bug_check" = x"$expected"; then
           AC_MSG_RESULT([yes])
        else
           AC_MSG_RESULT([no; cannot use system pari/GP with known bug])
           AC_MSG_NOTICE([Upgrade your system package and reconfigure.])
           AC_MSG_NOTICE([Otherwise Sage will build its own pari/GP.])
           sage_spkg_install_pari=yes
        fi
    fi dnl end GP test

      if test x$sage_spkg_install_pari = xno; then dnl main PARI test
        AC_CHECK_HEADER([pari/pari.h], [], [sage_spkg_install_pari=yes])
        dnl matpermanent appears in pari 2.11
        AC_SEARCH_LIBS([matpermanent], [pari], [
              AC_MSG_CHECKING([getting GP's version ])
              gp_version=`echo "v=version(); v[[1]]<<16 + v[[2]]<<8 + v[[3]]" | $GP -qf 2>> config.log`
              AC_MSG_RESULT([$gp_version])
              AC_MSG_CHECKING([comparing GP and libpari versions])
              AC_LANG_PUSH(C)
              AC_RUN_IFELSE([AC_LANG_PROGRAM([
                  [#include <pari/pari.h>]],
	         [[long vers;]
                  [pari_init(5000000, 2);]
                  [vers=paricfg_version_code;]
                  [pari_close()];
                  [return vers!=$gp_version;]])],
                [AC_MSG_RESULT([libpari's and GP's versions match. Good])],
	        [AC_MSG_RESULT([libpari's version does not match GP's version. Not good])
		         sage_spkg_install_pari=yes])
              AC_MSG_CHECKING([is GP's version good enough? ])
              AX_COMPARE_VERSION([$gp_version], [ge], [$SAGE_PARI_MINVER], [
                  AC_MSG_RESULT([yes])
                  AC_MSG_CHECKING([getting GP's datadir])
                  gp_datadir=`echo "default(datadir)" | $GP -qf 2>> config.log`
                  AC_MSG_RESULT([$gp_datadir])
                  AC_MSG_CHECKING([comparing GP's and libpari's datadirs])
                  AC_RUN_IFELSE([AC_LANG_PROGRAM([
                      [#include <pari/pari.h>]],
	             [[int t;]
                      [pari_init(5000000, 2);]
                      [t=strcmp(paricfg_datadir,$gp_datadir);]
                      [pari_close()];
                      [return t;]])],
                    [AC_MSG_RESULT([libpari's and GP's datadirs match. Good])],
	            [AC_MSG_RESULT([libpari's datadir does not match GP's datadir. Not good])
		         sage_spkg_install_pari=yes])
                 ], [
                  AC_MSG_RESULT([no])
                  sage_spkg_install_pari=yes])
              AC_LANG_POP()
        ], [sage_spkg_install_pari=yes])
      fi dnl end main PARI test
  ])
  m4_popdef([SAGE_PARI_MINVER])
], [], [], [
    if test x$sage_spkg_install_pari = xyes; then
        AC_SUBST(SAGE_PARI_PREFIX, ['$SAGE_LOCAL'])
    else
       AC_SUBST(SAGE_PARI_PREFIX, [''])
    fi
])<|MERGE_RESOLUTION|>--- conflicted
+++ resolved
@@ -67,13 +67,8 @@
             sage_spkg_install_pari=yes
         fi
         AC_MSG_CHECKING([whether hyperellcharpoly bug is fixed])
-<<<<<<< HEAD
-        bug_check=$(echo "hyperellcharpoly([x^10 + x^9 + x^8 + x,0]*Mod(1,3))" | $GP -qf 2>> config.log)
-        expected="%1 = x^8 + 731*x^7 + 6*x^6 - 720*x^5 + 18*x^4 - 2160*x^3 + 54*x^2 + 19737*x + 81"
-=======
         bug_check=`echo "hyperellcharpoly(Mod(1,3)*(x^10 + x^9 + x^8 + x))" | $GP -qf 2>> config.log`
         expected="x^8 + 2*x^7 + 6*x^6 + 9*x^5 + 18*x^4 + 27*x^3 + 54*x^2 + 54*x + 81"
->>>>>>> bfbaddcc
         if test x"$bug_check" = x"$expected"; then
            AC_MSG_RESULT([yes])
         else
