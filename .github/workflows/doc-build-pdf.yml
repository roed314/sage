name: Build documentation (PDF)

on:
  pull_request:
  push:
  workflow_dispatch:
    # Allow to run manually
    inputs:
      platform:
        description: 'Platform'
        required: true
        default: 'ubuntu-focal-standard'
      docker_tag:
        description: 'Docker tag'
        required: true
        default: 'dev'

concurrency:
  # Cancel previous runs of this workflow for the same branch
  group: ${{ github.workflow }}-${{ github.ref }}
  cancel-in-progress: true

jobs:
  build-docs-pdf:
    runs-on: ubuntu-latest
    steps:
      - name: Checkout
        uses: actions/checkout@v4

      - name: Merge CI fixes from sagemath/sage
        run: |
          .ci/merge-fixes.sh
        env:
          GH_TOKEN: ${{ github.token }}

      - name: Start container
        run: |
          docker run --name BUILD -dit \
            --mount type=bind,src=$(pwd),dst=$(pwd) \
            --workdir $(pwd) \
            ghcr.io/sagemath/sage/sage-${{ github.event.inputs.platform || 'ubuntu-focal-standard' }}-with-targets:${{ github.event.inputs.docker_tag || 'dev'}} /bin/sh

      - name: Update system packages
        run: |
          export PATH="build/bin:$PATH"
          eval $(sage-print-system-package-command auto update)
          eval $(sage-print-system-package-command auto --yes --no-install-recommends install zip)
          eval $(sage-print-system-package-command auto --spkg --yes --no-install-recommends install git texlive)
        shell: sh .ci/docker-exec-script.sh BUILD . {0}

      - name: Add prebuilt tree as a worktree
        id: worktree
        run: |
          git config --global --add safe.directory $(pwd)
          git config --global user.email "ci-sage@example.com"
          git config --global user.name "Build & Test workflow"
          .ci/retrofit-worktree.sh worktree-image /sage

      - name: Incremental build
        id: incremental
        run: |
          export MAKE="make -j2 --output-sync=recurse" SAGE_NUM_THREADS=2
          # Now re-bootstrap and build. The build is incremental because we were careful with the timestamps.
          ./bootstrap && make sagemath_doc_html-build-deps
        shell: sh .ci/docker-exec-script.sh BUILD ./worktree-image {0}

      - name: Build (fallback to non-incremental)
        id: build
        if: (success() || failure()) && steps.worktree.outcome == 'success' && steps.incremental.outcome != 'success'
        run: |
          export MAKE="make -j2 --output-sync=recurse" SAGE_NUM_THREADS=2
          make sagelib-clean && git clean -fx src/sage && ./config.status && make build
        shell: sh .ci/docker-exec-script.sh BUILD ./worktree-image {0}

      - name: Build docs (PDF)
        id: docbuild
        if: (success() || failure()) && (steps.incremental.outcome == 'success' || steps.build.outcome == 'success')
        run: |
          export MAKE="make -j2 --output-sync=recurse" SAGE_NUM_THREADS=2
          make doc-clean doc-uninstall; make sagemath_doc_html-build-deps sagemath_doc_pdf-no-deps
        working-directory: ./worktree-image

      - name: Copy docs
<<<<<<< HEAD
        id: copy
        if: always() && steps.docbuild.outcome == 'success'
=======
        if: (success() || failure()) && steps.docbuild.outcome == 'success'
>>>>>>> 9fd89da3
        run: |
          # For some reason the deploy step below cannot find /sage/...
          # So copy everything from there to local folder
          mkdir -p ./docs
          cp -r -L /sage/local/share/doc/sage/pdf/en/* ./docs
          # Zip everything for increased performance
          zip -r docs-pdf.zip docs
        shell: sh .ci/docker-exec-script.sh BUILD . {0}

      - name: Upload docs
        if: (success() || failure()) && steps.copy.outcome == 'success'
        uses: actions/upload-artifact@v3
        with:
          name: docs-pdf
          path: docs-pdf.zip<|MERGE_RESOLUTION|>--- conflicted
+++ resolved
@@ -81,12 +81,8 @@
         working-directory: ./worktree-image
 
       - name: Copy docs
-<<<<<<< HEAD
         id: copy
-        if: always() && steps.docbuild.outcome == 'success'
-=======
         if: (success() || failure()) && steps.docbuild.outcome == 'success'
->>>>>>> 9fd89da3
         run: |
           # For some reason the deploy step below cannot find /sage/...
           # So copy everything from there to local folder
