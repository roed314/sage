--- conflicted
+++ resolved
@@ -1,5 +1 @@
-<<<<<<< HEAD
-SageMath version 8.0.beta12, Release Date: 2017-06-22
-=======
-SageMath version 8.0.rc0, Release Date: 2017-06-29
->>>>>>> 7de256c2
+SageMath version 8.0.rc0, Release Date: 2017-06-29